#!/usr/bin/env bash

#
# Licensed to the Apache Software Foundation (ASF) under one or more
# contributor license agreements.  See the NOTICE file distributed with
# this work for additional information regarding copyright ownership.
# The ASF licenses this file to You under the Apache License, Version 2.0
# (the "License"); you may not use this file except in compliance with
# the License.  You may obtain a copy of the License at
#
#     http://www.apache.org/licenses/LICENSE-2.0
#
# Unless required by applicable law or agreed to in writing, software
# distributed under the License is distributed on an "AS IS" BASIS,
# WITHOUT WARRANTIES OR CONDITIONS OF ANY KIND, either express or implied.
# See the License for the specific language governing permissions and
# limitations under the License.
#

# 'make init' operates scripts and related configuration files in the current directory
# The 'apisix' command is a command in the /usr/local/apisix,
# and the configuration file for the operation is in the /usr/local/apisix/conf

set -ex

clean_up() {
    git checkout conf/config.yaml
}

trap clean_up EXIT

git checkout conf/config.yaml

# check 'Server: APISIX' is not in nginx.conf. We already added it in Lua code.
make init

if grep "Server: APISIX" conf/nginx.conf > /dev/null; then
    echo "failed: 'Server: APISIX' should not be added twice"
    exit 1
fi

echo "passed: 'Server: APISIX' not in nginx.conf"

#make init <- no need to re-run since we don't change the config yet.

# check the error_log directive uses warn level by default.
if ! grep "error_log logs/error.log warn;" conf/nginx.conf > /dev/null; then
    echo "failed: error_log directive doesn't use warn level by default"
    exit 1
fi

echo "passed: error_log directive uses warn level by default"

# check whether the 'reuseport' is in nginx.conf .

grep -E "listen 9080.*reuseport" conf/nginx.conf > /dev/null
if [ ! $? -eq 0 ]; then
    echo "failed: nginx.conf file is missing reuseport configuration"
    exit 1
fi

echo "passed: nginx.conf file contains reuseport configuration"

# check default ssl port
echo "
apisix:
    ssl:
        listen_port: 8443
" > conf/config.yaml

make init

grep "listen 8443 ssl" conf/nginx.conf > /dev/null
if [ ! $? -eq 0 ]; then
    echo "failed: failed to update ssl port"
    exit 1
fi

grep "listen \[::\]:8443 ssl" conf/nginx.conf > /dev/null
if [ ! $? -eq 0 ]; then
    echo "failed: failed to update ssl port"
    exit 1
fi

echo "passed: change default ssl port"

# check support multiple ports listen in http and https

echo "
apisix:
  node_listen:
    - 9080
    - 9081
    - 9082
  ssl:
    listen_port:
      - 9443
      - 9444
      - 9445
" > conf/config.yaml

make init

count_http_ipv4=`grep -c "listen 908." conf/nginx.conf || true`
if [ $count_http_ipv4 -ne 3 ]; then
    echo "failed: failed to support multiple ports listen in http with ipv4"
    exit 1
fi

count_http_ipv6=`grep -c "listen \[::\]:908." conf/nginx.conf || true`
if [ $count_http_ipv6 -ne 3 ]; then
    echo "failed: failed to support multiple ports listen in http with ipv6"
    exit 1
fi

count_https_ipv4=`grep -c "listen 944. ssl" conf/nginx.conf || true`
if [ $count_https_ipv4 -ne 3 ]; then
    echo "failed: failed to support multiple ports listen in https with ipv4"
    exit 1
fi

count_https_ipv6=`grep -c "listen \[::\]:944. ssl" conf/nginx.conf || true`
if [ $count_https_ipv6 -ne 3 ]; then
    echo "failed: failed to support multiple ports listen in https with ipv6"
    exit 1
fi

echo "passed: support multiple ports listen in http and https"

# check default env
echo "
nginx_config:
    envs:
        - TEST
" > conf/config.yaml

make init

grep "env TEST;" conf/nginx.conf > /dev/null
if [ ! $? -eq 0 ]; then
    echo "failed: failed to update env"
    exit 1
fi

echo "passed: change default env"

# check nameserver imported
git checkout conf/config.yaml

make init

i=`grep  -E '^nameserver[[:space:]]+(([0-9]|[1-9][0-9]|1[0-9]{2}|2[0-4]0-9]|25[0-5])\.){3}([0-9]|[1-9][0-9]|1[0-9]{2}|2[0-4][0-9]|25[0-5])[[:space:]]?$' /etc/resolv.conf | awk '{print $2}'`
for ip in $i
do
  echo $ip
  grep $ip conf/nginx.conf > /dev/null
  if [ ! $? -eq 0 ]; then
    echo "failed: system DNS "$ip" unimported"
    exit 1
  fi
done

echo "passed: system nameserver imported"

# enable enable_dev_mode
git checkout conf/config.yaml

echo "
apisix:
    enable_dev_mode: true
" > conf/config.yaml

make init

count=`grep -c "worker_processes 1;" conf/nginx.conf`
if [ $count -ne 1 ]; then
    echo "failed: worker_processes is not 1 when enable enable_dev_mode"
    exit 1
fi

count=`grep -c "listen 9080.*reuseport" conf/nginx.conf || true`
if [ $count -ne 0 ]; then
    echo "failed: reuseport should be disabled when enable enable_dev_mode"
    exit 1
fi

echo "passed: enable enable_dev_mode"

# check whether the 'worker_cpu_affinity' is in nginx.conf

git checkout conf/config.yaml

make init

grep -E "worker_cpu_affinity" conf/nginx.conf > /dev/null
if [ ! $? -eq 0 ]; then
    echo "failed: nginx.conf file is missing worker_cpu_affinity configuration"
    exit 1
fi

echo "passed: nginx.conf file contains worker_cpu_affinity configuration"

# check admin https enabled

git checkout conf/config.yaml

echo "
apisix:
    port_admin: 9180
    https_admin: true
" > conf/config.yaml

make init

grep "listen 9180 ssl" conf/nginx.conf > /dev/null
if [ ! $? -eq 0 ]; then
    echo "failed: failed to enabled https for admin"
    exit 1
fi

make run

code=$(curl -k -i -m 20 -o /dev/null -s -w %{http_code} https://127.0.0.1:9180/apisix/admin/routes -H 'X-API-KEY: edd1c9f034335f136f87ad84b625c8f1')
if [ ! $code -eq 200 ]; then
    echo "failed: failed to enabled https for admin"
    exit 1
fi

make stop

echo "passed: admin https enabled"

# rollback to the default

git checkout conf/config.yaml

make init

set +ex

grep "listen 9180 ssl" conf/nginx.conf > /dev/null
if [ ! $? -eq 1 ]; then
    echo "failed: failed to rollback to the default admin config"
    exit 1
fi

set -ex

echo "passed: rollback to the default admin config"

# check the 'worker_shutdown_timeout' in 'nginx.conf' .

make init

grep -E "worker_shutdown_timeout 240s" conf/nginx.conf > /dev/null
if [ ! $? -eq 0 ]; then
    echo "failed: worker_shutdown_timeout in nginx.conf is required 240s"
    exit 1
fi

echo "passed: worker_shutdown_timeout in nginx.conf is ok"

# set allow_admin in conf/config.yaml

echo "
apisix:
    allow_admin:
        - 127.0.0.9
" > conf/config.yaml

make init

count=`grep -c "allow 127.0.0.9" conf/nginx.conf`
if [ $count -eq 0 ]; then
    echo "failed: not found 'allow 127.0.0.9;' in conf/nginx.conf"
    exit 1
fi

echo "
apisix:
    allow_admin: ~
" > conf/config.yaml

make init

count=`grep -c "allow all;" conf/nginx.conf`
if [ $count -eq 0 ]; then
    echo "failed: not found 'allow all;' in conf/nginx.conf"
    exit 1
fi

echo "passed: empty allow_admin in conf/config.yaml"

# check the 'client_max_body_size' in 'nginx.conf' .

git checkout conf/config.yaml
sed -i 's/client_max_body_size: 0/client_max_body_size: 512m/'  conf/config-default.yaml

make init

if ! grep -E "client_max_body_size 512m" conf/nginx.conf > /dev/null; then
    echo "failed: client_max_body_size in nginx.conf doesn't change"
    exit 1
fi

echo "passed: client_max_body_size in nginx.conf is ok"

git checkout conf/config-default.yaml

# check worker processes number is configurable.

git checkout conf/config.yaml

echo "
nginx_config:
    worker_processes: 2
" > conf/config.yaml

make init

grep "worker_processes 2;" conf/nginx.conf > /dev/null
if [ ! $? -eq 0 ]; then
    echo "failed: worker_processes in nginx.conf doesn't change"
    exit 1
fi

sed -i 's/worker_processes: 2/worker_processes: auto/'  conf/config.yaml
echo "passed: worker_processes number is configurable"

# log format

git checkout conf/config.yaml

echo '
nginx_config:
  http:
    access_log_format: "$remote_addr - $remote_user [$time_local] $http_host test_access_log_format"
' > conf/config.yaml

make init

grep "test_access_log_format" conf/nginx.conf > /dev/null
if [ ! $? -eq 0 ]; then
    echo "failed: access_log_format in nginx.conf doesn't change"
    exit 1
fi

git checkout conf/config.yaml

echo "passed: worker_processes number is configurable"

# missing admin key, allow any IP to access admin api

echo '
apisix:
  allow_admin: ~
  admin_key: ~
' > conf/config.yaml

make init > output.log 2>&1 | true

grep -E "ERROR: missing valid Admin API token." output.log > /dev/null
if [ ! $? -eq 0 ]; then
    echo "failed: should show 'ERROR: missing valid Admin API token.'"
    exit 1
fi

echo "pass: missing admin key and show ERROR message"

# admin api, allow any IP but use default key

echo '
apisix:
  allow_admin: ~
  admin_key:
    -
      name: "admin"
      key: edd1c9f034335f136f87ad84b625c8f1
      role: admin
' > conf/config.yaml

make init > output.log 2>&1 | true

grep -E "WARNING: using fixed Admin API token has security risk." output.log > /dev/null
if [ ! $? -eq 0 ]; then
    echo "failed: need to show `WARNING: using fixed Admin API token has security risk`"
    exit 1
fi

<<<<<<< HEAD
echo "pass: show WARNING message if the user used default token and allow any IP to access"
=======
echo "pass: show WARNING message if the user used default token and allow any IP to access"

# allow to merge configuration without middle layer

git checkout conf/config.yaml

echo '
nginx_config:
  http:
    lua_shared_dicts:
      my_dict: 1m
' > conf/config.yaml

make init

if ! grep "lua_shared_dict my_dict 1m;" conf/nginx.conf > /dev/null; then
    echo "failed: 'my_dict' not in nginx.conf"
    exit 1
fi

echo "passed: found 'my_dict' in nginx.conf"

# check disable cpu affinity
git checkout conf/config.yaml

echo '
nginx_config:
  enable_cpu_affinity: false
' > conf/config.yaml

make init

count=`grep -c "worker_cpu_affinity" conf/nginx.conf  || true`
if [ $count -ne 0 ]; then
    echo "failed: nginx.conf file found worker_cpu_affinity when disable it"
    exit 1
fi

echo "passed: nginx.conf file disable cpu affinity"

# set worker processes with env
git checkout conf/config.yaml

export APIX_WORKER_PROCESSES=8

make init

count=`grep -c "worker_processes 8;" conf/nginx.conf || true`
if [ $count -ne 1 ]; then
    echo "failed: worker_processes is not 8 when using env to set worker processes"
    exit 1
fi

echo "passed: using env to set worker processes"
>>>>>>> a4ee0748
<|MERGE_RESOLUTION|>--- conflicted
+++ resolved
@@ -387,9 +387,6 @@
     exit 1
 fi
 
-<<<<<<< HEAD
-echo "pass: show WARNING message if the user used default token and allow any IP to access"
-=======
 echo "pass: show WARNING message if the user used default token and allow any IP to access"
 
 # allow to merge configuration without middle layer
@@ -443,5 +440,4 @@
     exit 1
 fi
 
-echo "passed: using env to set worker processes"
->>>>>>> a4ee0748
+echo "passed: using env to set worker processes"