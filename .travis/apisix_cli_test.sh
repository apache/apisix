--- conflicted
+++ resolved
@@ -327,7 +327,6 @@
 sed -i 's/worker_processes: 2/worker_processes: auto/'  conf/config.yaml
 echo "passed: worker_processes number is configurable"
 
-<<<<<<< HEAD
 # check customed config.yaml is copied.
 
 git checkout conf/config.yaml
@@ -352,8 +351,6 @@
 
 echo "passed: customed config.yaml copied succeeded"
 
-=======
->>>>>>> 333210fc
 # log format
 
 git checkout conf/config.yaml
