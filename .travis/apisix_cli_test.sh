#!/usr/bin/env bash

#
# Licensed to the Apache Software Foundation (ASF) under one or more
# contributor license agreements.  See the NOTICE file distributed with
# this work for additional information regarding copyright ownership.
# The ASF licenses this file to You under the Apache License, Version 2.0
# (the "License"); you may not use this file except in compliance with
# the License.  You may obtain a copy of the License at
#
#     http://www.apache.org/licenses/LICENSE-2.0
#
# Unless required by applicable law or agreed to in writing, software
# distributed under the License is distributed on an "AS IS" BASIS,
# WITHOUT WARRANTIES OR CONDITIONS OF ANY KIND, either express or implied.
# See the License for the specific language governing permissions and
# limitations under the License.
#

# 'make init' operates scripts and related configuration files in the current directory
# The 'apisix' command is a command in the /usr/local/apisix,
# and the configuration file for the operation is in the /usr/local/apisix/conf

set -ex

# check whether the 'reuseport' is in nginx.conf .
make init

grep -E "listen 9080.*reuseport" conf/nginx.conf > /dev/null
if [ ! $? -eq 0 ]; then
    echo "failed: nginx.conf file is missing reuseport configuration"
    exit 1
fi

echo "passed: nginx.conf file contains reuseport configuration"

# check default ssl port
sed  -i 's/listen_port: 9443/listen_port: 8443/g'  conf/config.yaml

make init

grep "listen 8443 ssl" conf/nginx.conf > /dev/null
if [ ! $? -eq 0 ]; then
    echo "failed: failed to update ssl port"
    exit 1
fi

grep "listen \[::\]:8443 ssl" conf/nginx.conf > /dev/null
if [ ! $? -eq 0 ]; then
    echo "failed: failed to update ssl port"
    exit 1
fi

echo "passed: change default ssl port"

# check nameserver imported

sed -i '/dns_resolver:/,+4s/^/#/'  conf/config.yaml

make init

i=`grep  -E '^nameserver[[:space:]]+(([0-9]|[1-9][0-9]|1[0-9]{2}|2[0-4]0-9]|25[0-5])\.){3}([0-9]|[1-9][0-9]|1[0-9]{2}|2[0-4][0-9]|25[0-5])[[:space:]]?$' /etc/resolv.conf | awk '{print $2}'`
for ip in $i
do
  echo $ip
  grep $ip conf/nginx.conf > /dev/null
  if [ ! $? -eq 0 ]; then
    echo "failed: system DNS "$ip" unimported"
    exit 1
  fi
done

sed -i '/dns_resolver:/,+4s/^#//'  conf/config.yaml
echo "passed: system nameserver imported"

<<<<<<< HEAD
# check whether the 'worker_cpu_affinity' is in nginx.conf .
make init

grep -E "worker_cpu_affinity" conf/nginx.conf > /dev/null
if [ ! $? -eq 0 ]; then
    echo "failed: nginx.conf file is missing worker_cpu_affinity configuration"
    exit 1
fi

echo "passed: nginx.conf file contains worker_cpu_affinity configuration"
=======
# check admin https enabled

sed  -i 's/\# port_admin: 9180/port_admin: 9180/'  conf/config.yaml
sed  -i 's/\# https_admin: true/https_admin: true/'  conf/config.yaml

make init

grep "listen 9180 ssl" conf/nginx.conf > /dev/null
if [ ! $? -eq 0 ]; then
    echo "failed: failed to enabled https for admin"
    exit 1
fi

make run

code=$(curl -k -i -m 20 -o /dev/null -s -w %{http_code} https://127.0.0.1:9180/apisix/admin/routes -H 'X-API-KEY: edd1c9f034335f136f87ad84b625c8f1')
if [ ! $code -eq 200 ]; then
    echo "failed: failed to enabled https for admin"
    exit 1
fi

echo "passed: admin https enabled"

# rollback to the default

make stop

sed  -i 's/port_admin: 9180/\# port_admin: 9180/'  conf/config.yaml
sed  -i 's/https_admin: true/\# https_admin: true/'  conf/config.yaml

make init

set +ex

grep "listen 9180 ssl" conf/nginx.conf > /dev/null
if [ ! $? -eq 1 ]; then
    echo "failed: failed to rollback to the default admin config"
    exit 1
fi

set -ex

echo "rollback to the default admin config"
>>>>>>> b59a5191
<|MERGE_RESOLUTION|>--- conflicted
+++ resolved
@@ -73,8 +73,8 @@
 sed -i '/dns_resolver:/,+4s/^#//'  conf/config.yaml
 echo "passed: system nameserver imported"
 
-<<<<<<< HEAD
 # check whether the 'worker_cpu_affinity' is in nginx.conf .
+
 make init
 
 grep -E "worker_cpu_affinity" conf/nginx.conf > /dev/null
@@ -84,7 +84,7 @@
 fi
 
 echo "passed: nginx.conf file contains worker_cpu_affinity configuration"
-=======
+
 # check admin https enabled
 
 sed  -i 's/\# port_admin: 9180/port_admin: 9180/'  conf/config.yaml
@@ -127,5 +127,4 @@
 
 set -ex
 
-echo "rollback to the default admin config"
->>>>>>> b59a5191
+echo "rollback to the default admin config"