--- conflicted
+++ resolved
@@ -17,154 +17,5 @@
 #
 
 
-<<<<<<< HEAD
-before_install() {
-    sudo cpanm --notest Test::Nginx >build.log 2>&1 || (cat build.log && exit 1)
-    docker pull redis:3.0-alpine
-    docker run --rm -itd -p 6379:6379 --name apisix_redis redis:3.0-alpine
-    docker run --rm -itd -e HTTP_PORT=8888 -e HTTPS_PORT=9999 -p 8888:8888 -p 9999:9999 mendhak/http-https-echo
-    # Runs Keycloak version 10.0.2 with inbuilt policies for unit tests
-    docker run --rm -itd -e KEYCLOAK_USER=admin -e KEYCLOAK_PASSWORD=123456 -p 8090:8080 -p 8443:8443 sshniro/keycloak-apisix
-    # spin up kafka cluster for tests (1 zookeper and 1 kafka instance)
-    docker pull bitnami/zookeeper:3.6.0
-    docker pull bitnami/kafka:latest
-    docker network create kafka-net --driver bridge
-    docker run --name zookeeper-server -d -p 2181:2181 --network kafka-net -e ALLOW_ANONYMOUS_LOGIN=yes bitnami/zookeeper:3.6.0
-    docker run --name kafka-server1 -d --network kafka-net -e ALLOW_PLAINTEXT_LISTENER=yes -e KAFKA_CFG_ZOOKEEPER_CONNECT=zookeeper-server:2181 -e KAFKA_CFG_ADVERTISED_LISTENERS=PLAINTEXT://127.0.0.1:9092 -p 9092:9092 -e KAFKA_CFG_AUTO_CREATE_TOPICS_ENABLE=true bitnami/kafka:latest
-    docker pull bitinit/eureka
-    docker run --name eureka -d -p 8761:8761 --env ENVIRONMENT=apisix --env spring.application.name=apisix-eureka --env server.port=8761 --env eureka.instance.ip-address=127.0.0.1 --env eureka.client.registerWithEureka=true --env eureka.client.fetchRegistry=false --env eureka.client.serviceUrl.defaultZone=http://127.0.0.1:8761/eureka/ bitinit/eureka
-    sleep 5
-    docker exec -i kafka-server1 /opt/bitnami/kafka/bin/kafka-topics.sh --create --zookeeper zookeeper-server:2181 --replication-factor 1 --partitions 1 --topic test2
-
-    # start skywalking
-    docker run --rm --name skywalking -d -p 1234:1234 -p 11800:11800 -p 12800:12800 apache/skywalking-oap-server
-}
-
-do_install() {
-    export_or_prefix
-
-    ./utils/linux-install-openresty.sh
-
-    ./utils/linux-install-luarocks.sh
-    sudo luarocks install luacheck > build.log 2>&1 || (cat build.log && exit 1)
-
-    ./utils/linux-install-etcd-client.sh
-
-    if [ ! -f "build-cache/apisix-master-0.rockspec" ]; then
-        create_lua_deps
-
-    else
-        src=`md5sum rockspec/apisix-master-0.rockspec | awk '{print $1}'`
-        src_cp=`md5sum build-cache/apisix-master-0.rockspec | awk '{print $1}'`
-        if [ "$src" = "$src_cp" ]; then
-            echo "Use lua deps cache"
-            sudo cp -r build-cache/deps ./
-        else
-            create_lua_deps
-        fi
-    fi
-
-    # sudo apt-get install tree -y
-    # tree deps
-
-    git clone https://github.com/iresty/test-nginx.git test-nginx
-    make utils
-
-    git clone https://github.com/apache/openwhisk-utilities.git .travis/openwhisk-utilities
-    cp .travis/ASF* .travis/openwhisk-utilities/scancode/
-
-    ls -l ./
-    if [ ! -f "build-cache/grpc_server_example" ]; then
-        wget https://github.com/iresty/grpc_server_example/releases/download/20200901/grpc_server_example-amd64.tar.gz
-        tar -xvf grpc_server_example-amd64.tar.gz
-        mv grpc_server_example build-cache/
-    fi
-
-    if [ ! -f "build-cache/proto/helloworld.proto" ]; then
-        if [ ! -f "grpc_server_example/main.go" ]; then
-            git clone https://github.com/iresty/grpc_server_example.git grpc_server_example
-        fi
-
-        cd grpc_server_example/
-        mv proto/ ../build-cache/
-        cd ..
-    fi
-
-    if [ ! -f "build-cache/grpcurl" ]; then
-        wget https://github.com/api7/grpcurl/releases/download/20200314/grpcurl-amd64.tar.gz
-        tar -xvf grpcurl-amd64.tar.gz
-        mv grpcurl build-cache/
-    fi
-}
-
-script() {
-    export_or_prefix
-    openresty -V
-
-    ./build-cache/grpc_server_example &
-
-    ./bin/apisix help
-    ./bin/apisix init
-    ./bin/apisix init_etcd
-    ./bin/apisix start
-
-    #start again  --> fail
-    res=`./bin/apisix start`
-    if [ "$res" != "APISIX is running..." ]; then
-        echo "failed: APISIX runs repeatedly"
-        exit 1
-    fi
-
-    #kill apisix
-    sudo kill -9 `ps aux | grep apisix | grep nginx | awk '{print $2}'`
-
-    #start -> ok
-    res=`./bin/apisix start`
-    if [ "$res" == "APISIX is running..." ]; then
-        echo "failed: shouldn't stop APISIX running after kill the old process."
-        exit 1
-    fi
-
-    sleep 1
-    cat logs/error.log
-
-    sudo sh ./t/grpc-proxy-test.sh
-    sleep 1
-
-    ./bin/apisix stop
-    sleep 1
-
-    sudo bash ./utils/check-plugins-code.sh
-
-    make lint && make license-check || exit 1
-    # APISIX_ENABLE_LUACOV=1 PERL5LIB=.:$PERL5LIB prove -Itest-nginx/lib -r t
-    PERL5LIB=.:$PERL5LIB prove -Itest-nginx/lib -r t
-}
-
-after_success() {
-    # cat luacov.stats.out
-    # luacov-coveralls
-    echo "done"
-}
-
-case_opt=$1
-shift
-
-case ${case_opt} in
-before_install)
-    before_install "$@"
-    ;;
-do_install)
-    do_install "$@"
-    ;;
-script)
-    script "$@"
-    ;;
-after_success)
-    after_success "$@"
-    ;;
-esac
-=======
 export OPENRESTY_VERSION=source
-. ./.travis/linux_openresty_common_runner.sh
->>>>>>> aff1a907
+. ./.travis/linux_openresty_common_runner.sh