--- conflicted
+++ resolved
@@ -283,13 +283,7 @@
     export_or_prefix
     export PATH=$OPENRESTY_PREFIX/nginx/sbin:$OPENRESTY_PREFIX/luajit/bin:$OPENRESTY_PREFIX/bin:$PATH
     openresty -V
-<<<<<<< HEAD
-=======
-    sudo service etcd stop
-    mkdir -p ~/etcd-data
-    etcd --listen-client-urls 'http://0.0.0.0:2379' --advertise-client-urls='http://0.0.0.0:2379' --data-dir ~/etcd-data > /dev/null 2>&1 &
-    etcdctl version
->>>>>>> 72eef020
+
     sleep 5
 
     ./build-cache/grpc_server_example &
