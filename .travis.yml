dist: bionic
sudo: required

matrix:
  allow_failures:
    - os: osx
  include:
<<<<<<< HEAD
    - os: linux
      services:
        - docker
      env: OSNAME=linux_openresty
    - os: linux
      env: OSNAME=linux_openresty_mtls
=======
>>>>>>> cff822b7
    - os: osx
      env: OSNAME=osx_openresty
      cache:
        directories:
          - $HOME/Library/Caches/Homebrew
          - /usr/local/Homebrew

language: c

addons:
  apt:
    packages:
      - cpanminus
      - build-essential
      - libncurses5-dev
      - libreadline-dev
      - libssl-dev
      - perl
      - etcd
  homebrew:
    update: true
  hosts:
    - admin.apisix.dev

cache:
  directories:
    - build-cache

before_cache:
  - brew cleanup

before_install:
  - echo $OSNAME
  - $PWD/.travis/${OSNAME}_runner.sh before_install

install:
  - $PWD/.travis/${OSNAME}_runner.sh do_install

script:
  - $PWD/.travis/${OSNAME}_runner.sh script

after_success:
  - $PWD/.travis/${OSNAME}_runner.sh after_success<|MERGE_RESOLUTION|>--- conflicted
+++ resolved
@@ -5,15 +5,8 @@
   allow_failures:
     - os: osx
   include:
-<<<<<<< HEAD
     - os: linux
-      services:
-        - docker
-      env: OSNAME=linux_openresty
-    - os: linux
-      env: OSNAME=linux_openresty_mtls
-=======
->>>>>>> cff822b7
+      env: OSNAME=linux_openresty_mtls 
     - os: osx
       env: OSNAME=osx_openresty
       cache:
@@ -38,6 +31,7 @@
   hosts:
     - admin.apisix.dev
 
+
 cache:
   directories:
     - build-cache
