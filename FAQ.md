<!--
#
# Licensed to the Apache Software Foundation (ASF) under one or more
# contributor license agreements.  See the NOTICE file distributed with
# this work for additional information regarding copyright ownership.
# The ASF licenses this file to You under the Apache License, Version 2.0
# (the "License"); you may not use this file except in compliance with
# the License.  You may obtain a copy of the License at
#
#     http://www.apache.org/licenses/LICENSE-2.0
#
# Unless required by applicable law or agreed to in writing, software
# distributed under the License is distributed on an "AS IS" BASIS,
# WITHOUT WARRANTIES OR CONDITIONS OF ANY KIND, either express or implied.
# See the License for the specific language governing permissions and
# limitations under the License.
#
-->

# FAQ

## Why a new API gateway?

There are new requirements for API gateways in the field of microservices: higher flexibility, higher performance requirements, and cloud native.

## What are the differences between APISIX and other API gateways?

APISIX is based on etcd to save and synchronize configuration, not relational databases such as Postgres or MySQL.

This not only eliminates polling, makes the code more concise, but also makes configuration synchronization more real-time. At the same time, there will be no single point in the system, which is more usable.

In addition, APISIX has dynamic routing and hot loading of plug-ins, which is especially suitable for API management under micro-service system.

## What's the performance of APISIX?

One of the goals of APISIX design and development is the highest performance in the industry. Specific test data can be found here：[benchmark](https://github.com/apache/apisix/blob/master/doc/benchmark.md)

APISIX is the highest performance API gateway with a single-core QPS of 23,000, with an average delay of only 0.6 milliseconds.

## Does APISIX have a console interface?

Yes, in version 0.6 we have dashboard built in, you can operate APISIX through the web interface.

## Can I write my own plugin?

Of course, APISIX provides flexible custom plugins for developers and businesses to write their own logic.

[How to write plugin](doc/plugin-develop.md)

## Why we choose etcd as the configuration center?

For the configuration center, configuration storage is only the most basic function, and APISIX also needs the following features:

1. Cluster
2. Transactions
3. Multi-version Concurrency Control
4. Change Notification
5. High Performance

See more [etcd why](https://github.com/etcd-io/etcd/blob/master/Documentation/learning/why.md#comparison-chart).

## Why is it that installing APISIX dependencies with Luarocks causes timeout, slow or unsuccessful installation?

There are two possibilities when encountering slow luarocks:

1. Server used for luarocks installation is blocked
2. There is a place between your network and github server to block the 'git' protocol

For the first problem, you can use https_proxy or use the `--server` option to specify a luarocks server that you can access or access faster.
Run the `luarocks config rocks_servers` command(this command is supported after luarocks 3.0) to see which server are available.

If using a proxy doesn't solve this problem, you can add `--verbose` option during installation to see exactly how slow it is. Excluding the first case, only the second that the `git` protocol is blocked. Then we can run `git config --global url."https://".insteadOf git://` to using the 'HTTPS' protocol instead of `git`.

## How to support gray release via APISIX?

An example, `foo.com/product/index.html?id=204&page=2`, gray release based on `id` in the query string in URL as a condition：

1. Group A：id <= 1000
2. Group B：id > 1000

here is the way:

```shell
curl -i http://127.0.0.1:9080/apisix/admin/routes/1 -H 'X-API-KEY: edd1c9f034335f136f87ad84b625c8f1' -X PUT -d '
{
    "uri": "/index.html",
    "vars": [
        ["arg_id", "<=", "1000"]
    ],
    "plugins": {
        "redirect": {
            "uri": "/test?group_id=1"
        }
    }
}'

curl -i http://127.0.0.1:9080/apisix/admin/routes/2 -H 'X-API-KEY: edd1c9f034335f136f87ad84b625c8f1' -X PUT -d '
{
    "uri": "/index.html",
    "vars": [
        ["arg_id", ">", "1000"]
    ],
    "plugins": {
        "redirect": {
            "uri": "/test?group_id=2"
        }
    }
}'
```

Here is the operator list of current `lua-resty-radixtree`：
https://github.com/iresty/lua-resty-radixtree#operator-list

## How to redirect http to https via APISIX?

An example, redirect `http://foo.com` to `https://foo.com`

There are several different ways to do this.

1. Directly use the `http_to_https` in `redirect` plugin：

```shell
curl http://127.0.0.1:9080/apisix/admin/routes/1  -H 'X-API-KEY: edd1c9f034335f136f87ad84b625c8f1' -X PUT -d '
{
    "uri": "/hello",
    "host": "foo.com",
    "plugins": {
        "redirect": {
            "http_to_https": true
        }
    }
}'
```

2. Use with advanced routing rule `vars` with `redirect` plugin:

```shell
curl -i http://127.0.0.1:9080/apisix/admin/routes/1  -H 'X-API-KEY: edd1c9f034335f136f87ad84b625c8f1' -X PUT -d '
{
    "uri": "/hello",
    "host": "foo.com",
    "vars": [
        [
            "scheme",
            "==",
            "http"
        ]
    ],
    "plugins": {
        "redirect": {
            "uri": "https://$host$request_uri",
            "ret_code": 301
        }
    }
}'
```

3. `serverless` plugin：

```shell
curl -i http://127.0.0.1:9080/apisix/admin/routes/1  -H 'X-API-KEY: edd1c9f034335f136f87ad84b625c8f1' -X PUT -d '
{
    "uri": "/hello",
    "plugins": {
        "serverless-pre-function": {
            "phase": "rewrite",
            "functions": ["return function() if ngx.var.scheme == \"http\" and ngx.var.host == \"foo.com\" then ngx.header[\"Location\"] = \"https://foo.com\" .. ngx.var.request_uri; ngx.exit(ngx.HTTP_MOVED_PERMANENTLY); end; end"]
        }
    }
}'
```

Then test it to see if it works：

```shell
curl -i -H 'Host: foo.com' http://127.0.0.1:9080/hello
```

The response body should be:

```
HTTP/1.1 301 Moved Permanently
Date: Mon, 18 May 2020 02:56:04 GMT
Content-Type: text/html
Content-Length: 166
Connection: keep-alive
Location: https://foo.com/hello
Server: APISIX web server

<html>
<head><title>301 Moved Permanently</title></head>
<body>
<center><h1>301 Moved Permanently</h1></center>
<hr><center>openresty</center>
</body>
</html>
```

## How to fix OpenResty Installation Failure on MacOS 10.15
When you install the OpenResty on MacOs 10.15, you may face this error

```shell
> brew install openresty
Updating Homebrew...
==> Auto-updated Homebrew!
Updated 1 tap (homebrew/cask).
No changes to formulae.

==> Installing openresty from openresty/brew
Warning: A newer Command Line Tools release is available.
Update them from Software Update in System Preferences or
https://developer.apple.com/download/more/.

==> Downloading https://openresty.org/download/openresty-1.15.8.2.tar.gz
Already downloaded: /Users/wusheng/Library/Caches/Homebrew/downloads/4395089f0fd423261d4f1124b7beb0f69e1121e59d399e89eaa6e25b641333bc--openresty-1.15.8.2.tar.gz
==> ./configure -j8 --prefix=/usr/local/Cellar/openresty/1.15.8.2 --pid-path=/usr/local/var/run/openresty.pid --lock-path=/usr/
Last 15 lines from /Users/wusheng/Library/Logs/Homebrew/openresty/01.configure:
DYNASM    host/buildvm_arch.h
HOSTCC    host/buildvm.o
HOSTLINK  host/buildvm
BUILDVM   lj_vm.S
BUILDVM   lj_ffdef.h
BUILDVM   lj_bcdef.h
BUILDVM   lj_folddef.h
BUILDVM   lj_recdef.h
BUILDVM   lj_libdef.h
BUILDVM   jit/vmdef.lua
make[1]: *** [lj_folddef.h] Segmentation fault: 11
make[1]: *** Deleting file `lj_folddef.h'
make[1]: *** Waiting for unfinished jobs....
make: *** [default] Error 2
ERROR: failed to run command: gmake -j8 TARGET_STRIP=@: CCDEBUG=-g XCFLAGS='-msse4.2 -DLUAJIT_NUMMODE=2 -DLUAJIT_ENABLE_LUA52COMPAT' CC=cc PREFIX=/usr/local/Cellar/openresty/1.15.8.2/luajit

If reporting this issue please do so at (not Homebrew/brew or Homebrew/core):
  https://github.com/openresty/homebrew-brew/issues

These open issues may also help:
Can't install openresty on macOS 10.15 https://github.com/openresty/homebrew-brew/issues/10
The openresty-debug package should use openresty-openssl-debug instead https://github.com/openresty/homebrew-brew/issues/3
Fails to install OpenResty https://github.com/openresty/homebrew-brew/issues/5

Error: A newer Command Line Tools release is available.
Update them from Software Update in System Preferences or
https://developer.apple.com/download/more/.
```

This is an OS incompatible issue, you could fix by these two steps

1. `brew edit openresty/brew/openresty`
1. add `\ -fno-stack-check` in with-luajit-xcflags line.

## How to change the log level?

The default log level for APISIX is `warn`. However You can change the log level to `info` if you want to trace the messages print by `core.log.info`.

Steps:

1. Modify the parameter `error_log_level: "warn"` to `error_log_level: "info"` in conf/config.yaml

2. Reload or restart APISIX

Now you can trace the info level log in logs/error.log.

## How to reload your own plugin?

The Apache APISIX plugin supports hot reloading.
See the `Hot reload` section in [plugins](./doc/plugins.md) for how to do that.

## How to make APISIX listen on multiple ports when handling HTTP or HTTPS requests?

By default, APISIX only listens on port 9080 when handling HTTP requests. If you want APISIX to listen on multiple ports, you need to modify the relevant parameters in the configuration file as follows:

1. Modify the parameter of HTTP port listen `node_listen` in `conf/config.yaml`, for example:

   ```
    apisix:
      node_listen:
        - 9080
        - 9081
        - 9082
   ```

   Handling HTTPS requests is similar, modify the parameter of HTTPS port listen `ssl.listen_port` in `conf/config.yaml`, for example:

    ```
    apisix:
      ssl:
        listen_port:
          - 9443
          - 9444
          - 9445
    ```

2. Reload or restart APISIX

<<<<<<< HEAD
## How does APISIX use etcd to achieve millisecond-level configuration synchronization

etcd provides subscription funtions to monitor whether the specified keyword or directory is changed (for example: [watch](https://github.com/api7/lua-resty-etcd/blob/master/api_v3.md#watch), [watchdir](https://github.com/api7/lua-resty-etcd/blob/master/api_v3.md#watchdir)).

APISIX uses [etcd.watchdir](https://github.com/api7/lua-resty-etcd/blob/master/api_v3.md#watchdir) to monitor directory content changes:

* If there is no data update in the monitoring directory: the process will be blocked until timeout or other errors occurred.
* If the monitoring directory has data updates: etcd will return the new subscribed data immediately (in milliseconds), and APISIX will update it to the memory cache.

With the help of etcd which incremental notification feature is millisecond-level , APISIX achieve millisecond-level of configuration synchronization.
=======
## How to customize the APISIX instance id?

By default, APISIX will read the instance id from `conf/apisix.uid`. If it is not found, and no id is configured, APISIX will generate a `uuid` as the instance id.

If you want to specify a meaningful id to bind APISIX instance to your internal system, you can configure it in `conf/config.yaml`, for example:

    ```
    apisix:
      id: "your-meaningful-id"
    ```

## Why there are a lot of "failed to fetch data from etcd, failed to read etcd dir, etcd key: xxxxxx" errors in error.log?

First please make sure the network between APISIX and etcd cluster is not partitioned.

If the network is healthy, please check whether your etcd cluster enables the [gRPC gateway](https://etcd.io/docs/v3.4.0/dev-guide/api_grpc_gateway/).  However, The default case for this feature is different when use command line options or configuration file to start etcd server.

1. When command line options is in use, this feature is enabled by default, the related option is `--enable-grpc-gateway`.

```sh
etcd --enable-grpc-gateway --data-dir=/path/to/data
```

Note this option is not shown in the output of `etcd --help`.

2. When configuration file is used, this feature is disabled by default, please enable `enable-grpc-gateway` explicitly.

```json
# etcd.json
{
    "enable-grpc-gateway": true,
    "data-dir": "/path/to/data"
}
```

Indeed this distinction was eliminated by etcd in their master branch, but not backport to announced versions, so be care when deploy your etcd cluster.
>>>>>>> cc884f12
<|MERGE_RESOLUTION|>--- conflicted
+++ resolved
@@ -293,7 +293,6 @@
 
 2. Reload or restart APISIX
 
-<<<<<<< HEAD
 ## How does APISIX use etcd to achieve millisecond-level configuration synchronization
 
 etcd provides subscription funtions to monitor whether the specified keyword or directory is changed (for example: [watch](https://github.com/api7/lua-resty-etcd/blob/master/api_v3.md#watch), [watchdir](https://github.com/api7/lua-resty-etcd/blob/master/api_v3.md#watchdir)).
@@ -304,7 +303,7 @@
 * If the monitoring directory has data updates: etcd will return the new subscribed data immediately (in milliseconds), and APISIX will update it to the memory cache.
 
 With the help of etcd which incremental notification feature is millisecond-level , APISIX achieve millisecond-level of configuration synchronization.
-=======
+
 ## How to customize the APISIX instance id?
 
 By default, APISIX will read the instance id from `conf/apisix.uid`. If it is not found, and no id is configured, APISIX will generate a `uuid` as the instance id.
@@ -340,5 +339,4 @@
 }
 ```
 
-Indeed this distinction was eliminated by etcd in their master branch, but not backport to announced versions, so be care when deploy your etcd cluster.
->>>>>>> cc884f12
+Indeed this distinction was eliminated by etcd in their master branch, but not backport to announced versions, so be care when deploy your etcd cluster.