<!--
#
# Licensed to the Apache Software Foundation (ASF) under one or more
# contributor license agreements.  See the NOTICE file distributed with
# this work for additional information regarding copyright ownership.
# The ASF licenses this file to You under the Apache License, Version 2.0
# (the "License"); you may not use this file except in compliance with
# the License.  You may obtain a copy of the License at
#
#     http://www.apache.org/licenses/LICENSE-2.0
#
# Unless required by applicable law or agreed to in writing, software
# distributed under the License is distributed on an "AS IS" BASIS,
# WITHOUT WARRANTIES OR CONDITIONS OF ANY KIND, either express or implied.
# See the License for the specific language governing permissions and
# limitations under the License.
#
-->

# Table of Contents

<<<<<<< HEAD
- [1.4.1](#141)
=======
>>>>>>> 47b0ef37
- [1.4.0](#140)
- [1.3.0](#130)
- [1.2.0](#120)
- [1.1.0](#110)
- [1.0.0](#100)
- [0.9.0](#090)
- [0.8.0](#080)
- [0.7.0](#070)
- [0.6.0](#060)

<<<<<<< HEAD
## 1.4.1

### Bugfix
- Fix: multiple SSL certificates are configured, but only one certificate working fine. [1818](https://github.com/apache/incubator-apisix/pull/1818)


=======
>>>>>>> 47b0ef37
## 1.4.0

### Core
- Admin API: Support unique names for routes [1655](https://github.com/apache/incubator-apisix/pull/1655)
- Optimization of log buffer size and flush time [1570](https://github.com/apache/incubator-apisix/pull/1570)

### New plugins
- :sunrise: **Apache Skywalking plugin** [1241](https://github.com/apache/incubator-apisix/pull/1241)
- :sunrise: **Keycloak Identity Server Plugin** [1701](https://github.com/apache/incubator-apisix/pull/1701)
- :sunrise: **Echo Plugin** [1632](https://github.com/apache/incubator-apisix/pull/1632)
- :sunrise: **Consume Restriction Plugin** [1437](https://github.com/apache/incubator-apisix/pull/1437)

### Improvements
- Batch Request : Copy all headers to every request [1697](https://github.com/apache/incubator-apisix/pull/1697)
- SSL private key encryption [1678](https://github.com/apache/incubator-apisix/pull/1678)
- Improvement of docs for multiple plugins


## 1.3.0

The 1.3 version is mainly for security update.

### Security
- reject invalid header[#1462](https://github.com/apache/incubator-apisix/pull/1462) and uri safe encode[#1461](https://github.com/apache/incubator-apisix/pull/1461)
- only allow 127.0.0.1 access admin API and dashboard by default. [#1458](https://github.com/apache/incubator-apisix/pull/1458)

### Plugin
- :sunrise: **add batch request plugin**. [#1388](https://github.com/apache/incubator-apisix/pull/1388)
- implemented plugin `sys logger`. [#1414](https://github.com/apache/incubator-apisix/pull/1414)


## 1.2.0

The 1.2 version brings many new features, including core and plugins.

### Core
- :sunrise: **support etcd cluster**. [#1283](https://github.com/apache/incubator-apisix/pull/1283)
- using the local DNS resolver by default, which is friendly for k8s. [#1387](https://github.com/apache/incubator-apisix/pull/1387)
- support to run `header_filter`, `body_filter` and `log` phases for global rules. [#1364](https://github.com/apache/incubator-apisix/pull/1364)
- changed the `lua/apisix` dir to `apisix`(**not backward compatible**). [#1351](https://github.com/apache/incubator-apisix/pull/1351)
- add dashboard as submodule. [#1360](https://github.com/apache/incubator-apisix/pull/1360)
- allow adding custom shared dict. [#1367](https://github.com/apache/incubator-apisix/pull/1367)

### Plugin
- :sunrise: **add Apache Kafka plugin**. [#1312](https://github.com/apache/incubator-apisix/pull/1312)
- :sunrise: **add CORS plugin**. [#1327](https://github.com/apache/incubator-apisix/pull/1327)
- :sunrise: **add TCP logger plugin**. [#1221](https://github.com/apache/incubator-apisix/pull/1221)
- :sunrise: **add UDP logger plugin**. [1070](https://github.com/apache/incubator-apisix/pull/1070)
- :sunrise: **add proxy mirror plugin**. [#1288](https://github.com/apache/incubator-apisix/pull/1288)
- :sunrise: **add proxy cache plugin**. [#1153](https://github.com/apache/incubator-apisix/pull/1153)
- drop websocket enable control in proxy-rewrite plugin(**not backward compatible**). [1332](https://github.com/apache/incubator-apisix/pull/1332)
- Adding support to public key based introspection for OAuth plugin. [#1266](https://github.com/apache/incubator-apisix/pull/1266)
- response-rewrite plugin support binary data to client by base64. [#1381](https://github.com/apache/incubator-apisix/pull/1381)
- plugin `grpc-transcode` supports grpc deadline. [#1149](https://github.com/apache/incubator-apisix/pull/1149)
- support password auth for limit-count-redis. [#1150](https://github.com/apache/incubator-apisix/pull/1150)
- Zipkin plugin add service name and report local server IP. [#1386](https://github.com/apache/incubator-apisix/pull/1386)
- add `change_pwd` and `user_info` for Wolf-Rbac plugin. [#1204](https://github.com/apache/incubator-apisix/pull/1204)

### Admin API
- :sunrise: support key-based authentication for Admin API(**not backward compatible**). [#1169](https://github.com/apache/incubator-apisix/pull/1169)
- hide SSL private key in admin API. [#1240](https://github.com/apache/incubator-apisix/pull/1240)

### Bugfix
- missing `clear` table before to reuse table (**will cause memory leak**). [#1134](https://github.com/apache/incubator-apisix/pull/1134)
- print warning error message if the yaml route file is invalid. [#1141](https://github.com/apache/incubator-apisix/pull/1141)
- the balancer IP may be nil, use an empty string instead. [#1166](https://github.com/apache/incubator-apisix/pull/1166)
- plugin node-status and heartbeat don't have schema. [#1249](https://github.com/apache/incubator-apisix/pull/1249)
- the plugin basic-auth needs required field. [#1251](https://github.com/apache/incubator-apisix/pull/1251)
- check the count of upstream valid node. [#1292](https://github.com/apache/incubator-apisix/pull/1292)


## 1.1.0

This release is mainly to strengthen the stability of the code and add more documentation.

### Core

- always specify perl include path when runing test cases. [#1097](https://github.com/apache/incubator-apisix/pull/1097)
- Feature: Add support for PROXY Protocol. [#1113](https://github.com/apache/incubator-apisix/pull/1113)
- enhancement: add verify command to verify apisix configuration(nginx.conf). [#1112](https://github.com/apache/incubator-apisix/pull/1112)
- feature: increase the default size of the core file. [#1105](https://github.com/apache/incubator-apisix/pull/1105)
- feature: make the number of file is as configurable as the connections. [#1098](https://github.com/apache/incubator-apisix/pull/1098)
- core: improve the core.log module. [#1093](https://github.com/apache/incubator-apisix/pull/1093)
- Modify bin/apisix to support the SO_REUSEPORT. [#1085](https://github.com/apache/incubator-apisix/pull/1085)

### Doc

- doc: add link to download grafana meta data. [#1119](https://github.com/apache/incubator-apisix/pull/1119)
- doc: Update README.md. [#1118](https://github.com/apache/incubator-apisix/pull/1118)
- doc: doc: add wolf-rbac plugin. [#1116](https://github.com/apache/incubator-apisix/pull/1116)
- doc: update the download link of rpm. [#1108](https://github.com/apache/incubator-apisix/pull/1108)
- doc: add more english article. [#1092](https://github.com/apache/incubator-apisix/pull/1092)
- Adding contribution guidelines for the documentation. [#1086](https://github.com/apache/incubator-apisix/pull/1086)
- doc: getting-started.md check. [#1084](https://github.com/apache/incubator-apisix/pull/1084)
- Added additional information and refactoring sentences. [#1078](https://github.com/apache/incubator-apisix/pull/1078)
- Update admin-api-cn.md. [#1067](https://github.com/apache/incubator-apisix/pull/1067)
- Update architecture-design-cn.md. [#1065](https://github.com/apache/incubator-apisix/pull/1065)

### CI

- ci: remove patch which is no longer necessary and removed in the upst. [#1090](https://github.com/apache/incubator-apisix/pull/1090)
- fix path error when install with luarocks. [#1068](https://github.com/apache/incubator-apisix/pull/1068)
- travis: run a apisix instance which intalled by luarocks. [#1063](https://github.com/apache/incubator-apisix/pull/1063)

### Plugins

- feature: Add wolf rbac plugin. [#1095](https://github.com/apache/incubator-apisix/pull/1095)
- Adding UDP logger plugin. [#1070](https://github.com/apache/incubator-apisix/pull/1070)
- enhancement: using internal request instead of external request in node-status plugin. [#1109](https://github.com/apache/incubator-apisix/pull/1109)

## 1.0.0

This release is mainly to strengthen the stability of the code and add more documentation.

### Core

- :sunrise: Support routing priority. You can match different upstream services based on conditions such as header, args, priority, etc. under the same URI. [#998](https://github.com/apache/incubator-apisix/pull/998)
- When no route is matched, an error message is returned. To distinguish it from other 404 requests. [#1013](https://github.com/apache/incubator-apisix/pull/1013)
- The address of the dashboard `/apisix/admin` supports CORS. [#982](https://github.com/apache/incubator-apisix/pull/982)
- The jsonschema validator returns a clearer error message. [#1011](https://github.com/apache/incubator-apisix/pull/1011)
- Upgrade the `ngx_var` module to version 0.5. [#1005](https://github.com/apache/incubator-apisix/pull/1005)
- Upgrade the `lua-resty-etcd` module to version 0.8. [#980](https://github.com/apache/incubator-apisix/pull/980)
- In development mode, the number of workers is automatically adjusted to 1. [#926](https://github.com/apache/incubator-apisix/pull/926)
- Remove the nginx.conf file from the code repository. It is automatically generated every time and cannot be modified manually. [#974](https://github.com/apache/incubator-apisix/pull/974)

### Doc

- Added documentation on how to customize development plugins. [#909](https://github.com/apache/incubator-apisix/pull/909)
- fixed example's bugs in the serverless plugin documentation. [#1006](https://github.com/apache/incubator-apisix/pull/1006)
- Added documentation for using the Oauth plugin. [#987](https://github.com/apache/incubator-apisix/pull/987)
- Added dashboard compiled documentation. [#985](https://github.com/apache/incubator-apisix/pull/985)
- Added documentation on how to perform a/b testing. [#957](https://github.com/apache/incubator-apisix/pull/957)
- Added documentation on how to enable the MQTT plugin. [#916](https://github.com/apache/incubator-apisix/pull/916)

### Test case

- Add test cases for key-auth plugin under normal circumstances. [#964](https://github.com/apache/incubator-apisix/pull/964/)
- Added tests for gRPC transcode pb options. [#920](https://github.com/apache/incubator-apisix/pull/920)

## 0.9.0

This release brings many new features, such as support for running APISIX with Tengine,
an advanced debugging mode that is more developer friendly, and a new URI redirection plugin.

### Core

- :sunrise: Supported to run APISIX with tengine. [#683](https://github.com/apache/incubator-apisix/pull/683)
- :sunrise: Enabled HTTP2 and supported to set ssl_protocols. [#663](https://github.com/apache/incubator-apisix/pull/663)
- :sunrise: Advanced Debug Mode, Target module function's input arguments or returned value would be printed once this option is enabled. [#614](https://github.com/apache/incubator-apisix/pull/641)
- Support to install APISIX without dashboard. [#686](https://github.com/apache/incubator-apisix/pull/686)
- Removed router R3 [#725](https://github.com/apache/incubator-apisix/pull/725)

### Plugins

- [Redirect URI](https://github.com/apache/incubator-apisix/blob/master/doc/plugins/redirect.md): Redirect URI plugin. [#732](https://github.com/apache/incubator-apisix/pull/732)
- [Proxy Rewrite](https://github.com/apache/incubator-apisix/blob/master/doc/plugins/proxy-rewrite.md): Supported remove `header` feature. [#658](https://github.com/apache/incubator-apisix/pull/658)
- [Limit Count](https://github.com/apache/incubator-apisix/blob/master/doc/plugins/limit-count.md): Supported global limit count with `Redis Server`.[#624](https://github.com/apache/incubator-apisix/pull/624)

### lua-resty-*

- lua-resty-radixtree
  - Support for `host + uri` as an index.
- lua-resty-jsonschema
  - This extension is a JSON data validator that replaces the existing `lua-rapidjson` extension.

### Bugfix

- key-auth plugin cannot run accurately in the case of multiple consumers. [#826](https://github.com/apache/incubator-apisix/pull/826)
- Exported schema for plugin serverless. [#787](https://github.com/apache/incubator-apisix/pull/787)
- Discard args of uri when using proxy-write plugin [#642](https://github.com/apache/incubator-apisix/pull/642)
- Zipkin plugin not set tracing data to request header. [#715](https://github.com/apache/incubator-apisix/pull/715)
- Skipped check cjson for luajit environment in apisix CLI. [#652](https://github.com/apache/incubator-apisix/pull/652)
- Skipped to init etcd if use local file as config center. [#737](https://github.com/apache/incubator-apisix/pull/737)
- Support more built-in parameters when set chash balancer. [#775](https://github.com/apache/incubator-apisix/pull/775)

### Dependencies

- Replace the `lua-rapidjson` module with `lua-resty-jsonschema` global,  `lua-resty-jsonschema` is faster and easier to compile.

## 0.8.0

> Released on 2019/09/30

This release brings many new features, such as stream proxy, support MQTT protocol proxy,
and support for ARM platform, and proxy rewrite plugin.

### Core

- :sunrise: **[support stand-alone mode](https://github.com/apache/incubator-apisix/blob/master/doc/stand-alone-cn.md)**: using yaml to update configurations of APISIX, more friendly to kubernetes. [#464](https://github.com/apache/incubator-apisix/pull/464)
- :sunrise: **[support stream proxy](https://github.com/apache/incubator-apisix/blob/master/doc/stream-proxy.md)**. [#513](https://github.com/apache/incubator-apisix/pull/513)
- :sunrise: support consumer bind plugins. [#544](https://github.com/apache/incubator-apisix/pull/544)
- support domain name in upstream, not only IP. [#522](https://github.com/apache/incubator-apisix/pull/522)
- ignored upstream node when it's weight is 0. [#536](https://github.com/apache/incubator-apisix/pull/536)

### Plugins

- :sunrise: **[MQTT Proxy](https://github.com/apache/incubator-apisix/blob/master/doc/plugins/mqtt-proxy.md)**: support to load balance MQTT by `client_id`, both support MQTT 3.1 and 5.0. [#513](https://github.com/apache/incubator-apisix/pull/513)
- [proxy-rewrite](https://github.com/apache/incubator-apisix/blob/master/doc/plugins/proxy-rewrite.md): rewrite uri,
 schema, host for upstream. [#594](https://github.com/apache/incubator-apisix/pull/594)

### ARM

- :sunrise: **APISIX can run normally under Ubuntu 18.04 of ARM64 architecture**, so you can use APISIX as IoT gateway with MQTT plugin.

### lua-resty-*

- lua-resty-ipmatcher
  - support IPv6
  - IP white/black list, route.
- lua-resty-radixtree
  - allow to specify multiple host, remote_addr and uri.
  - allow to define user-function to filter request.
  - use `lua-resty-ipmatcher` instead of `lua-resty-iputils`, `lua-resty-ipmatcher` matches fast and support IPv6.

### Bugfix

- healthcheck: the checker name is wrong if APISIX works under multiple processes. [#568](https://github.com/apache/incubator-apisix/issues/568)

### Dependencies

- removed `lua-tinyyaml` from source code base, and install through Luarocks.

## 0.7.0

> Released on 2019/09/06

This release brings many new features, such as IP black and white list, gPRC protocol transcoding, IPv6, IdP (identity provider) services, serverless, Change the default route to radix tree (**not downward compatible**), and more.

### Core

- :sunrise: **[gRPC transcoding](https://github.com/apache/incubator-apisix/blob/master/doc/plugins/grpc-transcoding.md)**: supports protocol transcoding so that clients can access your gRPC API by using HTTP/JSON. [#395](https://github.com/apache/incubator-apisix/issues/395)
- :sunrise: **[radix tree router](https://github.com/apache/incubator-apisix/blob/master/doc/router-radixtree.md)**: The radix tree is used as the default router implementation. It supports the uri, host, cookie, request header, request parameters, Nginx built-in variables, etc. as the routing conditions, and supports common operators such as equal, greater than, less than, etc., more powerful and flexible.**IMPORTANT: This change is not downward compatible. All users who use historical versions need to manually modify their routing to work properly.** [#414](https://github.com/apache/incubator-apisix/issues/414)
- Dynamic upstream supports more parameters, you can specify the upstream uri and host, and whether to enable websocket. [#451](https://github.com/apache/incubator-apisix/pull/451)
- Support for get values from cookies directly from `ctx.var`. [#449](https://github.com/apache/incubator-apisix/pull/449)
- Routing support IPv6. [#331](https://github.com/apache/incubator-apisix/issues/331)

### Plugins

- :sunrise: **[serverless](https://github.com/apache/incubator-apisix/blob/master/doc/plugins/serverless.md)**: With serverless support, users can dynamically run any Lua function on a gateway node. Users can also use this feature as a lightweight plugin.[#86](https://github.com/apache/incubator-apisix/pull/86)
- :sunrise: **support IdP**: Support external authentication services, such as Auth0, okta, etc., users can use this to connect to Oauth2.0 and other authentication methods. [#447](https://github.com/apache/incubator-apisix/pull/447)
- [rate limit](https://github.com/apache/incubator-apisix/blob/master/doc/plugins/limit-conn.md): Support for more restricted keys, such as `X-Forwarded-For` and `X-Real-IP`, and allows users to use Nginx variables, request headers, and request parameters as keys. [#228](https://github.com/apache/incubator-apisix/issues/228)
- [IP black and white list](https://github.com/apache/incubator-apisix/blob/master/doc/plugins/ip-restriction.md) Support IP black and white list for security. [#398](https://github.com/apache/incubator-apisix/pull/398)

### CLI

- Add the `version` directive to get the version number of APISIX. [#420](https://github.com/apache/incubator-apisix/issues/420)

### Admin

- The `PATCH` API is supported and can be modified individually for a configuration without submitting the entire configuration. [#365](https://github.com/apache/incubator-apisix/pull/365)

### Dashboard

- :sunrise: **Add the online version of the dashboard**，users can [experience APISIX](http://apisix.iresty.com/) without install. [#374](https://github.com/apache/incubator-apisix/issues/374)

[Back to TOC](#table-of-contents)

## 0.6.0

> Released on 2019/08/05

This release brings many new features such as health check and circuit breaker, debug mode, opentracing and JWT auth. And add **built-in dashboard**.

### Core

- :sunrise: **[Health Check and Circuit Breaker](https://github.com/apache/incubator-apisix/blob/master/doc/health-check.md)**: Enable health check on the upstream node, and will automatically filter unhealthy nodes during load balancing to ensure system stability. [#249](https://github.com/apache/incubator-apisix/pull/249)
- Anti-ReDoS(Regular expression Denial of Service). [#252](https://github.com/apache/incubator-apisix/pull/250)
- supported debug mode. [#319](https://github.com/apache/incubator-apisix/pull/319)
- allowed to use different router. [#364](https://github.com/apache/incubator-apisix/pull/364)
- supported to match route by host + uri. [#325](https://github.com/apache/incubator-apisix/pull/325)
- allowed plugins to handler balance phase. [#299](https://github.com/apache/incubator-apisix/pull/299)
- added desc for upstream and service in schema. [#289](https://github.com/apache/incubator-apisix/pull/289)

### Plugins

- :sunrise: **[OpenTracing](https://github.com/apache/incubator-apisix/blob/master/doc/plugins/zipkin.md)**: support Zipkin and Apache SkyWalking. [#304](https://github.com/apache/incubator-apisix/pull/304)
- [JWT auth](https://github.com/apache/incubator-apisix/blob/master/doc/plugins/jwt-auth-cn.md). [#303](https://github.com/apache/incubator-apisix/pull/303)

### CLI

- support multiple ips of `allow`. [#340](https://github.com/apache/incubator-apisix/pull/340)
- supported real_ip configure in nginx.conf and added functions to get ip and remote ip. [#236](https://github.com/apache/incubator-apisix/pull/236)

### Dashboard

- :sunrise: **add built-in dashboard**. [#327](https://github.com/apache/incubator-apisix/pull/327)

### Test

- support OSX in Travis CI. [#217](https://github.com/apache/incubator-apisix/pull/217)
- installed all of the dependencies to `deps` folder. [#248](https://github.com/apache/incubator-apisix/pull/248)

[Back to TOC](#table-of-contents)<|MERGE_RESOLUTION|>--- conflicted
+++ resolved
@@ -19,10 +19,8 @@
 
 # Table of Contents
 
-<<<<<<< HEAD
+
 - [1.4.1](#141)
-=======
->>>>>>> 47b0ef37
 - [1.4.0](#140)
 - [1.3.0](#130)
 - [1.2.0](#120)
@@ -33,15 +31,13 @@
 - [0.7.0](#070)
 - [0.6.0](#060)
 
-<<<<<<< HEAD
+
 ## 1.4.1
 
 ### Bugfix
 - Fix: multiple SSL certificates are configured, but only one certificate working fine. [1818](https://github.com/apache/incubator-apisix/pull/1818)
 
 
-=======
->>>>>>> 47b0ef37
 ## 1.4.0
 
 ### Core
