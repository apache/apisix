#
# Licensed to the Apache Software Foundation (ASF) under one or more
# contributor license agreements.  See the NOTICE file distributed with
# this work for additional information regarding copyright ownership.
# The ASF licenses this file to You under the Apache License, Version 2.0
# (the "License"); you may not use this file except in compliance with
# the License.  You may obtain a copy of the License at
#
#     http://www.apache.org/licenses/LICENSE-2.0
#
# Unless required by applicable law or agreed to in writing, software
# distributed under the License is distributed on an "AS IS" BASIS,
# WITHOUT WARRANTIES OR CONDITIONS OF ANY KIND, either express or implied.
# See the License for the specific language governing permissions and
# limitations under the License.
#
# CAUTION: DO NOT MODIFY DEFAULT CONFIGURATIONS IN THIS FILE.
# Keep the custom configurations in conf/config.yaml.
#

apisix:
  # node_listen: 9080          # APISIX listening port.
  node_listen:                 # APISIX listening ports.
    - 9080
  #   - port: 9081
  #   - ip: 127.0.0.2          # If not set, default to `0.0.0.0`
  #     port: 9082
  enable_admin: true           # Admin API
  enable_dev_mode: false       # If true, set nginx `worker_processes` to 1.
  enable_reuseport: true       # If true, enable nginx SO_REUSEPORT option.
  show_upstream_status_in_response_header: false  # If true, include the upstream HTTP status code in
                                                  # the response header `X-APISIX-Upstream-Status`.
                                                  # If false, show `X-APISIX-Upstream-Status` only if
                                                  # the upstream response code is 5xx.
  enable_ipv6: true
  enable_http2: true

  # proxy_protocol:                    # PROXY Protocol configuration
  #   listen_http_port: 9181           # APISIX listening port for HTTP traffic with PROXY protocol.
  #   listen_https_port: 9182          # APISIX listening port for HTTPS traffic with PROXY protocol.
  #   enable_tcp_pp: true              # Enable the PROXY protocol when stream_proxy.tcp is set.
  #   enable_tcp_pp_to_upstream: true  # Enable the PROXY protocol.

  enable_server_tokens: true           # If true, show APISIX version in the `Server` response header.
  extra_lua_path: ""                   # Extend lua_package_path to load third-party code.
  extra_lua_cpath: ""                  # Extend lua_package_cpath to load third-party code.
  # lua_module_hook: "my_project.my_hook"  # Hook module used to inject third-party code into APISIX.

  proxy_cache:      # Proxy Caching configuration
    cache_ttl: 10s  # The default caching time on disk if the upstream does not specify a caching time.
    zones:
      - name: disk_cache_one    # Name of the cache.
        memory_size: 50m        # Size of the memory to store the cache index.
        disk_size: 1G           # Size of the disk to store the cache data.
        disk_path: /tmp/disk_cache_one  # Path to the cache file for disk cache.
        cache_levels: "1:2"               # Cache hierarchy levels of disk cache.
      # - name: disk_cache_two
      #  memory_size: 50m
      #  disk_size: 1G
      #  disk_path: "/tmp/disk_cache_two"
      #  cache_levels: "1:2"
      - name: memory_cache
        memory_size: 50m

  delete_uri_tail_slash: false        # Delete the '/' at the end of the URI
  normalize_uri_like_servlet: false   # If true, use the same path normalization rules as the Java
                                      # servlet specification. See https://github.com/jakartaee/servlet/blob/master/spec/src/main/asciidoc/servlet-spec-body.adoc#352-uri-path-canonicalization, which is used in Tomcat.

  router:
    http: radixtree_host_uri    # radixtree_host_uri: match route by host and URI
                                # radixtree_uri: match route by URI
                                # radixtree_uri_with_parameter: similar to radixtree_uri but match URI with parameters. See https://github.com/api7/lua-resty-radixtree/#parameters-in-path for more details.
    ssl: radixtree_sni          # radixtree_sni: match route by SNI

  # http is the default proxy mode. proxy_mode can be one of `http`, `stream`, or `http&stream`
  proxy_mode: "http"
  # stream_proxy:                 # TCP/UDP L4 proxy
  #   tcp:
  #     - addr: 9100              # Set the TCP proxy listening ports.
  #       tls: true
  #     - addr: "127.0.0.1:9101"
  #   udp:                        # Set the UDP proxy listening ports.
  #     - 9200
  #     - "127.0.0.1:9201"

  # dns_resolver:                 # If not set, read from `/etc/resolv.conf`
  #   - 1.1.1.1
  #   - 8.8.8.8
  # dns_resolver_valid: 30        # Override the default TTL of the DNS records.
  resolver_timeout: 5             # Set the time in seconds that the server will wait for a response from the
                                  # DNS resolver before timing out.
  enable_resolv_search_opt: true  # If true, use search option in the resolv.conf file in DNS lookups.

  ssl:
    enable: true
    listen:                                       # APISIX listening port for HTTPS traffic.
      - port: 9443
        enable_http3: false                       # Enable HTTP/3 (with QUIC). If not set default to `false`.
      # - ip: 127.0.0.3                           # If not set, default to `0.0.0.0`.
      #   port: 9445
      #   enable_http3: true
    # ssl_trusted_certificate: /path/to/ca-cert   # Set the path to CA certificates used to verify client
                                                  # certificates in the PEM format.
    ssl_protocols: TLSv1.2 TLSv1.3                # TLS versions supported.
    ssl_ciphers: ECDHE-ECDSA-AES128-GCM-SHA256:ECDHE-RSA-AES128-GCM-SHA256:ECDHE-ECDSA-AES256-GCM-SHA384:ECDHE-RSA-AES256-GCM-SHA384:ECDHE-ECDSA-CHACHA20-POLY1305:ECDHE-RSA-CHACHA20-POLY1305:DHE-RSA-AES128-GCM-SHA256:DHE-RSA-AES256-GCM-SHA384
    ssl_session_tickets: false  # If true, session tickets are used for SSL/TLS connections.
                                # Disabled by default because it renders Perfect Forward Secrecy (FPS)
                                # useless. See https://github.com/mozilla/server-side-tls/issues/135.

    # fallback_sni: "my.default.domain"      # Fallback SNI to be used if the client does not send SNI during
    #                                        # the handshake.

  enable_control: true  # Control API
  # control:
  #  ip: 127.0.0.1
  #  port: 9090

  disable_sync_configuration_during_start: false  # Safe exit. TO BE REMOVED.

  data_encryption:                # Data encryption settings.
    enable_encrypt_fields: true   # Whether enable encrypt fields specified in `encrypt_fields` in plugin schema.
    keyring:                      # This field is used to encrypt the private key of SSL and the `encrypt_fields`
                                  # in plugin schema.
      - qeddd145sfvddff3          # Set the encryption key for AES-128-CBC. It should be a hexadecimal string
                                  # of length 16.
      - edd1c9f0985e76a2          # If not set, APISIX saves the original data into etcd.
                                  # CAUTION: If you would like to update the key, add the new key as the
                                  # first item in the array and keep the older keys below the newly added
                                  # key, so that data can be decrypted with the older keys and encrypted
                                  # with the new key. Removing the old keys directly can render the data
                                  # unrecoverable.

  events:                             # Event distribution module configuration
    module: lua-resty-events          # Sets the name of the events module used.
                                      # Supported module: lua-resty-worker-events and lua-resty-events

nginx_config:                     # Config for render the template to generate nginx.conf
  # user: root                    # Set the execution user of the worker process. This is only
                                  # effective if the master process runs with super-user privileges.
  error_log: logs/error.log       # Location of the error log.
  error_log_level:  warn          # Logging level: info, debug, notice, warn, error, crit, alert, or emerg.
  worker_processes: auto          # Automatically determine the optimal number of worker processes based
                                  # on the available system resources.
                                  # If you want use multiple cores in container, you can inject the number of
                                  # CPU cores as environment variable "APISIX_WORKER_PROCESSES".
  enable_cpu_affinity: false      # Disable CPU affinity by default as worker_cpu_affinity affects the
                                  # behavior of APISIX in containers. For example, multiple instances could
                                  # be bound to one CPU core, which is not desirable.
                                  # If APISIX is deployed on a physical machine, CPU affinity can be enabled.
  worker_rlimit_nofile: 20480     # The number of files a worker process can open.
                                  # The value should be larger than worker_connections.
  worker_shutdown_timeout: 240s   # Timeout for a graceful shutdown of worker processes.

  max_pending_timers: 16384       # The maximum number of pending timers that can be active at any given time.
                                  # Error "too many pending timers" indicates the threshold is reached.
  max_running_timers: 4096        # The maximum number of running timers that can be active at any given time.
                                  # Error "lua_max_running_timers are not enough" error indicates the
                                  # threshold is reached.

  event:
    worker_connections: 10620

  # envs:                         # Get environment variables.
  #  - TEST_ENV

  meta:
    lua_shared_dict:              # Nginx Lua shared memory zone. Size units are m or k.
      prometheus-metrics: 15m

  stream:
    enable_access_log: false                 # Enable stream proxy access logging.
    access_log: logs/access_stream.log       # Location of the stream access log.
    access_log_format: |
      "$remote_addr [$time_local] $protocol $status $bytes_sent $bytes_received $session_time" # Customize log format: http://nginx.org/en/docs/varindex.html
    access_log_format_escape: default        # Escape default or json characters in variables.
    lua_shared_dict:                         # Nginx Lua shared memory zone. Size units are m or k.
      etcd-cluster-health-check-stream: 10m
      lrucache-lock-stream: 10m
      plugin-limit-conn-stream: 10m
      worker-events-stream: 10m
      tars-stream: 1m

  # Add other custom Nginx configurations.
  # Users are responsible for validating the custom configurations
  # to ensure they are not in conflict with APISIX configurations.
  main_configuration_snippet: |
    # Add custom Nginx main configuration to nginx.conf.
    # The configuration should be well indented!
  http_configuration_snippet: |
    # Add custom Nginx http configuration to nginx.conf.
    # The configuration should be well indented!
  http_server_configuration_snippet: |
    # Add custom Nginx http server configuration to nginx.conf.
    # The configuration should be well indented!
  http_server_location_configuration_snippet: |
    # Add custom Nginx http server location configuration to nginx.conf.
    # The configuration should be well indented!
  http_admin_configuration_snippet: |
    # Add custom Nginx admin server configuration to nginx.conf.
    # The configuration should be well indented!
  http_end_configuration_snippet: |
    # Add custom Nginx http end configuration to nginx.conf.
    # The configuration should be well indented!
  stream_configuration_snippet: |
    # Add custom Nginx stream configuration to nginx.conf.
    # The configuration should be well indented!

  http:
    enable_access_log: true             # Enable HTTP proxy access logging.
    access_log: logs/access.log         # Location of the access log.
    access_log_buffer: 16384            # buffer size of access log.
    access_log_format: |
      "$remote_addr - $remote_user [$time_local] $http_host \"$request\" $status $body_bytes_sent $request_time \"$http_referer\" \"$http_user_agent\" $upstream_addr $upstream_status $upstream_response_time \"$upstream_scheme://$upstream_host$upstream_uri\""
    # Customize log format: http://nginx.org/en/docs/varindex.html
    access_log_format_escape: default   # Escape default or json characters in variables.
    keepalive_timeout: 60s              # Set the maximum time for which TCP connection keeps alive.
    client_header_timeout: 60s          # Set the maximum time waiting for client to send the entire HTTP
                                        # request header before closing the connection.
    client_body_timeout: 60s            # Set the maximum time waiting for client to send the request body.
    client_max_body_size: 0             # Set the maximum allowed size of the client request body.
                                        # Default to 0, unlimited.
                                        # Unlike Nginx, APISIX does not limit the body size by default.
                                        # If exceeded, the 413 (Request Entity Too Large) error is returned.
    send_timeout: 10s   # Set the maximum time for transmitting a response to the client before closing.
    underscores_in_headers: "on"  # Allow HTTP request headers to contain underscores in their names.
    real_ip_header: X-Real-IP     # https://nginx.org/en/docs/http/ngx_http_realip_module.html#real_ip_header
    real_ip_recursive: "off" # http://nginx.org/en/docs/http/ngx_http_realip_module.html#real_ip_recursive
    real_ip_from:            # http://nginx.org/en/docs/http/ngx_http_realip_module.html#set_real_ip_from
      - 127.0.0.1
      - "unix:"

    # custom_lua_shared_dict:     # Custom Nginx Lua shared memory zone for nginx.conf. Size units are m or k.
    #  ipc_shared_dict: 100m      # Custom shared cache, format: `cache-key: cache-size`

    proxy_ssl_server_name: true   # Send the server name in the SNI extension when establishing an SSL/TLS
                                  # connection with the upstream server, allowing the upstream server to
                                  # select the appropriate SSL/TLS certificate and configuration based on
                                  # the requested server name.

    upstream:
      keepalive: 320              # Set the maximum time of keep-alive connections to the upstream servers.
                                  # When the value is exceeded, the least recently used connection is closed.
      keepalive_requests: 1000    # Set the maximum number of requests that can be served through one
                                  # keep-alive connection.
                                  # After the maximum number of requests is made, the connection is closed.
      keepalive_timeout: 60s      # Set the maximum time for which TCP connection keeps alive.
    charset: utf-8                # Add the charset to the "Content-Type" response header field.
                                  # See http://nginx.org/en/docs/http/ngx_http_charset_module.html#charset
    variables_hash_max_size: 2048 # Set the maximum size of the variables hash table.

    lua_shared_dict:              # Nginx Lua shared memory zone. Size units are m or k.
      internal-status: 10m
      plugin-limit-req: 10m
      plugin-limit-count: 10m
      prometheus-metrics: 10m
      plugin-limit-conn: 10m
      upstream-healthcheck: 10m
      worker-events: 10m
      lrucache-lock: 10m
      balancer-ewma: 10m
      balancer-ewma-locks: 10m
      balancer-ewma-last-touched-at: 10m
      plugin-limit-req-redis-cluster-slot-lock: 1m
      plugin-limit-count-redis-cluster-slot-lock: 1m
      plugin-limit-conn-redis-cluster-slot-lock: 1m
      tracing_buffer: 10m
      plugin-api-breaker: 10m
      etcd-cluster-health-check: 10m
      discovery: 1m
      jwks: 1m
      introspection: 10m
      access-tokens: 1m
      ext-plugin: 1m
      tars: 1m
      cas-auth: 10m
      ocsp-stapling: 10m

# discovery:                      # Service Discovery
#  dns:
#    servers:
#      - "127.0.0.1:8600"         # Replace with the address of your DNS server.
#    resolv_conf: /etc/resolv.conf # Replace with the path to the local DNS resolv config. Configure either "servers" or "resolv_conf".
#    order:                       # Resolve DNS records this order.
#      - last                     # Try the latest successful type for a hostname.
#      - SRV
#      - A
#      - AAAA
#      - CNAME
#  eureka:                        # Eureka
#    host:                        # Eureka address(es)
#      - "http://127.0.0.1:8761"
#    prefix: /eureka/
#    fetch_interval: 30           # Default 30s
#    weight: 100                  # Default weight for node
#    timeout:
#      connect: 2000              # Default 2000ms
#      send: 2000                 # Default 2000ms
#      read: 5000                 # Default 5000ms
#  nacos:                         # Nacos
#    host:                        # Nacos address(es)
#      - "http://${username}:${password}@${host1}:${port1}"
#    prefix: "/nacos/v1/"
#    fetch_interval: 30    # Default 30s
# `weight` is the `default_weight` that will be attached to each discovered node that
# doesn't have a weight explicitly provided in nacos results
#    weight: 100           # Default 100.
#    timeout:
#      connect: 2000       # Default 2000ms
#      send: 2000          # Default 2000ms
#      read: 5000          # Default 5000ms
#    access_key: ""        # Nacos AccessKey ID in Alibaba Cloud, notice that it's for Nacos instances on Microservices Engine (MSE)
#    secret_key: ""        # Nacos AccessKey Secret in Alibaba Cloud, notice that it's for Nacos instances on Microservices Engine (MSE)
#  consul_kv:              # Consul KV
#    servers:              # Consul KV address(es)
#      - "http://127.0.0.1:8500"
#      - "http://127.0.0.1:8600"
#    prefix: "upstreams"
#    skip_keys:                     # Skip special keys
#      - "upstreams/unused_api/"
#    timeout:
#      connect: 2000                # Default 2000ms
#      read: 2000                   # Default 2000ms
#      wait: 60                     # Default 60s
#    weight: 1                      # Default 1
#    fetch_interval: 3              # Default 3s. Effective only when keepalive is false.
#    keepalive: true                # Default to true. Use long pull to query Consul.
#    default_server:                # Define default server to route traffic to.
#      host: "127.0.0.1"
#      port: 20999
#      metadata:
#        fail_timeout: 1            # Default 1ms
#        weight: 1                  # Default 1
#        max_fails: 1               # Default 1
#    dump:                          # Dump the Consul key-value (KV) store to a file.
#       path: "logs/consul_kv.dump" # Location of the dump file.
#       expire: 2592000             # Specify the expiration time of the dump file in units of seconds.
#  consul:                          # Consul
#    servers:                       # Consul address(es)
#      - "http://127.0.0.1:8500"
#      - "http://127.0.0.1:8600"
#    skip_services:                 # Skip services during service discovery.
#      - "service_a"
#    timeout:
#      connect: 2000                # Default 2000ms
#      read: 2000                   # Default 2000ms
#      wait: 60                     # Default 60s
#    weight: 1                      # Default 1
#    fetch_interval: 3              # Default 3s. Effective only when keepalive is false.
#    keepalive: true                # Default to true. Use long pull to query Consul.
#    default_service:               # Define the default service to route traffic to.
#      host: "127.0.0.1"
#      port: 20999
#      metadata:
#        fail_timeout: 1           # Default 1ms
#        weight: 1                 # Default 1
#        max_fails: 1              # Default 1
#    dump:                           # Dump the Consul key-value (KV) store to a file.
#       path: "logs/consul_kv.dump"  # Location of the dump file.
#       expire: 2592000              # Specify the expiration time of the dump file in units of seconds.
#       load_on_init: true           # Default true, load the consul dump file on init
#  kubernetes:                     # Kubernetes service discovery
#    ### kubernetes service discovery both support single-cluster and multi-cluster mode
#    ### applicable to the case where the service is distributed in a single or multiple kubernetes clusters.
#    ### single-cluster mode ###
#    service:
#      schema: https                     # apiserver schema, options [http, https], default https
#      host: ${KUBERNETES_SERVICE_HOST}  # apiserver host, options [ipv4, ipv6, domain, environment variable], default ${KUBERNETES_SERVICE_HOST}
#      port: ${KUBERNETES_SERVICE_PORT}  # apiserver port, options [port number, environment variable], default ${KUBERNETES_SERVICE_PORT}
#    client:
#      # serviceaccount token or path of serviceaccount token_file
#      token_file: ${KUBERNETES_CLIENT_TOKEN_FILE}
#      # token: |-
#       # eyJhbGciOiJSUzI1NiIsImtpZCI6Ikx5ME1DNWdnbmhQNkZCNlZYMXBsT3pYU3BBS2swYzBPSkN3ZnBESGpkUEEif
#       # 6Ikx5ME1DNWdnbmhQNkZCNlZYMXBsT3pYU3BBS2swYzBPSkN3ZnBESGpkUEEifeyJhbGciOiJSUzI1NiIsImtpZCI
#    # kubernetes discovery plugin support use namespace_selector
#    # you can use one of [equal, not_equal, match, not_match] filter namespace
#    namespace_selector:
#      # only save endpoints with namespace equal default
#      equal: default
#      # only save endpoints with namespace not equal default
#      #not_equal: default
#      # only save endpoints with namespace match one of [default, ^my-[a-z]+$]
#      #match:
#      #- default
#      #- ^my-[a-z]+$
#      # only save endpoints with namespace not match one of [default, ^my-[a-z]+$ ]
#      #not_match:
#      #- default
#      #- ^my-[a-z]+$
#    # kubernetes discovery plugin support use label_selector
#    # for the expression of label_selector, please refer to https://kubernetes.io/docs/concepts/overview/working-with-objects/labels
#    label_selector: |-
#      first="a",second="b"
#    # reserved lua shared memory size,1m memory can store about 1000 pieces of endpoint
#    shared_size: 1m #default 1m
#    ### single-cluster mode ###
#    ### multi-cluster mode ###
#  - id: release  # a custom name refer to the cluster, pattern ^[a-z0-9]{1,8}
#    service:
#      schema: https                     # apiserver schema, options [http, https], default https
#      host: ${KUBERNETES_SERVICE_HOST}  # apiserver host, options [ipv4, ipv6, domain, environment variable]
#      port: ${KUBERNETES_SERVICE_PORT}  # apiserver port, options [port number, environment variable]
#    client:
#      # serviceaccount token or path of serviceaccount token_file
#      token_file: ${KUBERNETES_CLIENT_TOKEN_FILE}
#      # token: |-
#       # eyJhbGciOiJSUzI1NiIsImtpZCI6Ikx5ME1DNWdnbmhQNkZCNlZYMXBsT3pYU3BBS2swYzBPSkN3ZnBESGpkUEEif
#       # 6Ikx5ME1DNWdnbmhQNkZCNlZYMXBsT3pYU3BBS2swYzBPSkN3ZnBESGpkUEEifeyJhbGciOiJSUzI1NiIsImtpZCI
#    # kubernetes discovery plugin support use namespace_selector
#    # you can use one of [equal, not_equal, match, not_match] filter namespace
#    namespace_selector:
#      # only save endpoints with namespace equal default
#      equal: default
#      # only save endpoints with namespace not equal default
#      #not_equal: default
#      # only save endpoints with namespace match one of [default, ^my-[a-z]+$]
#      #match:
#      #- default
#      #- ^my-[a-z]+$
#      # only save endpoints with namespace not match one of [default, ^my-[a-z]+$ ]
#      #not_match:
#      #- default
#      #- ^my-[a-z]+$
#    # kubernetes discovery plugin support use label_selector
#    # for the expression of label_selector, please refer to https://kubernetes.io/docs/concepts/overview/working-with-objects/labels
#    label_selector: |-
#      first="a",second="b"
#    # reserved lua shared memory size,1m memory can store about 1000 pieces of endpoint
#    shared_size: 1m #default 1m
#    ### multi-cluster mode ###

graphql:
  max_size: 1048576                # Set the maximum size limitation of graphql in bytes. Default to 1MiB.

# ext-plugin:
#   cmd: ["ls", "-l"]

plugins:                           # plugin list (sorted by priority)
  - real-ip                        # priority: 23000
  - ai                             # priority: 22900
  - client-control                 # priority: 22000
  - proxy-control                  # priority: 21990
  - request-id                     # priority: 12015
  - zipkin                         # priority: 12011
  #- skywalking                    # priority: 12010
  #- opentelemetry                 # priority: 12009
  - ext-plugin-pre-req             # priority: 12000
  - fault-injection                # priority: 11000
  - mocking                        # priority: 10900
  - serverless-pre-function        # priority: 10000
  #- batch-requests                # priority: 4010
  - cors                           # priority: 4000
  - ip-restriction                 # priority: 3000
  - ua-restriction                 # priority: 2999
  - referer-restriction            # priority: 2990
  - csrf                           # priority: 2980
  - uri-blocker                    # priority: 2900
  - request-validation             # priority: 2800
  - chaitin-waf                    # priority: 2700
  - multi-auth                     # priority: 2600
  - openid-connect                 # priority: 2599
  - cas-auth                       # priority: 2597
  - authz-casbin                   # priority: 2560
  - authz-casdoor                  # priority: 2559
  - wolf-rbac                      # priority: 2555
  - ldap-auth                      # priority: 2540
  - hmac-auth                      # priority: 2530
  - basic-auth                     # priority: 2520
  - jwt-auth                       # priority: 2510
  - jwe-decrypt                    # priority: 2509
  - key-auth                       # priority: 2500
  - consumer-restriction           # priority: 2400
  - forward-auth                   # priority: 2002
  - opa                            # priority: 2001
  - authz-keycloak                 # priority: 2000
  #- error-log-logger              # priority: 1091
  - proxy-cache                    # priority: 1085
  - body-transformer               # priority: 1080
<<<<<<< HEAD
  - ai-prompt-template             # priority: 1060
  - content-moderation             # priority: 1062 TODO: compare priority with other ai plugins
=======
  - ai-prompt-template             # priority: 1071
  - ai-prompt-decorator            # priority: 1070
>>>>>>> 33879168
  - proxy-mirror                   # priority: 1010
  - proxy-rewrite                  # priority: 1008
  - workflow                       # priority: 1006
  - api-breaker                    # priority: 1005
  - limit-conn                     # priority: 1003
  - limit-count                    # priority: 1002
  - limit-req                      # priority: 1001
  #- node-status                   # priority: 1000
  #- brotli                        # priority: 996
  - gzip                           # priority: 995
  - server-info                    # priority: 990
  - traffic-split                  # priority: 966
  - redirect                       # priority: 900
  - response-rewrite               # priority: 899
  - degraphql                      # priority: 509
  - kafka-proxy                    # priority: 508
  #- dubbo-proxy                   # priority: 507
  - grpc-transcode                 # priority: 506
  - grpc-web                       # priority: 505
  - http-dubbo                     # priority: 504
  - public-api                     # priority: 501
  - prometheus                     # priority: 500
  - datadog                        # priority: 495
  - loki-logger                    # priority: 414
  - elasticsearch-logger           # priority: 413
  - echo                           # priority: 412
  - loggly                         # priority: 411
  - http-logger                    # priority: 410
  - splunk-hec-logging             # priority: 409
  - skywalking-logger              # priority: 408
  - google-cloud-logging           # priority: 407
  - sls-logger                     # priority: 406
  - tcp-logger                     # priority: 405
  - kafka-logger                   # priority: 403
  - rocketmq-logger                # priority: 402
  - syslog                         # priority: 401
  - udp-logger                     # priority: 400
  - file-logger                    # priority: 399
  - clickhouse-logger              # priority: 398
  - tencent-cloud-cls              # priority: 397
  - inspect                        # priority: 200
  #- log-rotate                    # priority: 100
  # <- recommend to use priority (0, 100) for your custom plugins
  - example-plugin                 # priority: 0
  #- gm                            # priority: -43
  #- ocsp-stapling                 # priority: -44
  - aws-lambda                     # priority: -1899
  - azure-functions                # priority: -1900
  - openwhisk                      # priority: -1901
  - openfunction                   # priority: -1902
  - serverless-post-function       # priority: -2000
  - ext-plugin-post-req            # priority: -3000
  - ext-plugin-post-resp           # priority: -4000

stream_plugins:                    # stream plugin list (sorted by priority)
  - ip-restriction                 # priority: 3000
  - limit-conn                     # priority: 1003
  - mqtt-proxy                     # priority: 1000
  #- prometheus                    # priority: 500
  - syslog                         # priority: 401
  # <- recommend to use priority (0, 100) for your custom plugins


# wasm:
#   plugins:
#     - name: wasm_log
#       priority: 7999
#       file: t/wasm/log/main.go.wasm

# xrpc:
#   protocols:
#     - name: pingpong
plugin_attr:          # Plugin attributes
  log-rotate:         # Plugin: log-rotate
    timeout: 10000    # maximum wait time for a log rotation(unit: millisecond)
    interval: 3600    # Set the log rotate interval in seconds.
    max_kept: 168     # Set the maximum number of log files to keep. If exceeded, historic logs are deleted.
    max_size: -1      # Set the maximum size of log files in bytes before a rotation.
                      # Skip size check if max_size is less than 0.
    enable_compression: false    # Enable log file compression (gzip).
  skywalking:                                     # Plugin: skywalking
    service_name: APISIX                          # Set the service name for SkyWalking reporter.
    service_instance_name: APISIX Instance Name   # Set the service instance name for SkyWalking reporter.
    endpoint_addr: http://127.0.0.1:12800         # Set the SkyWalking HTTP endpoint.
    report_interval: 3                            # Set the reporting interval in second.
  opentelemetry:      # Plugin: opentelemetry
    trace_id_source: x-request-id   # Specify the source of the trace ID for OpenTelemetry traces.
    resource:
      service.name: APISIX          # Set the service name for OpenTelemetry traces.
    collector:
      address: 127.0.0.1:4318       # Set the address of the OpenTelemetry collector to send traces to.
      request_timeout: 3            # Set the timeout for requests to the OpenTelemetry collector in seconds.
      request_headers:              # Set the headers to include in requests to the OpenTelemetry collector.
        Authorization: token        # Set the authorization header to include an access token.
    batch_span_processor:
      drop_on_queue_full: false     # Drop spans when the export queue is full.
      max_queue_size: 1024          # Set the maximum size of the span export queue.
      batch_timeout: 2              # Set the timeout for span batches to wait in the export queue before
                                    # being sent.
      inactive_timeout: 1           # Set the timeout for spans to wait in the export queue before being sent,
                                    # if the queue is not full.
      max_export_batch_size: 16     # Set the maximum number of spans to include in each batch sent to the
                                    # OpenTelemetry collector.
    set_ngx_var: false              # Export opentelemetry variables to NGINX variables.
  prometheus:                               # Plugin: prometheus
    export_uri: /apisix/prometheus/metrics  # Set the URI for the Prometheus metrics endpoint.
    metric_prefix: apisix_                  # Set the prefix for Prometheus metrics generated by APISIX.
    enable_export_server: true              # Enable the Prometheus export server.
    export_addr:                            # Set the address for the Prometheus export server.
      ip: 127.0.0.1                         # Set the IP.
      port: 9091                            # Set the port.
    # metrics:    # Create extra labels from nginx variables: https://nginx.org/en/docs/varindex.html
    #  http_status:
    #    extra_labels:
    #      - upstream_addr: $upstream_addr
    #      - status: $upstream_status  # The label name does not need to be the same as the variable name.
    #  http_latency:
    #    extra_labels:
    #      - upstream_addr: $upstream_addr
    #  bandwidth:
    #    extra_labels:
    #      - upstream_addr: $upstream_addr
    # default_buckets:
    #   - 10
    #   - 50
    #   - 100
    #   - 200
    #   - 500
    # expire: 0                       # The expiration time after metrics become inactive, unit: second.
                                      # 0 means the metrics will not expire
                                      # If you need to set the expiration time, it is recommended to use 600, which is 10 minutes.
  server-info:                        # Plugin: server-info
    report_ttl: 60                    # Set the TTL in seconds for server info in etcd.
                                      # Maximum: 86400. Minimum: 3.
  dubbo-proxy:                        # Plugin: dubbo-proxy
    upstream_multiplex_count: 32      # Set the maximum number of connections that can be multiplexed over
                                      # a single network connection between the Dubbo Proxy and the upstream
                                      # Dubbo services.
  proxy-mirror:                       # Plugin: proxy-mirror
    timeout:                          # Set the timeout for mirrored requests.
      connect: 60s
      read: 60s
      send: 60s
  # redirect:                         # Plugin: redirect
  #   https_port: 8443                # Set the default port used to redirect HTTP to HTTPS.
  inspect:                            # Plugin: inspect
    delay: 3                          # Set the delay in seconds for the frequency of checking the hooks file.
    hooks_file: "/usr/local/apisix/plugin_inspect_hooks.lua"  # Set the path to the Lua file that defines
                                                              # hooks. Only administrators should have
                                                              # write access to this file for security.
  zipkin:                             # Plugin: zipkin
    set_ngx_var: false                # export zipkin variables to nginx variables

deployment:                    # Deployment configurations
  role: traditional            # Set deployment mode: traditional, control_plane, or data_plane.
  role_traditional:
    config_provider: etcd      # Set the configuration center.

  #role_data_plane:            # Set data plane details if role is data_plane.
  #  config_provider: etcd     # Set the configuration center: etcd, xds, or yaml.

  #role_control_plane:         # Set control plane details if role is control_plane.
  #  config_provider: etcd     # Set the configuration center.

  admin:                       # Admin API
    admin_key_required: true   # Enable Admin API authentication by default for security.
    admin_key:
      -
        name: admin                             # admin: write access to configurations.
        key: ''   # Set API key for the admin of Admin API.
        role: admin
      # -
      #   name: viewer                            # viewer: read-only to configurations.
      #   key: 4054f7cf07e344346cd3f287985e76a2   # Set API key for the viewer of Admin API.
      #   role: viewer

    enable_admin_cors: true       # Enable Admin API CORS response header `Access-Control-Allow-Origin`.
    allow_admin:                  # Limit Admin API access by IP addresses.
      - 127.0.0.0/24              # If not set, any IP address is allowed.
      # - "::/64"
    admin_listen:                 # Set the Admin API listening addresses.
      ip: 0.0.0.0                 # Set listening IP.
      port: 9180                  # Set listening port. Beware of port conflict with node_listen.

    # https_admin: true           # Enable SSL for Admin API on IP and port specified in admin_listen.
                                  # Use admin_api_mtls.admin_ssl_cert and admin_api_mtls.admin_ssl_cert_key.
    # admin_api_mtls:             # Set this if `https_admin` is true.
    #   admin_ssl_cert: ""        # Set path to SSL/TLS certificate.
    #   admin_ssl_cert_key: ""    # Set path to SSL/TLS key.
    #   admin_ssl_ca_cert: ""     # Set path to CA certificate used to sign client certificates.

    admin_api_version: v3         # Set the version of Admin API (latest: v3).

  etcd:
    host:                         # Set etcd address(es) in the same etcd cluster.
      - "http://127.0.0.1:2379"   # If TLS is enabled for etcd, use https://127.0.0.1:2379.
    prefix: /apisix               # Set etcd prefix.
    timeout: 30                   # The timeout when connect/read/write to etcd, Set timeout in seconds.
    watch_timeout: 50             # The timeout when watch etcd
    # resync_delay: 5             # Set resync time in seconds after a sync failure.
                                  # The actual resync time would be resync_delay plus 50% random jitter.
    # health_check_timeout: 10    # Set timeout in seconds for etcd health check.
                                  # Default to 10 if not set or a negative value is provided.
    startup_retry: 2              # Set the number of retries to etcd on startup. Default to 2.
    # user: root                  # Set the root username for etcd.
    # password: 5tHkHhYkjr6cQ     # Set the root password for etcd.
    tls:
      # cert: /path/to/cert       # Set the path to certificate used by the etcd client
      # key: /path/to/key         # Set the path to path of key used by the etcd client
      verify: true                # Verify the etcd certificate when establishing a TLS connection with etcd.
      # sni:                      # The SNI for etcd TLS requests.
                                  # If not set, the host from the URL is used.<|MERGE_RESOLUTION|>--- conflicted
+++ resolved
@@ -476,13 +476,9 @@
   #- error-log-logger              # priority: 1091
   - proxy-cache                    # priority: 1085
   - body-transformer               # priority: 1080
-<<<<<<< HEAD
-  - ai-prompt-template             # priority: 1060
-  - content-moderation             # priority: 1062 TODO: compare priority with other ai plugins
-=======
   - ai-prompt-template             # priority: 1071
   - ai-prompt-decorator            # priority: 1070
->>>>>>> 33879168
+  - content-moderation             # priority: 1075 TODO: compare priority with other ai plugins
   - proxy-mirror                   # priority: 1010
   - proxy-rewrite                  # priority: 1008
   - workflow                       # priority: 1006
