--- conflicted
+++ resolved
@@ -479,11 +479,8 @@
   - body-transformer               # priority: 1080
   - ai-prompt-template             # priority: 1071
   - ai-prompt-decorator            # priority: 1070
-<<<<<<< HEAD
   - ai-rag                         # priority: 1060
-=======
   - ai-content-moderation          # priority: 1040 TODO: compare priority with other ai plugins
->>>>>>> 695ea3c2
   - proxy-mirror                   # priority: 1010
   - proxy-rewrite                  # priority: 1008
   - workflow                       # priority: 1006
