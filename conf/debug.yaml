--- conflicted
+++ resolved
@@ -14,14 +14,11 @@
 # See the License for the specific language governing permissions and
 # limitations under the License.
 #
-<<<<<<< HEAD
+basic:
+  enable: false
 http:
   dynamic: false         # enable or disable this feature
   enable_header_name: X-APISIX-Dynamic-Debug # the header name of dynamic enable
-=======
-basic:
-  enable: false
->>>>>>> b5aca8cd
 hook_conf:
   enable: false                 # enable or disable this feature
   name: hook_phase              # the name of module and function list
