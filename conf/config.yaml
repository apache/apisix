#
# Licensed to the Apache Software Foundation (ASF) under one or more
# contributor license agreements.  See the NOTICE file distributed with
# this work for additional information regarding copyright ownership.
# The ASF licenses this file to You under the Apache License, Version 2.0
# (the "License"); you may not use this file except in compliance with
# the License.  You may obtain a copy of the License at
#
#     http://www.apache.org/licenses/LICENSE-2.0
#
# Unless required by applicable law or agreed to in writing, software
# distributed under the License is distributed on an "AS IS" BASIS,
# WITHOUT WARRANTIES OR CONDITIONS OF ANY KIND, either express or implied.
# See the License for the specific language governing permissions and
# limitations under the License.
#
apisix:
  node_listen: 9080              # APISIX listening port
  enable_admin: true
  enable_admin_cors: true         # Admin API support CORS response headers.
  enable_debug: false
  enable_dev_mode: false          # Sets nginx worker_processes to 1 if set to true
  enable_reuseport: true          # Enable nginx SO_REUSEPORT switch if set to true.
  enable_ipv6: true
  config_center: etcd             # etcd: use etcd to store the config value
                                  # yaml: fetch the config value from local yaml file `/your_path/conf/apisix.yaml`

  #proxy_protocol:                 # Proxy Protocol configuration
  #  listen_http_port: 9181        # The port with proxy protocol for http, it differs from node_listen and port_admin.
                                   # This port can only receive http request with proxy protocol, but node_listen & port_admin
                                   # can only receive http request. If you enable proxy protocol, you must use this port to
                                   # receive http request with proxy protocol
  #  listen_https_port: 9182       # The port with proxy protocol for https
  #  enable_tcp_pp: true           # Enable the proxy protocol for tcp proxy, it works for stream_proxy.tcp option
  #  enable_tcp_pp_to_upstream: true # Enables the proxy protocol to the upstream server

  proxy_cache:                     # Proxy Caching configuration
    cache_ttl: 10s                 # The default caching time if the upstream does not specify the cache time
    zones:                         # The parameters of a cache
    - name: disk_cache_one         # The name of the cache, administrator can be specify
                                   # which cache to use by name in the admin api
      memory_size: 50m             # The size of shared memory, it's used to store the cache index
      disk_size: 1G                # The size of disk, it's used to store the cache data
      disk_path: "/tmp/disk_cache_one" # The path to store the cache data
      cache_levels: "1:2"           # The hierarchy levels of a cache
  #  - name: disk_cache_two
  #    memory_size: 50m
  #    disk_size: 1G
  #    disk_path: "/tmp/disk_cache_two"
  #    cache_levels: "1:2"

  allow_admin:                  # http://nginx.org/en/docs/http/ngx_http_access_module.html#allow
    - 127.0.0.0/24              # If we don't set any IP list, then any IP access is allowed by default.
  #   - "::/64"
  # port_admin: 9180              # use a separate port
  # https_admin: true             # enable HTTPS when use a separate port for Admin API.
                                  # Admin API will use conf/apisix_admin_api.crt and conf/apisix_admin_api.key as certificate.

  # Default token when use API to call for Admin API.
  # *NOTE*: Highly recommended to modify this value to protect APISIX's Admin API.
  # Disabling this configuration item means that the Admin API does not
  # require any authentication.
  admin_key:
    -
      name: "admin"
      key: edd1c9f034335f136f87ad84b625c8f1
      role: admin                 # admin: manage all configuration data
                                  # viewer: only can view configuration data
    -
      name: "viewer"
      key: 4054f7cf07e344346cd3f287985e76a2
      role: viewer
  router:
    http: 'radixtree_uri'         # radixtree_uri: match route by uri(base on radixtree)
                                  # radixtree_host_uri: match route by host + uri(base on radixtree)
    ssl: 'radixtree_sni'          # radixtree_sni: match route by SNI(base on radixtree)
  # stream_proxy:                 # TCP/UDP proxy
  #   tcp:                        # TCP proxy port list
  #     - 9100
  #     - 9101
  #   udp:                        # UDP proxy port list
  #     - 9200
  #     - 9211
  # dns_resolver:                   # If not set, read from `/etc/resolv.conf`
  #  - 1.1.1.1
  #  - 8.8.8.8
  dns_resolver_valid: 30          # valid time for dns result 30 seconds
  resolver_timeout: 5             # resolver timeout
  ssl:
    enable: true
    enable_http2: true
    listen_port: 9443
    ssl_protocols: "TLSv1.2 TLSv1.3"
    ssl_ciphers: "ECDHE-ECDSA-AES128-GCM-SHA256:ECDHE-RSA-AES128-GCM-SHA256:ECDHE-ECDSA-AES256-GCM-SHA384:ECDHE-RSA-AES256-GCM-SHA384:ECDHE-ECDSA-CHACHA20-POLY1305:ECDHE-RSA-CHACHA20-POLY1305:DHE-RSA-AES128-GCM-SHA256:DHE-RSA-AES256-GCM-SHA384"
    key_encrypt_salt: "edd1c9f0985e76a2"    #  If not set, will save origin ssl key into etcd.
                                            #  If set this, must be a string of length 16. And it will encrypt ssl key with AES-128-CBC
                                            #  !!! So do not change it after saving your ssl, it can't decrypt the ssl keys have be saved if you change !!
#  discovery: eureka               # service discovery center
nginx_config:                     # config for render the template to genarate nginx.conf
  error_log: "logs/error.log"
  error_log_level: "warn"         # warn,error
  worker_rlimit_nofile: 20480     # the number of files a worker process can open, should be larger than worker_connections
  worker_shutdown_timeout: 3s     # timeout for a graceful shutdown of worker processes
  event:
    worker_connections: 10620
  http:
    access_log: "logs/access.log"
    keepalive_timeout: 60s         # timeout during which a keep-alive client connection will stay open on the server side.
    client_header_timeout: 60s     # timeout for reading client request header, then 408 (Request Time-out) error is returned to the client
    client_body_timeout: 60s       # timeout for reading client request body, then 408 (Request Time-out) error is returned to the client
    send_timeout: 10s              # timeout for transmitting a response to the client.then the connection is closed
    underscores_in_headers: "on"   # default enables the use of underscores in client request header fields
    real_ip_header: "X-Real-IP"    # http://nginx.org/en/docs/http/ngx_http_realip_module.html#real_ip_header
    real_ip_from:                  # http://nginx.org/en/docs/http/ngx_http_realip_module.html#set_real_ip_from
      - 127.0.0.1
      - 'unix:'
    #lua_shared_dicts:              # add custom shared cache to nginx.conf
    #  ipc_shared_dict: 100m        # custom shared cache, format: `cache-key: cache-size`

etcd:
  host:                           # it's possible to define multiple etcd hosts addresses of the same etcd cluster.
    - "http://127.0.0.1:2379"     # multiple etcd address
  prefix: "/apisix"               # apisix configurations prefix
  timeout: 30                     # 3 seconds
  # user: root                     # root username for etcd
  # password: 5tHkHhYkjr6cQY        # root password for etcd
#eureka:
#  host:                           # it's possible to define multiple eureka hosts addresses of the same eureka cluster.
#    - "http://127.0.0.1:8761"
#  prefix: "/eureka/"
#  fetch_interval: 30              # default 30s
#  weight: 100                     # default weight for node
#  timeout:
#    connect: 2000                 # default 2000ms
#    send: 2000                    # default 2000ms
#    read: 5000                    # default 5000ms

plugins:                          # plugin list
  - example-plugin
  - limit-req
  - limit-count
  - limit-conn
  - key-auth
  - basic-auth
  - prometheus
  - node-status
  - jwt-auth
  - zipkin
  - ip-restriction
  - grpc-transcode
  - serverless-pre-function
  - serverless-post-function
  - openid-connect
  - proxy-rewrite
  - redirect
  - response-rewrite
  - fault-injection
  - udp-logger
  - wolf-rbac
  - proxy-cache
  - tcp-logger
  - proxy-mirror
  - kafka-logger
  - cors
  - consumer-restriction
  - syslog
  - batch-requests
  - http-logger
  - skywalking
  - echo
<<<<<<< HEAD
  - request-validation
=======
  - authz-keycloak
  - uri-blocker
>>>>>>> 5c57796f

stream_plugins:
  - mqtt-proxy<|MERGE_RESOLUTION|>--- conflicted
+++ resolved
@@ -168,12 +168,8 @@
   - http-logger
   - skywalking
   - echo
-<<<<<<< HEAD
-  - request-validation
-=======
   - authz-keycloak
   - uri-blocker
->>>>>>> 5c57796f
 
 stream_plugins:
   - mqtt-proxy