--- conflicted
+++ resolved
@@ -145,11 +145,8 @@
   - proxy-mirror
   - kafka-logger
   - cors
-<<<<<<< HEAD
   - consumer-restriction
-=======
   - syslog
->>>>>>> 0068f28e
   - batch-requests
 stream_plugins:
   - mqtt-proxy