--- conflicted
+++ resolved
@@ -142,11 +142,8 @@
   - wolf-rbac
   - proxy-cache
   - tcp-logger
-<<<<<<< HEAD
+  - proxy-mirror
   - kafka-logger
-=======
-  - proxy-mirror
->>>>>>> 37823fdb
 
 stream_plugins:
   - mqtt-proxy