#
# Licensed to the Apache Software Foundation (ASF) under one or more
# contributor license agreements.  See the NOTICE file distributed with
# this work for additional information regarding copyright ownership.
# The ASF licenses this file to You under the Apache License, Version 2.0
# (the "License"); you may not use this file except in compliance with
# the License.  You may obtain a copy of the License at
#
#     http://www.apache.org/licenses/LICENSE-2.0
#
# Unless required by applicable law or agreed to in writing, software
# distributed under the License is distributed on an "AS IS" BASIS,
# WITHOUT WARRANTIES OR CONDITIONS OF ANY KIND, either express or implied.
# See the License for the specific language governing permissions and
# limitations under the License.
#
# If you want to set the specified configuration value, you can set the new
# in this file. For example if you want to specify the etcd address:
#
# etcd:
#     host:
#       - "http://127.0.0.1:2379"
#
# To configure via environment variables, you can use `${{VAR}}` syntax. For instance:
#
# etcd:
#     host:
#       - "http://${{ETCD_HOST}}:2379"
#
# And then run `export ETCD_HOST=$your_host` before `make init`.
#
# If the configured environment variable can't be found, an error will be thrown.
apisix:
  admin_key:
    - name: "admin"
      # yamllint disable rule:comments-indentation
<<<<<<< HEAD
      key: edd1c9f034335f136f87ad84b625c8f1
      # using fixed API token has security risk, please update it when you deploy to production environment
=======
      key: edd1c9f034335f136f87ad84b625c8f1 # using fixed API token has security risk, please update it when you deploy to production environment
>>>>>>> 8439c8d9
      # yamllint enable rule:comments-indentation
      role: admin<|MERGE_RESOLUTION|>--- conflicted
+++ resolved
@@ -34,11 +34,6 @@
   admin_key:
     - name: "admin"
       # yamllint disable rule:comments-indentation
-<<<<<<< HEAD
-      key: edd1c9f034335f136f87ad84b625c8f1
-      # using fixed API token has security risk, please update it when you deploy to production environment
-=======
       key: edd1c9f034335f136f87ad84b625c8f1 # using fixed API token has security risk, please update it when you deploy to production environment
->>>>>>> 8439c8d9
       # yamllint enable rule:comments-indentation
       role: admin