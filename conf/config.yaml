#
# Licensed to the Apache Software Foundation (ASF) under one or more
# contributor license agreements.  See the NOTICE file distributed with
# this work for additional information regarding copyright ownership.
# The ASF licenses this file to You under the Apache License, Version 2.0
# (the "License"); you may not use this file except in compliance with
# the License.  You may obtain a copy of the License at
#
#     http://www.apache.org/licenses/LICENSE-2.0
#
# Unless required by applicable law or agreed to in writing, software
# distributed under the License is distributed on an "AS IS" BASIS,
# WITHOUT WARRANTIES OR CONDITIONS OF ANY KIND, either express or implied.
# See the License for the specific language governing permissions and
# limitations under the License.
#
apisix:
  node_listen: 9080              # APISIX listening port
  enable_heartbeat: true
  enable_admin: true
  enable_admin_cors: true         # Admin API support CORS response headers.
  enable_debug: false
  enable_dev_mode: false          # Sets nginx worker_processes to 1 if set to true
  enable_reuseport: true          # Enable nginx SO_REUSEPORT switch if set to true.
  enable_ipv6: true
  config_center: etcd             # etcd: use etcd to store the config value
                                  # yaml: fetch the config value from local yaml file `/your_path/conf/apisix.yaml`

  #proxy_protocol:                 # Proxy Protocol configuration
  #  listen_http_port: 9181        # The port with proxy protocol for http, it differs from node_listen and port_admin.
                                   # This port can only receive http request with proxy protocol, but node_listen & port_admin
                                   # can only receive http request. If you enable proxy protocol, you must use this port to
                                   # receive http request with proxy protocol
  #  listen_https_port: 9182       # The port with proxy protocol for https
  #  enable_tcp_pp: true           # Enable the proxy protocol for tcp proxy, it works for stream_proxy.tcp option
  #  enable_tcp_pp_to_upstream: true # Enables the proxy protocol to the upstream server

  proxy_cache:                     # Proxy Caching configuration
    cache_ttl: 10s                 # The default caching time if the upstream does not specify the cache time
    zones:                         # The parameters of a cache
    - name: disk_cache_one         # The name of the cache, administrator can be specify
                                   # which cache to use by name in the admin api
      memory_size: 50m             # The size of shared memory, it's used to store the cache index
      disk_size: 1G                # The size of disk, it's used to store the cache data
      disk_path: "/tmp/disk_cache_one" # The path to store the cache data
      cache_levels: "1:2"           # The hierarchy levels of a cache
  #  - name: disk_cache_two
  #    memory_size: 50m
  #    disk_size: 1G
  #    disk_path: "/tmp/disk_cache_two"
  #    cache_levels: "1:2"

  # allow_admin:                  # http://nginx.org/en/docs/http/ngx_http_access_module.html#allow
  #   - 127.0.0.0/24              # If we don't set any IP list, then any IP access is allowed by default.
  #   - "::/64"
  # port_admin: 9180              # use a separate port

  # Default token when use API to call for Admin API.
  # *NOTE*: Highly recommended to modify this value to protect APISIX's Admin API.
  # Disabling this configuration item means that the Admin API does not
  # require any authentication.
  admin_key:
    -
      name: "admin"
      key: edd1c9f034335f136f87ad84b625c8f1
      role: admin                 # admin: manage all configuration data
                                  # viewer: only can view configuration data
    -
      name: "viewer"
      key: 4054f7cf07e344346cd3f287985e76a2
      role: viewer
  router:
    http: 'radixtree_uri'         # radixtree_uri: match route by uri(base on radixtree)
                                  # radixtree_host_uri: match route by host + uri(base on radixtree)
    ssl: 'radixtree_sni'          # radixtree_sni: match route by SNI(base on radixtree)
  # stream_proxy:                 # TCP/UDP proxy
  #   tcp:                        # TCP proxy port list
  #     - 9100
  #     - 9101
  #   udp:                        # UDP proxy port list
  #     - 9200
  #     - 9211
  dns_resolver:                   # default DNS resolver, with disable IPv6 and enable local DNS
    - 114.114.114.114
    - 223.5.5.5
    - 1.1.1.1
    - 8.8.8.8
  dns_resolver_valid: 30          # valid time for dns result 30 seconds

  ssl:
    enable: true
    enable_http2: true
    listen_port: 9443
    ssl_protocols: "TLSv1 TLSv1.1 TLSv1.2 TLSv1.3"
    ssl_ciphers: "ECDHE-ECDSA-AES128-GCM-SHA256:ECDHE-RSA-AES128-GCM-SHA256:ECDHE-ECDSA-AES256-GCM-SHA384:ECDHE-RSA-AES256-GCM-SHA384:ECDHE-ECDSA-CHACHA20-POLY1305:ECDHE-RSA-CHACHA20-POLY1305:DHE-RSA-AES128-GCM-SHA256:DHE-RSA-AES256-GCM-SHA384:DHE-RSA-CHACHA20-POLY1305:ECDHE-ECDSA-AES128-SHA256:ECDHE-RSA-AES128-SHA256:ECDHE-ECDSA-AES128-SHA:ECDHE-RSA-AES128-SHA:ECDHE-ECDSA-AES256-SHA384:ECDHE-RSA-AES256-SHA384:ECDHE-ECDSA-AES256-SHA:ECDHE-RSA-AES256-SHA:DHE-RSA-AES128-SHA256:DHE-RSA-AES256-SHA256:AES128-GCM-SHA256:AES256-GCM-SHA384:AES128-SHA256:AES256-SHA256:AES128-SHA:AES256-SHA:DES-CBC3-SHA"

nginx_config:                     # config for render the template to genarate nginx.conf
  error_log: "logs/error.log"
  error_log_level: "warn"         # warn,error
  worker_rlimit_nofile: 20480     # the number of files a worker process can open, should be larger than worker_connections
  event:
    worker_connections: 10620
  http:
    access_log: "logs/access.log"
    keepalive_timeout: 60s         # timeout during which a keep-alive client connection will stay open on the server side.
    client_header_timeout: 60s     # timeout for reading client request header, then 408 (Request Time-out) error is returned to the client
    client_body_timeout: 60s       # timeout for reading client request body, then 408 (Request Time-out) error is returned to the client
    send_timeout: 10s              # timeout for transmitting a response to the client.then the connection is closed
    underscores_in_headers: "on"   # default enables the use of underscores in client request header fields
    real_ip_header: "X-Real-IP"    # http://nginx.org/en/docs/http/ngx_http_realip_module.html#real_ip_header
    real_ip_from:                  # http://nginx.org/en/docs/http/ngx_http_realip_module.html#set_real_ip_from
      - 127.0.0.1
      - 'unix:'

etcd:
  host: "http://127.0.0.1:2379"   # etcd address
  prefix: "/apisix"               # apisix configurations prefix
  timeout: 3                      # 3 seconds

plugins:                          # plugin list
  - example-plugin
  - limit-req
  - limit-count
  - limit-conn
  - key-auth
  - basic-auth
  - prometheus
  - node-status
  - jwt-auth
  - zipkin
  - ip-restriction
  - grpc-transcode
  - serverless-pre-function
  - serverless-post-function
  - openid-connect
  - proxy-rewrite
  - redirect
  - response-rewrite
  - fault-injection
  - udp-logger
  - wolf-rbac
<<<<<<< HEAD
  - proxy-cache
=======
  - tcp-logger
>>>>>>> 12bf2b42

stream_plugins:
  - mqtt-proxy<|MERGE_RESOLUTION|>--- conflicted
+++ resolved
@@ -139,11 +139,8 @@
   - fault-injection
   - udp-logger
   - wolf-rbac
-<<<<<<< HEAD
   - proxy-cache
-=======
   - tcp-logger
->>>>>>> 12bf2b42
 
 stream_plugins:
   - mqtt-proxy