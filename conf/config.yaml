#
# Licensed to the Apache Software Foundation (ASF) under one or more
# contributor license agreements.  See the NOTICE file distributed with
# this work for additional information regarding copyright ownership.
# The ASF licenses this file to You under the Apache License, Version 2.0
# (the "License"); you may not use this file except in compliance with
# the License.  You may obtain a copy of the License at
#
#     http://www.apache.org/licenses/LICENSE-2.0
#
# Unless required by applicable law or agreed to in writing, software
# distributed under the License is distributed on an "AS IS" BASIS,
# WITHOUT WARRANTIES OR CONDITIONS OF ANY KIND, either express or implied.
# See the License for the specific language governing permissions and
# limitations under the License.
#
apisix:
  node_listen: 9080              # APISIX listening port
  enable_heartbeat: true
  enable_admin: true
  enable_admin_cors: true         # Admin API support CORS response headers.
  enable_debug: false
  enable_dev_mode: false          # Sets nginx worker_processes to 1 if set to true
  enable_reuseport: true          # Enable nginx SO_REUSEPORT switch if set to true.
  enable_ipv6: true
  config_center: etcd             # etcd: use etcd to store the config value
                                  # yaml: fetch the config value from local yaml file `/your_path/conf/apisix.yaml`

  #proxy_protocol:                 # Proxy Protocol configuration
  #  listen_http_port: 9181        # The port with proxy protocol for http, it differs from node_listen and port_admin.
                                   # This port can only receive http request with proxy protocol, but node_listen & port_admin
                                   # can only receive http request. If you enable proxy protocol, you must use this port to
                                   # receive http request with proxy protocol
  #  listen_https_port: 9182       # The port with proxy protocol for https
  #  enable_tcp_pp: true           # Enable the proxy protocol for tcp proxy, it works for stream_proxy.tcp option
  #  enable_tcp_pp_to_upstream: true # Enables the proxy protocol to the upstream server

  proxy_cache:                     # Proxy Caching configuration
    cache_ttl: 10s                 # The default caching time if the upstream does not specify the cache time
    zones:                         # The parameters of a cache
    - name: disk_cache_one         # The name of the cache, administrator can be specify
                                   # which cache to use by name in the admin api
      memory_size: 50m             # The size of shared memory, it's used to store the cache index
      disk_size: 1G                # The size of disk, it's used to store the cache data
      disk_path: "/tmp/disk_cache_one" # The path to store the cache data
      cache_levels: "1:2"           # The hierarchy levels of a cache
  #  - name: disk_cache_two
  #    memory_size: 50m
  #    disk_size: 1G
  #    disk_path: "/tmp/disk_cache_two"
  #    cache_levels: "1:2"

  allow_admin:                  # http://nginx.org/en/docs/http/ngx_http_access_module.html#allow
    - 127.0.0.0/24              # If we don't set any IP list, then any IP access is allowed by default.
  #   - "::/64"
  # port_admin: 9180              # use a separate port

  # Default token when use API to call for Admin API.
  # *NOTE*: Highly recommended to modify this value to protect APISIX's Admin API.
  # Disabling this configuration item means that the Admin API does not
  # require any authentication.
  admin_key:
    -
      name: "admin"
      key: edd1c9f034335f136f87ad84b625c8f1
      role: admin                 # admin: manage all configuration data
                                  # viewer: only can view configuration data
    -
      name: "viewer"
      key: 4054f7cf07e344346cd3f287985e76a2
      role: viewer
  router:
    http: 'radixtree_uri'         # radixtree_uri: match route by uri(base on radixtree)
                                  # radixtree_host_uri: match route by host + uri(base on radixtree)
    ssl: 'radixtree_sni'          # radixtree_sni: match route by SNI(base on radixtree)
  # stream_proxy:                 # TCP/UDP proxy
  #   tcp:                        # TCP proxy port list
  #     - 9100
  #     - 9101
  #   udp:                        # UDP proxy port list
  #     - 9200
  #     - 9211
  # dns_resolver:                   # If not set, read from `/etc/resolv.conf`
  #  - 1.1.1.1
  #  - 8.8.8.8
  dns_resolver_valid: 30          # valid time for dns result 30 seconds
  resolver_timeout: 5             # resolver timeout
  ssl:
    enable: true
    enable_http2: true
    listen_port: 9443
    ssl_protocols: "TLSv1 TLSv1.1 TLSv1.2 TLSv1.3"
    ssl_ciphers: "ECDHE-ECDSA-AES128-GCM-SHA256:ECDHE-RSA-AES128-GCM-SHA256:ECDHE-ECDSA-AES256-GCM-SHA384:ECDHE-RSA-AES256-GCM-SHA384:ECDHE-ECDSA-CHACHA20-POLY1305:ECDHE-RSA-CHACHA20-POLY1305:DHE-RSA-AES128-GCM-SHA256:DHE-RSA-AES256-GCM-SHA384:DHE-RSA-CHACHA20-POLY1305:ECDHE-ECDSA-AES128-SHA256:ECDHE-RSA-AES128-SHA256:ECDHE-ECDSA-AES128-SHA:ECDHE-RSA-AES128-SHA:ECDHE-ECDSA-AES256-SHA384:ECDHE-RSA-AES256-SHA384:ECDHE-ECDSA-AES256-SHA:ECDHE-RSA-AES256-SHA:DHE-RSA-AES128-SHA256:DHE-RSA-AES256-SHA256:AES128-GCM-SHA256:AES256-GCM-SHA384:AES128-SHA256:AES256-SHA256:AES128-SHA:AES256-SHA:DES-CBC3-SHA"

nginx_config:                     # config for render the template to genarate nginx.conf
  error_log: "logs/error.log"
  error_log_level: "warn"         # warn,error
  worker_rlimit_nofile: 20480     # the number of files a worker process can open, should be larger than worker_connections
  event:
    worker_connections: 10620
  http:
    access_log: "logs/access.log"
    keepalive_timeout: 60s         # timeout during which a keep-alive client connection will stay open on the server side.
    client_header_timeout: 60s     # timeout for reading client request header, then 408 (Request Time-out) error is returned to the client
    client_body_timeout: 60s       # timeout for reading client request body, then 408 (Request Time-out) error is returned to the client
    send_timeout: 10s              # timeout for transmitting a response to the client.then the connection is closed
    underscores_in_headers: "on"   # default enables the use of underscores in client request header fields
    real_ip_header: "X-Real-IP"    # http://nginx.org/en/docs/http/ngx_http_realip_module.html#real_ip_header
    real_ip_from:                  # http://nginx.org/en/docs/http/ngx_http_realip_module.html#set_real_ip_from
      - 127.0.0.1
      - 'unix:'
    #lua_shared_dicts:              # add custom shared cache to nginx.conf
    #  ipc_shared_dict: 100m        # custom shared cache, format: `cache-key: cache-size`

etcd:
  host:                           # it's possible to define multiple etcd hosts addresses of the same etcd cluster.
    - "http://127.0.0.1:2379"     # multiple etcd address
  prefix: "/apisix"               # apisix configurations prefix
  timeout: 3                      # 3 seconds

plugins:                          # plugin list
  - example-plugin
  - limit-req
  - limit-count
  - limit-conn
  - key-auth
  - basic-auth
  - prometheus
  - node-status
  - jwt-auth
  - zipkin
  - ip-restriction
  - grpc-transcode
  - serverless-pre-function
  - serverless-post-function
  - openid-connect
  - proxy-rewrite
  - redirect
  - response-rewrite
  - fault-injection
  - udp-logger
  - wolf-rbac
  - proxy-cache
  - tcp-logger
  - proxy-mirror
  - kafka-logger
  - cors
<<<<<<< HEAD
  - consumer-restriction
=======
  - batch-requests
>>>>>>> a446cd05
stream_plugins:
  - mqtt-proxy<|MERGE_RESOLUTION|>--- conflicted
+++ resolved
@@ -145,10 +145,7 @@
   - proxy-mirror
   - kafka-logger
   - cors
-<<<<<<< HEAD
   - consumer-restriction
-=======
   - batch-requests
->>>>>>> a446cd05
 stream_plugins:
   - mqtt-proxy