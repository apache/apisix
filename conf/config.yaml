#
# Licensed to the Apache Software Foundation (ASF) under one or more
# contributor license agreements.  See the NOTICE file distributed with
# this work for additional information regarding copyright ownership.
# The ASF licenses this file to You under the Apache License, Version 2.0
# (the "License"); you may not use this file except in compliance with
# the License.  You may obtain a copy of the License at
#
#     http://www.apache.org/licenses/LICENSE-2.0
#
# Unless required by applicable law or agreed to in writing, software
# distributed under the License is distributed on an "AS IS" BASIS,
# WITHOUT WARRANTIES OR CONDITIONS OF ANY KIND, either express or implied.
# See the License for the specific language governing permissions and
# limitations under the License.
#
apisix:
  node_listen: 9080              # APISIX listening port
  enable_admin: true
  enable_admin_cors: true         # Admin API support CORS response headers.
  enable_debug: false
  enable_dev_mode: false          # Sets nginx worker_processes to 1 if set to true
  enable_reuseport: true          # Enable nginx SO_REUSEPORT switch if set to true.
  enable_ipv6: true
  config_center: etcd             # etcd: use etcd to store the config value
                                  # yaml: fetch the config value from local yaml file `/your_path/conf/apisix.yaml`

  #proxy_protocol:                 # Proxy Protocol configuration
  #  listen_http_port: 9181        # The port with proxy protocol for http, it differs from node_listen and port_admin.
                                   # This port can only receive http request with proxy protocol, but node_listen & port_admin
                                   # can only receive http request. If you enable proxy protocol, you must use this port to
                                   # receive http request with proxy protocol
  #  listen_https_port: 9182       # The port with proxy protocol for https
  #  enable_tcp_pp: true           # Enable the proxy protocol for tcp proxy, it works for stream_proxy.tcp option
  #  enable_tcp_pp_to_upstream: true # Enables the proxy protocol to the upstream server

  proxy_cache:                     # Proxy Caching configuration
    cache_ttl: 10s                 # The default caching time if the upstream does not specify the cache time
    zones:                         # The parameters of a cache
    - name: disk_cache_one         # The name of the cache, administrator can be specify
                                   # which cache to use by name in the admin api
      memory_size: 50m             # The size of shared memory, it's used to store the cache index
      disk_size: 1G                # The size of disk, it's used to store the cache data
      disk_path: "/tmp/disk_cache_one" # The path to store the cache data
      cache_levels: "1:2"           # The hierarchy levels of a cache
  #  - name: disk_cache_two
  #    memory_size: 50m
  #    disk_size: 1G
  #    disk_path: "/tmp/disk_cache_two"
  #    cache_levels: "1:2"

  allow_admin:                  # http://nginx.org/en/docs/http/ngx_http_access_module.html#allow
    - 127.0.0.0/24              # If we don't set any IP list, then any IP access is allowed by default.
  #   - "::/64"
  # port_admin: 9180              # use a separate port
  # https_admin: true             # enable HTTPS when use a separate port for Admin API.
                                # Admin API will use conf/apisix_admin_api.crt and conf/apisix_admin_api.key as certificate.
  admin_api_mtls:               # Depends on `port_admin` and `https_admin`.
    admin_ssl_cert: ""             # Path of your self-signed server side cert.
    admin_ssl_cert_key: ""         # Path of your self-signed server side key.
    admin_ssl_ca_cert: ""          # Path of your self-signed ca cert.The CA is used to sign all admin api callers' certificates.

  # Default token when use API to call for Admin API.
  # *NOTE*: Highly recommended to modify this value to protect APISIX's Admin API.
  # Disabling this configuration item means that the Admin API does not
  # require any authentication.
  admin_key:
    -
      name: "admin"
      key: edd1c9f034335f136f87ad84b625c8f1
      role: admin                 # admin: manage all configuration data
                                  # viewer: only can view configuration data
    -
      name: "viewer"
      key: 4054f7cf07e344346cd3f287985e76a2
      role: viewer

  delete_uri_tail_slash: false    # delete the '/' at the end of the URI
  router:
    http: 'radixtree_uri'         # radixtree_uri: match route by uri(base on radixtree)
                                  # radixtree_host_uri: match route by host + uri(base on radixtree)
    ssl: 'radixtree_sni'          # radixtree_sni: match route by SNI(base on radixtree)
  # stream_proxy:                 # TCP/UDP proxy
  #   tcp:                        # TCP proxy port list
  #     - 9100
  #     - 9101
  #   udp:                        # UDP proxy port list
  #     - 9200
  #     - 9211
  # dns_resolver:                   # If not set, read from `/etc/resolv.conf`
  #  - 1.1.1.1
  #  - 8.8.8.8
  dns_resolver_valid: 30          # valid time for dns result 30 seconds
  resolver_timeout: 5             # resolver timeout
  ssl:
    enable: true
    enable_http2: true
    listen_port: 9443
    ssl_protocols: "TLSv1.2 TLSv1.3"
    ssl_ciphers: "ECDHE-ECDSA-AES128-GCM-SHA256:ECDHE-RSA-AES128-GCM-SHA256:ECDHE-ECDSA-AES256-GCM-SHA384:ECDHE-RSA-AES256-GCM-SHA384:ECDHE-ECDSA-CHACHA20-POLY1305:ECDHE-RSA-CHACHA20-POLY1305:DHE-RSA-AES128-GCM-SHA256:DHE-RSA-AES256-GCM-SHA384"
    key_encrypt_salt: "edd1c9f0985e76a2"    #  If not set, will save origin ssl key into etcd.
                                            #  If set this, must be a string of length 16. And it will encrypt ssl key with AES-128-CBC
                                            #  !!! So do not change it after saving your ssl, it can't decrypt the ssl keys have be saved if you change !!
#  discovery: eureka               # service discovery center
nginx_config:                     # config for render the template to genarate nginx.conf
  error_log: "logs/error.log"
  error_log_level: "warn"         # warn,error
  worker_rlimit_nofile: 20480     # the number of files a worker process can open, should be larger than worker_connections
  worker_shutdown_timeout: 240s     # timeout for a graceful shutdown of worker processes
  event:
    worker_connections: 10620
  http:
    access_log: "logs/access.log"
    keepalive_timeout: 60s         # timeout during which a keep-alive client connection will stay open on the server side.
    client_header_timeout: 60s     # timeout for reading client request header, then 408 (Request Time-out) error is returned to the client
    client_body_timeout: 60s       # timeout for reading client request body, then 408 (Request Time-out) error is returned to the client
    send_timeout: 10s              # timeout for transmitting a response to the client.then the connection is closed
    underscores_in_headers: "on"   # default enables the use of underscores in client request header fields
    real_ip_header: "X-Real-IP"    # http://nginx.org/en/docs/http/ngx_http_realip_module.html#real_ip_header
    real_ip_from:                  # http://nginx.org/en/docs/http/ngx_http_realip_module.html#set_real_ip_from
      - 127.0.0.1
      - 'unix:'
    #lua_shared_dicts:              # add custom shared cache to nginx.conf
    #  ipc_shared_dict: 100m        # custom shared cache, format: `cache-key: cache-size`

etcd:
  host:                           # it's possible to define multiple etcd hosts addresses of the same etcd cluster.
    - "http://127.0.0.1:2379"     # multiple etcd address
  prefix: "/apisix"               # apisix configurations prefix
<<<<<<< HEAD
  timeout: 30                     # 3 seconds
  version: "v3"                   # etcd version
=======
  timeout: 30                     # 30 seconds
>>>>>>> 2936c7d8
  # user: root                     # root username for etcd
  # password: 5tHkHhYkjr6cQY        # root password for etcd
#eureka:
#  host:                           # it's possible to define multiple eureka hosts addresses of the same eureka cluster.
#    - "http://127.0.0.1:8761"
#  prefix: "/eureka/"
#  fetch_interval: 30              # default 30s
#  weight: 100                     # default weight for node
#  timeout:
#    connect: 2000                 # default 2000ms
#    send: 2000                    # default 2000ms
#    read: 5000                    # default 5000ms

plugins:                          # plugin list
  - example-plugin
  - limit-req
  - limit-count
  - limit-conn
  - key-auth
  - basic-auth
  - prometheus
  - node-status
  - jwt-auth
  - zipkin
  - ip-restriction
  - grpc-transcode
  - serverless-pre-function
  - serverless-post-function
  - openid-connect
  - proxy-rewrite
  - redirect
  - response-rewrite
  - fault-injection
  - udp-logger
  - wolf-rbac
  - proxy-cache
  - tcp-logger
  - proxy-mirror
  - kafka-logger
  - cors
  - consumer-restriction
  - syslog
  - batch-requests
  - http-logger
  - skywalking
  - echo
  - authz-keycloak
  - uri-blocker
  - request-validation

stream_plugins:
  - mqtt-proxy<|MERGE_RESOLUTION|>--- conflicted
+++ resolved
@@ -127,12 +127,8 @@
   host:                           # it's possible to define multiple etcd hosts addresses of the same etcd cluster.
     - "http://127.0.0.1:2379"     # multiple etcd address
   prefix: "/apisix"               # apisix configurations prefix
-<<<<<<< HEAD
-  timeout: 30                     # 3 seconds
+  timeout: 30                     # 30 seconds
   version: "v3"                   # etcd version
-=======
-  timeout: 30                     # 30 seconds
->>>>>>> 2936c7d8
   # user: root                     # root username for etcd
   # password: 5tHkHhYkjr6cQY        # root password for etcd
 #eureka:
