#
# Licensed to the Apache Software Foundation (ASF) under one or more
# contributor license agreements.  See the NOTICE file distributed with
# this work for additional information regarding copyright ownership.
# The ASF licenses this file to You under the Apache License, Version 2.0
# (the "License"); you may not use this file except in compliance with
# the License.  You may obtain a copy of the License at
#
#     http://www.apache.org/licenses/LICENSE-2.0
#
# Unless required by applicable law or agreed to in writing, software
# distributed under the License is distributed on an "AS IS" BASIS,
# WITHOUT WARRANTIES OR CONDITIONS OF ANY KIND, either express or implied.
# See the License for the specific language governing permissions and
# limitations under the License.
#
# PLEASE DO NOT UPDATE THIS FILE!
# If you want to set the specified configuration value, you can set the new
# value in the conf/config.yaml file.
#

apisix:
  node_listen: 9080                # APISIX listening port
  enable_admin: true
  enable_admin_cors: true          # Admin API support CORS response headers.
  enable_debug: false
  enable_dev_mode: false           # Sets nginx worker_processes to 1 if set to true
  enable_reuseport: true           # Enable nginx SO_REUSEPORT switch if set to true.
  enable_ipv6: true
  config_center: etcd              # etcd: use etcd to store the config value
                                   # yaml: fetch the config value from local yaml file `/your_path/conf/apisix.yaml`

  #proxy_protocol:                 # Proxy Protocol configuration
  #listen_http_port: 9181          # The port with proxy protocol for http, it differs from node_listen and port_admin.
                                   # This port can only receive http request with proxy protocol, but node_listen & port_admin
                                   # can only receive http request. If you enable proxy protocol, you must use this port to
                                   # receive http request with proxy protocol
  #listen_https_port: 9182         # The port with proxy protocol for https
  #enable_tcp_pp: true             # Enable the proxy protocol for tcp proxy, it works for stream_proxy.tcp option
  #enable_tcp_pp_to_upstream: true # Enables the proxy protocol to the upstream server
  enable_server_tokens: true       # Whether the APISIX version number should be shown in Server header.
                                   # It's enabled by default.

  # configurations to load third party code and/or override the builtin one.
  extra_lua_path: ""               # extend lua_package_path to load third party code
  extra_lua_cpath: ""              # extend lua_package_cpath to load third party code

  proxy_cache:                     # Proxy Caching configuration
    cache_ttl: 10s                 # The default caching time if the upstream does not specify the cache time
    zones:                         # The parameters of a cache
      - name: disk_cache_one       # The name of the cache, administrator can be specify
                                   # which cache to use by name in the admin api
        memory_size: 50m           # The size of shared memory, it's used to store the cache index
        disk_size: 1G              # The size of disk, it's used to store the cache data
        disk_path: /tmp/disk_cache_one  # The path to store the cache data
        cache_levels: 1:2        # The hierarchy levels of a cache
      #- name: disk_cache_two
      #  memory_size: 50m
      #  disk_size: 1G
      #  disk_path: "/tmp/disk_cache_two"
      #  cache_levels: "1:2"

  allow_admin:                  # http://nginx.org/en/docs/http/ngx_http_access_module.html#allow
    - 127.0.0.0/24              # If we don't set any IP list, then any IP access is allowed by default.
    #- "::/64"
  #port_admin: 9180             # use a separate port
  #https_admin: true            # enable HTTPS when use a separate port for Admin API.
                                # Admin API will use conf/apisix_admin_api.crt and conf/apisix_admin_api.key as certificate.
  admin_api_mtls:               # Depends on `port_admin` and `https_admin`.
    admin_ssl_cert: ""          # Path of your self-signed server side cert.
    admin_ssl_cert_key: ""      # Path of your self-signed server side key.
    admin_ssl_ca_cert: ""       # Path of your self-signed ca cert.The CA is used to sign all admin api callers' certificates.

  # Default token when use API to call for Admin API.
  # *NOTE*: Highly recommended to modify this value to protect APISIX's Admin API.
  # Disabling this configuration item means that the Admin API does not
  # require any authentication.
  admin_key:
    -
      name: admin
      key: edd1c9f034335f136f87ad84b625c8f1
      role: admin                 # admin: manage all configuration data
                                  # viewer: only can view configuration data
    -
      name: viewer
      key: 4054f7cf07e344346cd3f287985e76a2
      role: viewer

  delete_uri_tail_slash: false    # delete the '/' at the end of the URI
  global_rule_skip_internal_api: true    # does not run global rule in internal apis
                                         # api that path starts with "/apisix" is considered to be internal api
  router:
    http: radixtree_uri         # radixtree_uri: match route by uri(base on radixtree)
                                  # radixtree_host_uri: match route by host + uri(base on radixtree)
                                  # radixtree_uri_with_parameter: like radixtree_uri but match uri with parameters,
                                  #   see https://github.com/api7/lua-resty-radixtree/#parameters-in-path for
                                  #   more details.
    ssl: radixtree_sni          # radixtree_sni: match route by SNI(base on radixtree)
  #stream_proxy:                  # TCP/UDP proxy
  #  tcp:                         # TCP proxy port list
  #    - addr: 9100
  #      tls: true
  #    - addr: "127.0.0.1:9101"
  #  udp:                         # UDP proxy port list
  #    - 9200
  #    - "127.0.0.1:9201"
  #dns_resolver:                  # If not set, read from `/etc/resolv.conf`
  #  - 1.1.1.1
  #  - 8.8.8.8
  #dns_resolver_valid: 30         # if given, override the TTL of the valid records. The unit is second.
  resolver_timeout: 5             # resolver timeout
  enable_resolv_search_opt: true  # enable search option in resolv.conf
  ssl:
    enable: true
    enable_http2: true
    listen_port: 9443
    #ssl_trusted_certificate: /path/to/ca-cert  # Specifies a file path with trusted CA certificates in the PEM format
                                                # used to verify the certificate when APISIX needs to do SSL/TLS handshaking
                                                # with external services (e.g. etcd)
    ssl_protocols: TLSv1.2 TLSv1.3
    ssl_ciphers: ECDHE-ECDSA-AES128-GCM-SHA256:ECDHE-RSA-AES128-GCM-SHA256:ECDHE-ECDSA-AES256-GCM-SHA384:ECDHE-RSA-AES256-GCM-SHA384:ECDHE-ECDSA-CHACHA20-POLY1305:ECDHE-RSA-CHACHA20-POLY1305:DHE-RSA-AES128-GCM-SHA256:DHE-RSA-AES256-GCM-SHA384
    ssl_session_tickets: false              #  disable ssl_session_tickets by default for 'ssl_session_tickets' would make Perfect Forward Secrecy useless.
                                            #  ref: https://github.com/mozilla/server-side-tls/issues/135
    key_encrypt_salt: edd1c9f0985e76a2      #  If not set, will save origin ssl key into etcd.
                                            #  If set this, must be a string of length 16. And it will encrypt ssl key with AES-128-CBC
                                            #  !!! So do not change it after saving your ssl, it can't decrypt the ssl keys have be saved if you change !!
  enable_control: true
  #control:
  #  ip: 127.0.0.1
  #  port: 9090
  disable_sync_configuration_during_start: false  # safe exit. Remove this once the feature is stable

nginx_config:                     # config for render the template to generate nginx.conf
  #user: root                     # specifies the execution user of the worker process.
                                  # the "user" directive makes sense only if the master process runs with super-user privileges.
                                  # if you're not root user,the default is current user.
  error_log: logs/error.log
  error_log_level:  warn          # warn,error
  worker_processes: auto          # if you want use multiple cores in container, you can inject the number of cpu as environment variable "APISIX_WORKER_PROCESSES"
  enable_cpu_affinity: true       # enable cpu affinity, this is just work well only on physical machine
  worker_rlimit_nofile: 20480     # the number of files a worker process can open, should be larger than worker_connections
  worker_shutdown_timeout: 240s   # timeout for a graceful shutdown of worker processes
  event:
    worker_connections: 10620
  #envs:                          # allow to get a list of environment variables
  #  - TEST_ENV

  stream:
    lua_shared_dict:
      lrucache-lock-stream: 10m

  # As user can add arbitrary configurations in the snippet,
  # it is user's responsibility to check the configurations
  # don't conflict with APISIX.
  main_configuration_snippet: |
    # Add custom Nginx main configuration to nginx.conf.
    # The configuration should be well indented!
  http_configuration_snippet: |
    # Add custom Nginx http configuration to nginx.conf.
    # The configuration should be well indented!
  http_server_configuration_snippet: |
    # Add custom Nginx http server configuration to nginx.conf.
    # The configuration should be well indented!
  http_admin_configuration_snippet: |
    # Add custom Nginx admin server configuration to nginx.conf.
    # The configuration should be well indented!
  http_end_configuration_snippet: |
    # Add custom Nginx http end configuration to nginx.conf.
    # The configuration should be well indented!
  stream_configuration_snippet: |
    # Add custom Nginx stream configuration to nginx.conf.
    # The configuration should be well indented!

  http:
    enable_access_log: true        # enable access log or not, default true
    access_log: logs/access.log
    access_log_format: "$remote_addr - $remote_user [$time_local] $http_host \"$request\" $status $body_bytes_sent $request_time \"$http_referer\" \"$http_user_agent\" $upstream_addr $upstream_status $upstream_response_time \"$upstream_scheme://$upstream_host$upstream_uri\""
    access_log_format_escape: default       # allows setting json or default characters escaping in variables
    keepalive_timeout: 60s         # timeout during which a keep-alive client connection will stay open on the server side.
    client_header_timeout: 60s     # timeout for reading client request header, then 408 (Request Time-out) error is returned to the client
    client_body_timeout: 60s       # timeout for reading client request body, then 408 (Request Time-out) error is returned to the client
    client_max_body_size: 0        # The maximum allowed size of the client request body.
                                   # If exceeded, the 413 (Request Entity Too Large) error is returned to the client.
                                   # Note that unlike Nginx, we don't limit the body size by default.

    send_timeout: 10s              # timeout for transmitting a response to the client.then the connection is closed
    underscores_in_headers: "on"   # default enables the use of underscores in client request header fields
    real_ip_header: X-Real-IP      # http://nginx.org/en/docs/http/ngx_http_realip_module.html#real_ip_header
    real_ip_recursive: "off"       # http://nginx.org/en/docs/http/ngx_http_realip_module.html#real_ip_recursive
    real_ip_from:                  # http://nginx.org/en/docs/http/ngx_http_realip_module.html#set_real_ip_from
      - 127.0.0.1
      - "unix:"
    #lua_shared_dicts:             # add custom shared cache to nginx.conf
    #  ipc_shared_dict: 100m       # custom shared cache, format: `cache-key: cache-size`

    # Enables or disables passing of the server name through TLS Server Name Indication extension (SNI, RFC 6066)
    # when establishing a connection with the proxied HTTPS server.
    proxy_ssl_server_name: true
    upstream:
      keepalive: 320               # Sets the maximum number of idle keepalive connections to upstream servers that are preserved in the cache of each worker process.
                                   # When this number is exceeded, the least recently used connections are closed.
      keepalive_requests: 1000     # Sets the maximum number of requests that can be served through one keepalive connection.
                                   # After the maximum number of requests is made, the connection is closed.
      keepalive_timeout: 60s       # Sets a timeout during which an idle keepalive connection to an upstream server will stay open.
    charset: utf-8                 # Adds the specified charset to the "Content-Type" response header field, see
                                   # http://nginx.org/en/docs/http/ngx_http_charset_module.html#charset
    variables_hash_max_size: 2048  # Sets the maximum size of the variables hash table.

    lua_shared_dict:
      internal-status: 10m
      plugin-limit-req: 10m
      plugin-limit-count: 10m
      prometheus-metrics: 10m
      plugin-limit-conn: 10m
      upstream-healthcheck: 10m
      worker-events: 10m
      lrucache-lock: 10m
      balancer-ewma: 10m
      balancer-ewma-locks: 10m
      balancer-ewma-last-touched-at: 10m
      plugin-limit-count-redis-cluster-slot-lock: 1m
      tracing_buffer: 10m
      plugin-api-breaker: 10m
      etcd-cluster-health-check: 10m
      discovery: 1m
      jwks: 1m
      introspection: 10m
      access-tokens: 1m

etcd:
  host:                           # it's possible to define multiple etcd hosts addresses of the same etcd cluster.
    - http://127.0.0.1:2379       # multiple etcd address, if your etcd cluster enables TLS, please use https scheme,
                                  # e.g. https://127.0.0.1:2379.
  prefix: /apisix                 # apisix configurations prefix
  timeout: 30                     # 30 seconds
  #resync_delay: 5                # when sync failed and a rest is needed, resync after the configured seconds plus 50% random jitter
  #health_check_timeout: 10       # etcd retry the unhealthy nodes after the configured seconds
  #user: root                     # root username for etcd
  #password: 5tHkHhYkjr6cQY       # root password for etcd
  tls:
    # To enable etcd client certificate you need to build APISIX-Openresty, see
    # http://apisix.apache.org/docs/apisix/how-to-build#6-build-openresty-for-apisix
    #cert: /path/to/cert          # path of certificate used by the etcd client
    #key: /path/to/key            # path of key used by the etcd client

    verify: true                  # whether to verify the etcd endpoint certificate when setup a TLS connection to etcd,
                                  # the default value is true, e.g. the certificate will be verified strictly.

#discovery:                       # service discovery center
#  dns:
<<<<<<< HEAD
#    resolver:
#      - 127.0.0.1:8600           # use the real address of your dns server
=======
#    servers:
#      - "127.0.0.1:8600"         # use the real address of your dns server
>>>>>>> 131998df
#  eureka:
#    host:                        # it's possible to define multiple eureka hosts addresses of the same eureka cluster.
#      - http://127.0.0.1:8761
#    prefix: /eureka/
#    fetch_interval: 30           # default 30s
#    weight: 100                  # default weight for node
#    timeout:
#      connect: 2000              # default 2000ms
#      send: 2000                 # default 2000ms
#      read: 5000                 # default 5000ms

graphql:
  max_size: 1048576               # the maximum size limitation of graphql in bytes, default 1MiB

#ext-plugin:
  #cmd: ["ls", "-l"]

plugins:                          # plugin list (sorted by priority)
  - client-control                 # priority: 22000
  - ext-plugin-pre-req             # priority: 12000
  - zipkin                         # priority: 11011
  - request-id                     # priority: 11010
  - fault-injection                # priority: 11000
  - serverless-pre-function        # priority: 10000
  - batch-requests                 # priority: 4010
  - cors                           # priority: 4000
  - ip-restriction                 # priority: 3000
  - referer-restriction            # priority: 2990
  - uri-blocker                    # priority: 2900
  - request-validation             # priority: 2800
  - openid-connect                 # priority: 2599
  - wolf-rbac                      # priority: 2555
  - hmac-auth                      # priority: 2530
  - basic-auth                     # priority: 2520
  - jwt-auth                       # priority: 2510
  - key-auth                       # priority: 2500
  - consumer-restriction           # priority: 2400
  - authz-keycloak                 # priority: 2000
  #- error-log-logger              # priority: 1091
  - proxy-mirror                   # priority: 1010
  - proxy-cache                    # priority: 1009
  - proxy-rewrite                  # priority: 1008
  - api-breaker                    # priority: 1005
  - limit-conn                     # priority: 1003
  - limit-count                    # priority: 1002
  - limit-req                      # priority: 1001
  #- node-status                   # priority: 1000
  - server-info                    # priority: 990
  - traffic-split                  # priority: 966
  - redirect                       # priority: 900
  - response-rewrite               # priority: 899
  #- dubbo-proxy                   # priority: 507
  - grpc-transcode                 # priority: 506
  - prometheus                     # priority: 500
  - echo                           # priority: 412
  - http-logger                    # priority: 410
  - sls-logger                     # priority: 406
  - tcp-logger                     # priority: 405
  - kafka-logger                   # priority: 403
  - syslog                         # priority: 401
  - udp-logger                     # priority: 400
  #- log-rotate                    # priority: 100
  # <- recommend to use priority (0, 100) for your custom plugins
  - example-plugin                 # priority: 0
  #- skywalking                    # priority: -1100
  - serverless-post-function       # priority: -2000
  - ext-plugin-post-req            # priority: -3000

stream_plugins: # sorted by priority
  - mqtt-proxy                     # priority: 1000
  # <- recommend to use priority (0, 100) for your custom plugins

plugin_attr:
  log-rotate:
    interval: 3600    # rotate interval (unit: second)
    max_kept: 168     # max number of log files will be kept
  skywalking:
    service_name: APISIX
    service_instance_name: APISIX Instance Name
    endpoint_addr: http://127.0.0.1:12800
  prometheus:
    export_uri: /apisix/prometheus/metrics
    enable_export_server: true
    export_addr:
      ip: 127.0.0.1
      port: 9091
  server-info:
    report_interval: 60  # server info report interval (unit: second)
    report_ttl: 3600     # live time for server info in etcd (unit: second)
  dubbo-proxy:
    upstream_multiplex_count: 32<|MERGE_RESOLUTION|>--- conflicted
+++ resolved
@@ -248,13 +248,8 @@
 
 #discovery:                       # service discovery center
 #  dns:
-<<<<<<< HEAD
-#    resolver:
+#    servers:
 #      - 127.0.0.1:8600           # use the real address of your dns server
-=======
-#    servers:
-#      - "127.0.0.1:8600"         # use the real address of your dns server
->>>>>>> 131998df
 #  eureka:
 #    host:                        # it's possible to define multiple eureka hosts addresses of the same eureka cluster.
 #      - http://127.0.0.1:8761
