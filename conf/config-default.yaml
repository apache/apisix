--- conflicted
+++ resolved
@@ -271,55 +271,6 @@
 graphql:
   max_size: 1048576               # the maximum size limitation of graphql in bytes, default 1MiB
 
-<<<<<<< HEAD
-plugins:                          # plugin list (sorted in alphabetical order)
-  - api-breaker
-  - authz-keycloak
-  - basic-auth
-  - batch-requests
-  - consumer-restriction
-  - cors
-  # - dubbo-proxy
-  - echo
-  # - error-log-logger
-  # - example-plugin
-  - fault-injection
-  - grpc-transcode
-  - hmac-auth
-  - http-logger
-  - ip-restriction
-  - jwt-auth
-  - kafka-logger
-  - key-auth
-  - ldap-auth
-  - limit-conn
-  - limit-count
-  - limit-req
-  # - log-rotate
-  # - node-status
-  - openid-connect
-  - prometheus
-  - proxy-cache
-  - proxy-mirror
-  - proxy-rewrite
-  - redirect
-  - referer-restriction
-  - request-id
-  - request-validation
-  - response-rewrite
-  - serverless-post-function
-  - serverless-pre-function
-  # - skywalking
-  - sls-logger
-  - syslog
-  - tcp-logger
-  - udp-logger
-  - uri-blocker
-  - wolf-rbac
-  - zipkin
-  - server-info
-  - traffic-split
-=======
 #ext-plugin:
   #cmd: ["ls", "-l"]
 
@@ -341,6 +292,7 @@
   - openid-connect                 # priority: 2599
   - authz-casbin                   # priority: 2560
   - wolf-rbac                      # priority: 2555
+  - ldap-auth                      # priority: 2540
   - hmac-auth                      # priority: 2530
   - basic-auth                     # priority: 2520
   - jwt-auth                       # priority: 2510
@@ -377,8 +329,7 @@
   #- skywalking                    # priority: -1100
   - serverless-post-function       # priority: -2000
   - ext-plugin-post-req            # priority: -3000
->>>>>>> effaf3c6
-
+ 
 stream_plugins: # sorted by priority
   - ip-restriction                 # priority: 3000
   - limit-conn                     # priority: 1003
