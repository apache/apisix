--- conflicted
+++ resolved
@@ -264,11 +264,8 @@
       introspection: 10m
       access-tokens: 1m
       ext-plugin: 1m
-<<<<<<< HEAD
+      kubernetes: 1m
       tars: 1m
-=======
-      kubernetes: 1m
->>>>>>> 66e944ca
 
 etcd:
   host:                           # it's possible to define multiple etcd hosts addresses of the same etcd cluster.
