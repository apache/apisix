#
# Licensed to the Apache Software Foundation (ASF) under one or more
# contributor license agreements.  See the NOTICE file distributed with
# this work for additional information regarding copyright ownership.
# The ASF licenses this file to You under the Apache License, Version 2.0
# (the "License"); you may not use this file except in compliance with
# the License.  You may obtain a copy of the License at
#
#     http://www.apache.org/licenses/LICENSE-2.0
#
# Unless required by applicable law or agreed to in writing, software
# distributed under the License is distributed on an "AS IS" BASIS,
# WITHOUT WARRANTIES OR CONDITIONS OF ANY KIND, either express or implied.
# See the License for the specific language governing permissions and
# limitations under the License.
#
# CAUTION: DO NOT MODIFY DEFAULT CONFIGURATIONS IN THIS FILE.
# Keep the custom configurations in conf/config.yaml.
#

apisix:
  # node_listen: 9080          # APISIX listening port.
  node_listen:                 # APISIX listening ports.
    - 9080
    # - port: 9081
    #   enable_http2: true     # If not set, default to `false`.
    # - ip: 127.0.0.2          # If not set, default to `0.0.0.0`
    #   port: 9082
    #   enable_http2: true
  enable_admin: true           # Admin API
  enable_dev_mode: false       # If true, set nginx `worker_processes` to 1.
  enable_reuseport: true       # If true, enable nginx SO_REUSEPORT option.
  show_upstream_status_in_response_header: false  # If true, include the upstream HTTP status code in
                                                  # the response header `X-APISIX-Upstream-Status`.
                                                  # If false, show `X-APISIX-Upstream-Status` only if
                                                  # the upstream response code is 5xx.
  enable_ipv6: true

  # proxy_protocol:                    # PROXY Protocol configuration
  #   listen_http_port: 9181           # APISIX listening port for HTTP traffic with PROXY protocol.
  #   listen_https_port: 9182          # APISIX listening port for HTTPS traffic with PROXY protocol.
  #   enable_tcp_pp: true              # Enable the PROXY protocol when stream_proxy.tcp is set.
  #   enable_tcp_pp_to_upstream: true  # Enable the PROXY protocol.

  enable_server_tokens: true           # If true, show APISIX version in the `Server` response header.
  extra_lua_path: ""                   # Extend lua_package_path to load third-party code.
  extra_lua_cpath: ""                  # Extend lua_package_cpath to load third-party code.
  # lua_module_hook: "my_project.my_hook"  # Hook module used to inject third-party code into APISIX.

  proxy_cache:      # Proxy Caching configuration
    cache_ttl: 10s  # The default caching time on disk if the upstream does not specify a caching time.
    zones:
      - name: disk_cache_one    # Name of the cache.
        memory_size: 50m        # Size of the memory to store the cache index.
        disk_size: 1G           # Size of the disk to store the cache data.
        disk_path: /tmp/disk_cache_one  # Path to the cache file for disk cache.
        cache_levels: 1:2               # Cache hierarchy levels of disk cache.
      # - name: disk_cache_two
      #  memory_size: 50m
      #  disk_size: 1G
      #  disk_path: "/tmp/disk_cache_two"
      #  cache_levels: "1:2"
      - name: memory_cache
        memory_size: 50m

<<<<<<< HEAD
  delete_uri_tail_slash: false    # delete the '/' at the end of the URI

  # http is the default proxy mode. proxy_mode can be one of `http`, `stream`, or `http&stream`
  proxy_mode: http

  # The URI normalization in servlet is a little different from the RFC's.
  # See https://github.com/jakartaee/servlet/blob/master/spec/src/main/asciidoc/servlet-spec-body.adoc#352-uri-path-canonicalization,
  # which is used under Tomcat.
  # Turn this option on if you want to be compatible with servlet when matching URI path.
  normalize_uri_like_servlet: false
  router:
    http: radixtree_host_uri      # radixtree_uri: match route by uri(base on radixtree)
                                  # radixtree_host_uri: match route by host + uri(base on radixtree)
                                  # radixtree_uri_with_parameter: like radixtree_uri but match uri with parameters,
                                  #   see https://github.com/api7/lua-resty-radixtree/#parameters-in-path for
                                  #   more details.
    ssl: radixtree_sni          # radixtree_sni: match route by SNI(base on radixtree)
  #stream_proxy:                  # TCP/UDP proxy
  #  tcp:                         # TCP proxy port list
  #    - addr: 9100
  #      tls: true
  #    - addr: "127.0.0.1:9101"
  #  udp:                         # UDP proxy port list
  #    - 9200
  #    - "127.0.0.1:9201"
  #dns_resolver:                  # If not set, read from `/etc/resolv.conf`
  #  - 1.1.1.1
  #  - 8.8.8.8
  #dns_resolver_valid: 30         # if given, override the TTL of the valid records. The unit is second.
  resolver_timeout: 5             # resolver timeout
  enable_resolv_search_opt: true  # enable search option in resolv.conf
=======
  delete_uri_tail_slash: false        # Delete the '/' at the end of the URI
  normalize_uri_like_servlet: false   # If true, use the same path normalization rules as the Java
                                      # servlet specification. See https://github.com/jakartaee/servlet/blob/master/spec/src/main/asciidoc/servlet-spec-body.adoc#352-uri-path-canonicalization, which is used in Tomcat.

  router:
    http: radixtree_host_uri    # radixtree_host_uri: match route by host and URI
                                # radixtree_uri: match route by URI
                                # radixtree_uri_with_parameter: similar to radixtree_uri but match URI with parameters. See https://github.com/api7/lua-resty-radixtree/#parameters-in-path for more details.
    ssl: radixtree_sni          # radixtree_sni: match route by SNI

  # stream_proxy:                 # TCP/UDP L4 proxy
  #   only: true                  # Enable L4 proxy only without L7 proxy.
  #   tcp:
  #     - addr: 9100              # Set the TCP proxy listening ports.
  #       tls: true
  #     - addr: "127.0.0.1:9101"
  #   udp:                        # Set the UDP proxy listening ports.
  #     - 9200
  #     - "127.0.0.1:9201"

  # dns_resolver:                 # If not set, read from `/etc/resolv.conf`
  #   - 1.1.1.1
  #   - 8.8.8.8
  # dns_resolver_valid: 30        # Override the default TTL of the DNS records.
  resolver_timeout: 5             # Set the time in seconds that the server will wait for a response from the
                                  # DNS resolver before timing out.
  enable_resolv_search_opt: true  # If true, use search option in the resolv.conf file in DNS lookups.

>>>>>>> 3e312852
  ssl:
    enable: true
    listen:                                       # APISIX listening port for HTTPS traffic.
      - port: 9443
        enable_http2: true
      # - ip: 127.0.0.3                           # If not set, default to `0.0.0.0`.
      #   port: 9445
      #   enable_http2: true
    # ssl_trusted_certificate: /path/to/ca-cert   # Set the path to CA certificates used to verify client
                                                  # certificates in the PEM format.
    ssl_protocols: TLSv1.2 TLSv1.3                # TLS versions supported.
    ssl_ciphers: ECDHE-ECDSA-AES128-GCM-SHA256:ECDHE-RSA-AES128-GCM-SHA256:ECDHE-ECDSA-AES256-GCM-SHA384:ECDHE-RSA-AES256-GCM-SHA384:ECDHE-ECDSA-CHACHA20-POLY1305:ECDHE-RSA-CHACHA20-POLY1305:DHE-RSA-AES128-GCM-SHA256:DHE-RSA-AES256-GCM-SHA384
    ssl_session_tickets: false  # If true, session tickets are used for SSL/TLS connections.
                                # Disabled by default because it renders Perfect Forward Secrecy (FPS)
                                # useless. See https://github.com/mozilla/server-side-tls/issues/135.

    key_encrypt_salt:           # Set the encryption key for AES-128-CBC. It should be a
      - edd1c9f0985e76a2        # hexadecimal string of length 16.
                                # If not set, APISIX saves the original data into etcd.
                                # CAUTION: If you would like to update the key, add the new key as the
                                # first item in the array and keep the older keys below the newly added
                                # key, so that data can be decrypted with the older keys and encrypted
                                # with the new key. Removing the old keys directly can render the data
                                # unrecoverable.

    # fallback_sni: "my.default.domain"      # Fallback SNI to be used if the client does not send SNI during
    #                                        # the handshake.

  enable_control: true  # Control API
  # control:
  #  ip: 127.0.0.1
  #  port: 9090

  disable_sync_configuration_during_start: false  # Safe exit. TO BE REMOVED.

  data_encryption:                # Encrypt fields specified in `encrypt_fields` in plugin schema.
    enable: false
    keyring:                      # Set the encryption key for AES-128-CBC. It should be a
      - qeddd145sfvddff3          # hexadecimal string of length 16.
                                  # If not set, APISIX saves the original data into etcd.
                                  # CAUTION: If you would like to update the key, add the new key as the
                                  # first item in the array and keep the older keys below the newly added
                                  # key, so that data can be decrypted with the older keys and encrypted
                                  # with the new key. Removing the old keys directly can render the data
                                  # unrecoverable.

nginx_config:                     # config for render the template to generate nginx.conf
  #user: root                     # specifies the execution user of the worker process.
                                  # the "user" directive makes sense only if the master process runs with super-user privileges.
                                  # if you're not root user,the default is current user.
  error_log: logs/error.log
  error_log_level:  warn          # warn,error
  worker_processes: auto          # if you want use multiple cores in container, you can inject the number of cpu as environment variable "APISIX_WORKER_PROCESSES"
  enable_cpu_affinity: false      # disable CPU affinity by default, if APISIX is deployed on a physical machine, it can be enabled and work well.
  worker_rlimit_nofile: 20480     # the number of files a worker process can open, should be larger than worker_connections
  worker_shutdown_timeout: 240s   # timeout for a graceful shutdown of worker processes

  max_pending_timers: 16384       # increase it if you see "too many pending timers" error
  max_running_timers: 4096        # increase it if you see "lua_max_running_timers are not enough" error

  event:
    worker_connections: 10620
  #envs:                          # allow to get a list of environment variables
  #  - TEST_ENV

  meta:
    lua_shared_dict:
      prometheus-metrics: 15m

  stream:
    enable_access_log: false         # enable access log or not, default false
    access_log: logs/access_stream.log
    access_log_format: "$remote_addr [$time_local] $protocol $status $bytes_sent $bytes_received $session_time"
                                            # create your custom log format by visiting http://nginx.org/en/docs/varindex.html
    access_log_format_escape: default       # allows setting json or default characters escaping in variables
    lua_shared_dict:
      etcd-cluster-health-check-stream: 10m
      lrucache-lock-stream: 10m
      plugin-limit-conn-stream: 10m
      worker-events-stream: 10m
      tars-stream: 1m

  # As user can add arbitrary configurations in the snippet,
  # it is user's responsibility to check the configurations
  # don't conflict with APISIX.
  main_configuration_snippet: |
    # Add custom Nginx main configuration to nginx.conf.
    # The configuration should be well indented!
  http_configuration_snippet: |
    # Add custom Nginx http configuration to nginx.conf.
    # The configuration should be well indented!
  http_server_configuration_snippet: |
    # Add custom Nginx http server configuration to nginx.conf.
    # The configuration should be well indented!
  http_server_location_configuration_snippet: |
    # Add custom Nginx http server location configuration to nginx.conf.
    # The configuration should be well indented!
  http_admin_configuration_snippet: |
    # Add custom Nginx admin server configuration to nginx.conf.
    # The configuration should be well indented!
  http_end_configuration_snippet: |
    # Add custom Nginx http end configuration to nginx.conf.
    # The configuration should be well indented!
  stream_configuration_snippet: |
    # Add custom Nginx stream configuration to nginx.conf.
    # The configuration should be well indented!

  http:
    enable_access_log: true         # enable access log or not, default true
    access_log: logs/access.log
    access_log_format: "$remote_addr - $remote_user [$time_local] $http_host \"$request\" $status $body_bytes_sent $request_time \"$http_referer\" \"$http_user_agent\" $upstream_addr $upstream_status $upstream_response_time \"$upstream_scheme://$upstream_host$upstream_uri\""
    access_log_format_escape: default       # allows setting json or default characters escaping in variables
    keepalive_timeout: 60s          # timeout during which a keep-alive client connection will stay open on the server side.
    client_header_timeout: 60s      # timeout for reading client request header, then 408 (Request Time-out) error is returned to the client
    client_body_timeout: 60s        # timeout for reading client request body, then 408 (Request Time-out) error is returned to the client
    client_max_body_size: 0         # The maximum allowed size of the client request body.
                                    # If exceeded, the 413 (Request Entity Too Large) error is returned to the client.
                                    # Note that unlike Nginx, we don't limit the body size by default.

    send_timeout: 10s              # timeout for transmitting a response to the client.then the connection is closed
    underscores_in_headers: "on"   # default enables the use of underscores in client request header fields
    real_ip_header: X-Real-IP      # http://nginx.org/en/docs/http/ngx_http_realip_module.html#real_ip_header
    real_ip_recursive: "off"       # http://nginx.org/en/docs/http/ngx_http_realip_module.html#real_ip_recursive
    real_ip_from:                  # http://nginx.org/en/docs/http/ngx_http_realip_module.html#set_real_ip_from
      - 127.0.0.1
      - "unix:"
    #custom_lua_shared_dict:       # add custom shared cache to nginx.conf
    #  ipc_shared_dict: 100m       # custom shared cache, format: `cache-key: cache-size`

    # Enables or disables passing of the server name through TLS Server Name Indication extension (SNI, RFC 6066)
    # when establishing a connection with the proxied HTTPS server.
    proxy_ssl_server_name: true
    upstream:
      keepalive: 320                # Sets the maximum number of idle keepalive connections to upstream servers that are preserved in the cache of each worker process.
                                    # When this number is exceeded, the least recently used connections are closed.
      keepalive_requests: 1000      # Sets the maximum number of requests that can be served through one keepalive connection.
                                    # After the maximum number of requests is made, the connection is closed.
      keepalive_timeout: 60s        # Sets a timeout during which an idle keepalive connection to an upstream server will stay open.
    charset: utf-8                  # Adds the specified charset to the "Content-Type" response header field, see
                                    # http://nginx.org/en/docs/http/ngx_http_charset_module.html#charset
    variables_hash_max_size: 2048   # Sets the maximum size of the variables hash table.

    lua_shared_dict:
      internal-status: 10m
      plugin-limit-req: 10m
      plugin-limit-count: 10m
      prometheus-metrics: 10m
      plugin-limit-conn: 10m
      upstream-healthcheck: 10m
      worker-events: 10m
      lrucache-lock: 10m
      balancer-ewma: 10m
      balancer-ewma-locks: 10m
      balancer-ewma-last-touched-at: 10m
      plugin-limit-count-redis-cluster-slot-lock: 1m
      tracing_buffer: 10m
      plugin-api-breaker: 10m
      etcd-cluster-health-check: 10m
      discovery: 1m
      jwks: 1m
      introspection: 10m
      access-tokens: 1m
      ext-plugin: 1m
      tars: 1m
      cas-auth: 10m

#discovery:                       # service discovery center
#  dns:
#    servers:
#      - "127.0.0.1:8600"         # use the real address of your dns server
#    order:                       # order in which to try different dns record types when resolving
#      - last                     # "last" will try the last previously successful type for a hostname.
#      - SRV
#      - A
#      - AAAA
#      - CNAME
#  eureka:
#    host:                        # it's possible to define multiple eureka hosts addresses of the same eureka cluster.
#      - "http://127.0.0.1:8761"
#    prefix: /eureka/
#    fetch_interval: 30           # default 30s
#    weight: 100                  # default weight for node
#    timeout:
#      connect: 2000              # default 2000ms
#      send: 2000                 # default 2000ms
#      read: 5000                 # default 5000ms
#  nacos:
#    host:
#      - "http://${username}:${password}@${host1}:${port1}"
#    prefix: "/nacos/v1/"
#    fetch_interval: 30    # default 30 sec
#    weight: 100           # default 100
#    timeout:
#      connect: 2000       # default 2000 ms
#      send: 2000          # default 2000 ms
#      read: 5000          # default 5000 ms
#  consul_kv:
#    servers:
#      - "http://127.0.0.1:8500"
#      - "http://127.0.0.1:8600"
#    prefix: "upstreams"
#    skip_keys:                    # if you need to skip special keys
#      - "upstreams/unused_api/"
#    timeout:
#      connect: 2000               # default 2000 ms
#      read: 2000                  # default 2000 ms
#      wait: 60                    # default 60 sec
#    weight: 1                     # default 1
#    fetch_interval: 3             # default 3 sec, only take effect for keepalive: false way
#    keepalive: true               # default true, use the long pull way to query consul servers
#    default_server:               # you can define default server when missing hit
#      host: "127.0.0.1"
#      port: 20999
#      metadata:
#        fail_timeout: 1           # default 1 ms
#        weight: 1                 # default 1
#        max_fails: 1              # default 1
#    dump:                         # if you need, when registered nodes updated can dump into file
#       path: "logs/consul_kv.dump"
#       expire: 2592000            # unit sec, here is 30 day
#  consul:
#    servers:                          # make sure service name is unique in these consul servers
#      - "http://127.0.0.1:8500"       # `http://127.0.0.1:8500` and `http://127.0.0.1:8600` are different clusters
#      - "http://127.0.0.1:8600"
#    skip_services:                    # if you need to skip special services
#      - "service_a"                   # `consul` service is default skip service
#    timeout:
#      connect: 2000               # default 2000 ms
#      read: 2000                  # default 2000 ms
#      wait: 60                    # default 60 sec
#    weight: 1                     # default 1
#    fetch_interval: 3             # default 3 sec, only take effect for keepalive: false way
#    keepalive: true               # default true, use the long pull way to query consul servers
#    default_service:               # you can define default server when missing hit
#      host: "127.0.0.1"
#      port: 20999
#      metadata:
#        fail_timeout: 1           # default 1 ms
#        weight: 1                 # default 1
#        max_fails: 1              # default 1
#    dump:                         # if you need, when registered nodes updated can dump into file
#       path: "logs/consul.dump"
#       expire: 2592000            # unit sec, here is 30 day
#       load_on_init: true         # default true, load the consul dump file on init
#  kubernetes:
#    ### kubernetes service discovery both support single-cluster and multi-cluster mode
#    ### applicable to the case where the service is distributed in a single or multiple kubernetes clusters.
#
#    ### single-cluster mode ###
#    service:
#      schema: https                     #apiserver schema, options [http, https], default https
#      host: ${KUBERNETES_SERVICE_HOST}  #apiserver host, options [ipv4, ipv6, domain, environment variable], default ${KUBERNETES_SERVICE_HOST}
#      port: ${KUBERNETES_SERVICE_PORT}  #apiserver port, options [port number, environment variable], default ${KUBERNETES_SERVICE_PORT}
#    client:
#      # serviceaccount token or path of serviceaccount token_file
#      token_file: ${KUBERNETES_CLIENT_TOKEN_FILE}
#      # token: |-
#       # eyJhbGciOiJSUzI1NiIsImtpZCI6Ikx5ME1DNWdnbmhQNkZCNlZYMXBsT3pYU3BBS2swYzBPSkN3ZnBESGpkUEEif
#       # 6Ikx5ME1DNWdnbmhQNkZCNlZYMXBsT3pYU3BBS2swYzBPSkN3ZnBESGpkUEEifeyJhbGciOiJSUzI1NiIsImtpZCI
#    # kubernetes discovery plugin support use namespace_selector
#    # you can use one of [equal, not_equal, match, not_match] filter namespace
#    namespace_selector:
#      # only save endpoints with namespace equal default
#      equal: default
#      # only save endpoints with namespace not equal default
#      #not_equal: default
#      # only save endpoints with namespace match one of [default, ^my-[a-z]+$]
#      #match:
#      #- default
#      #- ^my-[a-z]+$
#      # only save endpoints with namespace not match one of [default, ^my-[a-z]+$ ]
#      #not_match:
#      #- default
#      #- ^my-[a-z]+$
#    # kubernetes discovery plugin support use label_selector
#    # for the expression of label_selector, please refer to https://kubernetes.io/docs/concepts/overview/working-with-objects/labels
#    label_selector: |-
#      first="a",second="b"
#    # reserved lua shared memory size,1m memory can store about 1000 pieces of endpoint
#    shared_size: 1m #default 1m
#    ### single-cluster mode ###
#
#    ### multi-cluster mode ###
#  - id: release  # a custom name refer to the cluster, pattern ^[a-z0-9]{1,8}
#    service:
#      schema: https                     #apiserver schema, options [http, https], default https
#      host: ${KUBERNETES_SERVICE_HOST}  #apiserver host, options [ipv4, ipv6, domain, environment variable]
#      port: ${KUBERNETES_SERVICE_PORT}  #apiserver port, options [port number, environment variable]
#    client:
#      # serviceaccount token or path of serviceaccount token_file
#      token_file: ${KUBERNETES_CLIENT_TOKEN_FILE}
#      # token: |-
#       # eyJhbGciOiJSUzI1NiIsImtpZCI6Ikx5ME1DNWdnbmhQNkZCNlZYMXBsT3pYU3BBS2swYzBPSkN3ZnBESGpkUEEif
#       # 6Ikx5ME1DNWdnbmhQNkZCNlZYMXBsT3pYU3BBS2swYzBPSkN3ZnBESGpkUEEifeyJhbGciOiJSUzI1NiIsImtpZCI
#    # kubernetes discovery plugin support use namespace_selector
#    # you can use one of [equal, not_equal, match, not_match] filter namespace
#    namespace_selector:
#      # only save endpoints with namespace equal default
#      equal: default
#      # only save endpoints with namespace not equal default
#      #not_equal: default
#      # only save endpoints with namespace match one of [default, ^my-[a-z]+$]
#      #match:
#      #- default
#      #- ^my-[a-z]+$
#      # only save endpoints with namespace not match one of [default, ^my-[a-z]+$ ]
#      #not_match:
#      #- default
#      #- ^my-[a-z]+$
#    # kubernetes discovery plugin support use label_selector
#    # for the expression of label_selector, please refer to https://kubernetes.io/docs/concepts/overview/working-with-objects/labels
#    label_selector: |-
#      first="a",second="b"
#    # reserved lua shared memory size,1m memory can store about 1000 pieces of endpoint
#    shared_size: 1m #default 1m
#    ### multi-cluster mode ###

graphql:
  max_size: 1048576               # the maximum size limitation of graphql in bytes, default 1MiB

#ext-plugin:
  #cmd: ["ls", "-l"]

plugins:                          # plugin list (sorted by priority)
  - real-ip                        # priority: 23000
  - ai                             # priority: 22900
  - client-control                 # priority: 22000
  - proxy-control                  # priority: 21990
  - request-id                     # priority: 12015
  - zipkin                         # priority: 12011
  #- skywalking                    # priority: 12010
  #- opentelemetry                 # priority: 12009
  - ext-plugin-pre-req             # priority: 12000
  - fault-injection                # priority: 11000
  - mocking                        # priority: 10900
  - serverless-pre-function        # priority: 10000
  #- batch-requests                # priority: 4010
  - cors                           # priority: 4000
  - ip-restriction                 # priority: 3000
  - ua-restriction                 # priority: 2999
  - referer-restriction            # priority: 2990
  - csrf                           # priority: 2980
  - uri-blocker                    # priority: 2900
  - request-validation             # priority: 2800
  - openid-connect                 # priority: 2599
  - cas-auth                       # priority: 2597
  - authz-casbin                   # priority: 2560
  - authz-casdoor                  # priority: 2559
  - wolf-rbac                      # priority: 2555
  - ldap-auth                      # priority: 2540
  - hmac-auth                      # priority: 2530
  - basic-auth                     # priority: 2520
  - jwt-auth                       # priority: 2510
  - key-auth                       # priority: 2500
  - consumer-restriction           # priority: 2400
  - forward-auth                   # priority: 2002
  - opa                            # priority: 2001
  - authz-keycloak                 # priority: 2000
  #- error-log-logger              # priority: 1091
  - proxy-cache                    # priority: 1085
  - body-transformer               # priority: 1080
  - proxy-mirror                   # priority: 1010
  - proxy-rewrite                  # priority: 1008
  - workflow                       # priority: 1006
  - api-breaker                    # priority: 1005
  - limit-conn                     # priority: 1003
  - limit-count                    # priority: 1002
  - limit-req                      # priority: 1001
  #- node-status                   # priority: 1000
  - gzip                           # priority: 995
  - server-info                    # priority: 990
  - traffic-split                  # priority: 966
  - redirect                       # priority: 900
  - response-rewrite               # priority: 899
  - degraphql                      # priority: 509
  - kafka-proxy                    # priority: 508
  #- dubbo-proxy                   # priority: 507
  - grpc-transcode                 # priority: 506
  - grpc-web                       # priority: 505
  - public-api                     # priority: 501
  - prometheus                     # priority: 500
  - datadog                        # priority: 495
  - loki-logger                    # priority: 414
  - elasticsearch-logger           # priority: 413
  - echo                           # priority: 412
  - loggly                         # priority: 411
  - http-logger                    # priority: 410
  - splunk-hec-logging             # priority: 409
  - skywalking-logger              # priority: 408
  - google-cloud-logging           # priority: 407
  - sls-logger                     # priority: 406
  - tcp-logger                     # priority: 405
  - kafka-logger                   # priority: 403
  - rocketmq-logger                # priority: 402
  - syslog                         # priority: 401
  - udp-logger                     # priority: 400
  - file-logger                    # priority: 399
  - clickhouse-logger              # priority: 398
  - tencent-cloud-cls              # priority: 397
  - inspect                        # priority: 200
  #- log-rotate                    # priority: 100
  # <- recommend to use priority (0, 100) for your custom plugins
  - example-plugin                 # priority: 0
  #- gm                            # priority: -43
  - aws-lambda                     # priority: -1899
  - azure-functions                # priority: -1900
  - openwhisk                      # priority: -1901
  - openfunction                   # priority: -1902
  - serverless-post-function       # priority: -2000
  - ext-plugin-post-req            # priority: -3000
  - ext-plugin-post-resp           # priority: -4000

stream_plugins: # sorted by priority
  - ip-restriction                 # priority: 3000
  - limit-conn                     # priority: 1003
  - mqtt-proxy                     # priority: 1000
  #- prometheus                    # priority: 500
  - syslog                         # priority: 401
  # <- recommend to use priority (0, 100) for your custom plugins

#wasm:
  #plugins:
    #- name: wasm_log
      #priority: 7999
      #file: t/wasm/log/main.go.wasm

#xrpc:
  #protocols:
    #- name: pingpong

plugin_attr:
  log-rotate:
    interval: 3600    # rotate interval (unit: second)
    max_kept: 168     # max number of log files will be kept
    max_size: -1      # max size bytes of log files to be rotated, size check would be skipped with a value less than 0
    enable_compression: false    # enable log file compression(gzip) or not, default false
  skywalking:
    service_name: APISIX
    service_instance_name: APISIX Instance Name
    endpoint_addr: http://127.0.0.1:12800
    report_interval: 3
  opentelemetry:
    trace_id_source: x-request-id
    resource:
      service.name: APISIX
    collector:
      address: 127.0.0.1:4318
      request_timeout: 3
      request_headers:
        Authorization: token
    batch_span_processor:
      drop_on_queue_full: false
      max_queue_size: 1024
      batch_timeout: 2
      inactive_timeout: 1
      max_export_batch_size: 16
  prometheus:
    export_uri: /apisix/prometheus/metrics
    metric_prefix: apisix_
    enable_export_server: true
    export_addr:
      ip: 127.0.0.1
      port: 9091
    #metrics:
    #  http_status:
    #    # extra labels from nginx variables
    #    extra_labels:
    #      # the label name doesn't need to be the same as variable name
    #      # below labels are only examples, you could add any valid variables as you need
    #      - upstream_addr: $upstream_addr
    #      - upstream_status: $upstream_status
    #  http_latency:
    #    extra_labels:
    #      - upstream_addr: $upstream_addr
    #  bandwidth:
    #    extra_labels:
    #      - upstream_addr: $upstream_addr
    # default_buckets:
    #   - 10
    #   - 50
    #   - 100
    #   - 200
    #   - 500
  server-info:
    report_ttl: 60   # live time for server info in etcd (unit: second)
  dubbo-proxy:
    upstream_multiplex_count: 32
  proxy-mirror:
    timeout:                          # proxy timeout in mirrored sub-request
      connect: 60s
      read: 60s
      send: 60s
#  redirect:
#    https_port: 8443   # the default port for use by HTTP redirects to HTTPS
  inspect:
    delay: 3            # in seconds
    hooks_file: "/usr/local/apisix/plugin_inspect_hooks.lua"

deployment:
  role: traditional
  role_traditional:
    config_provider: etcd
  admin:
    # Admin API authentication is enabled by default.
    # Set it false in the production environment will cause a serious security issue.
    # admin_key_required: true

    # Default token when use API to call for Admin API.
    # *NOTE*: Highly recommended to modify this value to protect APISIX's Admin API.
    # Disabling this configuration item means that the Admin API does not
    # require any authentication.
    admin_key:
      -
        name: admin
        key: edd1c9f034335f136f87ad84b625c8f1
        role: admin                 # admin: manage all configuration data
                                    # viewer: only can view configuration data
      -
        name: viewer
        key: 4054f7cf07e344346cd3f287985e76a2
        role: viewer

    enable_admin_cors: true         # Admin API support CORS response headers.
    allow_admin:                    # http://nginx.org/en/docs/http/ngx_http_access_module.html#allow
      - 127.0.0.0/24                # If we don't set any IP list, then any IP access is allowed by default.
      #- "::/64"
    admin_listen:                 # use a separate port
      ip: 0.0.0.0                 # Specific IP, if not set, the default value is `0.0.0.0`.
      port: 9180                  # Specific port, which must be different from node_listen's port.

    #https_admin: true            # enable HTTPS when use a separate port for Admin API.
                                  # Admin API will use conf/apisix_admin_api.crt and conf/apisix_admin_api.key as certificate.

    admin_api_mtls:               # Depends on `admin_listen` and `https_admin`.
      admin_ssl_cert: ""          # Path of your self-signed server side cert.
      admin_ssl_cert_key: ""      # Path of your self-signed server side key.
      admin_ssl_ca_cert: ""       # Path of your self-signed ca cert.The CA is used to sign all admin api callers' certificates.

    admin_api_version: v3         # The version of admin api, latest version is v3.

  etcd:
    host:                           # it's possible to define multiple etcd hosts addresses of the same etcd cluster.
      - "http://127.0.0.1:2379"     # multiple etcd address, if your etcd cluster enables TLS, please use https scheme,
                                    # e.g. https://127.0.0.1:2379.
    prefix: /apisix                 # configuration prefix in etcd
    use_grpc: false                 # enable the experimental configuration sync via gRPC
    timeout: 30                     # 30 seconds. Use a much higher timeout (like an hour) if the `use_grpc` is true.
    #resync_delay: 5                # when sync failed and a rest is needed, resync after the configured seconds plus 50% random jitter
    #health_check_timeout: 10       # etcd retry the unhealthy nodes after the configured seconds
    startup_retry: 2                # the number of retry to etcd during the startup, default to 2
    #user: root                     # root username for etcd
    #password: 5tHkHhYkjr6cQY       # root password for etcd
    tls:
      # To enable etcd client certificate you need to build APISIX-Base, see
      # https://apisix.apache.org/docs/apisix/FAQ#how-do-i-build-the-apisix-base-environment
      #cert: /path/to/cert          # path of certificate used by the etcd client
      #key: /path/to/key            # path of key used by the etcd client

      verify: true                  # whether to verify the etcd endpoint certificate when setup a TLS connection to etcd,
                                    # the default value is true, e.g. the certificate will be verified strictly.
      #sni:                         # the SNI for etcd TLS requests. If missed, the host part of the URL will be used.<|MERGE_RESOLUTION|>--- conflicted
+++ resolved
@@ -63,24 +63,10 @@
       - name: memory_cache
         memory_size: 50m
 
-<<<<<<< HEAD
   delete_uri_tail_slash: false    # delete the '/' at the end of the URI
 
   # http is the default proxy mode. proxy_mode can be one of `http`, `stream`, or `http&stream`
   proxy_mode: http
-
-  # The URI normalization in servlet is a little different from the RFC's.
-  # See https://github.com/jakartaee/servlet/blob/master/spec/src/main/asciidoc/servlet-spec-body.adoc#352-uri-path-canonicalization,
-  # which is used under Tomcat.
-  # Turn this option on if you want to be compatible with servlet when matching URI path.
-  normalize_uri_like_servlet: false
-  router:
-    http: radixtree_host_uri      # radixtree_uri: match route by uri(base on radixtree)
-                                  # radixtree_host_uri: match route by host + uri(base on radixtree)
-                                  # radixtree_uri_with_parameter: like radixtree_uri but match uri with parameters,
-                                  #   see https://github.com/api7/lua-resty-radixtree/#parameters-in-path for
-                                  #   more details.
-    ssl: radixtree_sni          # radixtree_sni: match route by SNI(base on radixtree)
   #stream_proxy:                  # TCP/UDP proxy
   #  tcp:                         # TCP proxy port list
   #    - addr: 9100
@@ -93,10 +79,11 @@
   #  - 1.1.1.1
   #  - 8.8.8.8
   #dns_resolver_valid: 30         # if given, override the TTL of the valid records. The unit is second.
-  resolver_timeout: 5             # resolver timeout
-  enable_resolv_search_opt: true  # enable search option in resolv.conf
-=======
-  delete_uri_tail_slash: false        # Delete the '/' at the end of the URI
+  
+  # The URI normalization in servlet is a little different from the RFC's.
+  # See https://github.com/jakartaee/servlet/blob/master/spec/src/main/asciidoc/servlet-spec-body.adoc#352-uri-path-canonicalization,
+  # which is used under Tomcat.
+  # Turn this option on if you want to be compatible with servlet when matching URI path.
   normalize_uri_like_servlet: false   # If true, use the same path normalization rules as the Java
                                       # servlet specification. See https://github.com/jakartaee/servlet/blob/master/spec/src/main/asciidoc/servlet-spec-body.adoc#352-uri-path-canonicalization, which is used in Tomcat.
 
@@ -124,7 +111,6 @@
                                   # DNS resolver before timing out.
   enable_resolv_search_opt: true  # If true, use search option in the resolv.conf file in DNS lookups.
 
->>>>>>> 3e312852
   ssl:
     enable: true
     listen:                                       # APISIX listening port for HTTPS traffic.
