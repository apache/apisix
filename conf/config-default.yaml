#
# Licensed to the Apache Software Foundation (ASF) under one or more
# contributor license agreements.  See the NOTICE file distributed with
# this work for additional information regarding copyright ownership.
# The ASF licenses this file to You under the Apache License, Version 2.0
# (the "License"); you may not use this file except in compliance with
# the License.  You may obtain a copy of the License at
#
#     http://www.apache.org/licenses/LICENSE-2.0
#
# Unless required by applicable law or agreed to in writing, software
# distributed under the License is distributed on an "AS IS" BASIS,
# WITHOUT WARRANTIES OR CONDITIONS OF ANY KIND, either express or implied.
# See the License for the specific language governing permissions and
# limitations under the License.
#
# PLEASE DO NOT UPDATE THIS FILE!
# If you want to set the specified configuration value, you can set the new
# value in the conf/config.yaml file.
#

apisix:
  # node_listen: 9080               # APISIX listening port
  node_listen:                      # This style support multiple ports
    - 9080
  #   - port: 9081
  #     enable_http2: true          # If not set, the default value is `false`.
  #   - ip: 127.0.0.2               # Specific IP, If not set, the default value is `0.0.0.0`.
  #     port: 9082
  #     enable_http2: true
  enable_admin: true
  enable_admin_cors: true           # Admin API support CORS response headers.
  enable_dev_mode: false            # Sets nginx worker_processes to 1 if set to true
  enable_reuseport: true            # Enable nginx SO_REUSEPORT switch if set to true.
  enable_ipv6: true
  config_center: etcd               # etcd: use etcd to store the config value
                                    # yaml: fetch the config value from local yaml file `/your_path/conf/apisix.yaml`

  #proxy_protocol:                  # Proxy Protocol configuration
  #listen_http_port: 9181           # The port with proxy protocol for http, it differs from node_listen and port_admin.
                                    # This port can only receive http request with proxy protocol, but node_listen & port_admin
                                    # can only receive http request. If you enable proxy protocol, you must use this port to
                                    # receive http request with proxy protocol
  #listen_https_port: 9182          # The port with proxy protocol for https
  #enable_tcp_pp: true              # Enable the proxy protocol for tcp proxy, it works for stream_proxy.tcp option
  #enable_tcp_pp_to_upstream: true  # Enables the proxy protocol to the upstream server
  enable_server_tokens: true        # Whether the APISIX version number should be shown in Server header.
                                    # It's enabled by default.

  # configurations to load third party code and/or override the builtin one.
  extra_lua_path: ""                # extend lua_package_path to load third party code
  extra_lua_cpath: ""               # extend lua_package_cpath to load third party code
  #lua_module_hook: "my_project.my_hook"  # the hook module which will be used to inject third party code into APISIX

  proxy_cache:                      # Proxy Caching configuration
    cache_ttl: 10s                  # The default caching time in disk if the upstream does not specify the cache time
    zones:                          # The parameters of a cache
      - name: disk_cache_one        # The name of the cache, administrator can specify
                                    # which cache to use by name in the admin api (disk|memory)
        memory_size: 50m            # The size of shared memory, it's used to store the cache index for
                                    # disk strategy, store cache content for memory strategy (disk|memory)
        disk_size: 1G               # The size of disk, it's used to store the cache data (disk)
        disk_path: /tmp/disk_cache_one  # The path to store the cache data (disk)
        cache_levels: 1:2           # The hierarchy levels of a cache (disk)
      #- name: disk_cache_two
      #  memory_size: 50m
      #  disk_size: 1G
      #  disk_path: "/tmp/disk_cache_two"
      #  cache_levels: "1:2"
      - name: memory_cache
        memory_size: 50m

  allow_admin:                  # http://nginx.org/en/docs/http/ngx_http_access_module.html#allow
    - 127.0.0.0/24              # If we don't set any IP list, then any IP access is allowed by default.
    #- "::/64"
  #admin_listen:                # use a separate port
  #  ip: 127.0.0.1              # Specific IP, if not set, the default value is `0.0.0.0`.
  #  port: 9180
  #port_admin: 9180             # Not recommend: This parameter should be set via the `admin_listen`.
  #https_admin: true            # enable HTTPS when use a separate port for Admin API.
                                # Admin API will use conf/apisix_admin_api.crt and conf/apisix_admin_api.key as certificate.
  admin_api_mtls:               # Depends on `port_admin` and `https_admin`.
    admin_ssl_cert: ""          # Path of your self-signed server side cert.
    admin_ssl_cert_key: ""      # Path of your self-signed server side key.
    admin_ssl_ca_cert: ""       # Path of your self-signed ca cert.The CA is used to sign all admin api callers' certificates.

  # Default token when use API to call for Admin API.
  # *NOTE*: Highly recommended to modify this value to protect APISIX's Admin API.
  # Disabling this configuration item means that the Admin API does not
  # require any authentication.
  admin_key:
    -
      name: admin
      key: edd1c9f034335f136f87ad84b625c8f1
      role: admin                 # admin: manage all configuration data
                                  # viewer: only can view configuration data
    -
      name: viewer
      key: 4054f7cf07e344346cd3f287985e76a2
      role: viewer

  delete_uri_tail_slash: false    # delete the '/' at the end of the URI
  global_rule_skip_internal_api: true     # does not run global rule in internal apis
                                          # api that path starts with "/apisix" is considered to be internal api
  router:
    http: radixtree_uri         # radixtree_uri: match route by uri(base on radixtree)
                                  # radixtree_host_uri: match route by host + uri(base on radixtree)
                                  # radixtree_uri_with_parameter: like radixtree_uri but match uri with parameters,
                                  #   see https://github.com/api7/lua-resty-radixtree/#parameters-in-path for
                                  #   more details.
    ssl: radixtree_sni          # radixtree_sni: match route by SNI(base on radixtree)
  #stream_proxy:                  # TCP/UDP proxy
  #  only: true                   # use stream proxy only, don't enable HTTP stuff
  #  tcp:                         # TCP proxy port list
  #    - addr: 9100
  #      tls: true
  #    - addr: "127.0.0.1:9101"
  #  udp:                         # UDP proxy port list
  #    - 9200
  #    - "127.0.0.1:9201"
  #dns_resolver:                  # If not set, read from `/etc/resolv.conf`
  #  - 1.1.1.1
  #  - 8.8.8.8
  #dns_resolver_valid: 30         # if given, override the TTL of the valid records. The unit is second.
  resolver_timeout: 5             # resolver timeout
  enable_resolv_search_opt: true  # enable search option in resolv.conf
  ssl:
    enable: true
    listen:                       # APISIX listening port in https.
      - 9443
    #   - port: 9444
    #     enable_http2: true      # If not set, the default value is `false`.
    #   - ip: 127.0.0.3           # Specific IP, If not set, the default value is `0.0.0.0`.
    #     port: 9445
    #     enable_http2: true
    enable_http2: true            # Not recommend: This parameter should be set via the `listen`.
    # listen_port: 9443           # Not recommend: This parameter should be set via the `listen`.
    #ssl_trusted_certificate: /path/to/ca-cert  # Specifies a file path with trusted CA certificates in the PEM format
                                                # used to verify the certificate when APISIX needs to do SSL/TLS handshaking
                                                # with external services (e.g. etcd)
    ssl_protocols: TLSv1.2 TLSv1.3
    ssl_ciphers: ECDHE-ECDSA-AES128-GCM-SHA256:ECDHE-RSA-AES128-GCM-SHA256:ECDHE-ECDSA-AES256-GCM-SHA384:ECDHE-RSA-AES256-GCM-SHA384:ECDHE-ECDSA-CHACHA20-POLY1305:ECDHE-RSA-CHACHA20-POLY1305:DHE-RSA-AES128-GCM-SHA256:DHE-RSA-AES256-GCM-SHA384
    ssl_session_tickets: false              #  disable ssl_session_tickets by default for 'ssl_session_tickets' would make Perfect Forward Secrecy useless.
                                            #  ref: https://github.com/mozilla/server-side-tls/issues/135

    key_encrypt_salt: edd1c9f0985e76a2      #  If not set, will save origin ssl key into etcd.
                                            #  If set this, must be a string of length 16. And it will encrypt ssl key with AES-128-CBC
                                            #  !!! So do not change it after saving your ssl, it can't decrypt the ssl keys have be saved if you change !!

    #fallback_sni: "my.default.domain"      # If set this, when the client doesn't send SNI during handshake, the fallback SNI will be used instead
  enable_control: true
  #control:
  #  ip: 127.0.0.1
  #  port: 9090
  disable_sync_configuration_during_start: false  # safe exit. Remove this once the feature is stable

nginx_config:                     # config for render the template to generate nginx.conf
  #user: root                     # specifies the execution user of the worker process.
                                  # the "user" directive makes sense only if the master process runs with super-user privileges.
                                  # if you're not root user,the default is current user.
  error_log: logs/error.log
  error_log_level:  warn          # warn,error
  worker_processes: auto          # if you want use multiple cores in container, you can inject the number of cpu as environment variable "APISIX_WORKER_PROCESSES"
  enable_cpu_affinity: true       # enable cpu affinity, this is just work well only on physical machine
  worker_rlimit_nofile: 20480     # the number of files a worker process can open, should be larger than worker_connections
  worker_shutdown_timeout: 240s   # timeout for a graceful shutdown of worker processes

  max_pending_timers: 16384       # increase it if you see "too many pending timers" error
  max_running_timers: 4096        # increase it if you see "lua_max_running_timers are not enough" error

  event:
    worker_connections: 10620
  #envs:                          # allow to get a list of environment variables
  #  - TEST_ENV

  stream:
    lua_shared_dict:
      etcd-cluster-health-check-stream: 10m
      lrucache-lock-stream: 10m
      plugin-limit-conn-stream: 10m

  # As user can add arbitrary configurations in the snippet,
  # it is user's responsibility to check the configurations
  # don't conflict with APISIX.
  main_configuration_snippet: |
    # Add custom Nginx main configuration to nginx.conf.
    # The configuration should be well indented!
  http_configuration_snippet: |
    # Add custom Nginx http configuration to nginx.conf.
    # The configuration should be well indented!
  http_server_configuration_snippet: |
    # Add custom Nginx http server configuration to nginx.conf.
    # The configuration should be well indented!
  http_admin_configuration_snippet: |
    # Add custom Nginx admin server configuration to nginx.conf.
    # The configuration should be well indented!
  http_end_configuration_snippet: |
    # Add custom Nginx http end configuration to nginx.conf.
    # The configuration should be well indented!
  stream_configuration_snippet: |
    # Add custom Nginx stream configuration to nginx.conf.
    # The configuration should be well indented!

  http:
    enable_access_log: true         # enable access log or not, default true
    access_log: logs/access.log
    access_log_format: "$remote_addr - $remote_user [$time_local] $http_host \"$request\" $status $body_bytes_sent $request_time \"$http_referer\" \"$http_user_agent\" $upstream_addr $upstream_status $upstream_response_time \"$upstream_scheme://$upstream_host$upstream_uri\""
    access_log_format_escape: default       # allows setting json or default characters escaping in variables
    keepalive_timeout: 60s          # timeout during which a keep-alive client connection will stay open on the server side.
    client_header_timeout: 60s      # timeout for reading client request header, then 408 (Request Time-out) error is returned to the client
    client_body_timeout: 60s        # timeout for reading client request body, then 408 (Request Time-out) error is returned to the client
    client_max_body_size: 0         # The maximum allowed size of the client request body.
                                    # If exceeded, the 413 (Request Entity Too Large) error is returned to the client.
                                    # Note that unlike Nginx, we don't limit the body size by default.

    send_timeout: 10s              # timeout for transmitting a response to the client.then the connection is closed
    underscores_in_headers: "on"   # default enables the use of underscores in client request header fields
    real_ip_header: X-Real-IP      # http://nginx.org/en/docs/http/ngx_http_realip_module.html#real_ip_header
    real_ip_recursive: "off"       # http://nginx.org/en/docs/http/ngx_http_realip_module.html#real_ip_recursive
    real_ip_from:                  # http://nginx.org/en/docs/http/ngx_http_realip_module.html#set_real_ip_from
      - 127.0.0.1
      - "unix:"
    #custom_lua_shared_dict:       # add custom shared cache to nginx.conf
    #  ipc_shared_dict: 100m       # custom shared cache, format: `cache-key: cache-size`

    # Enables or disables passing of the server name through TLS Server Name Indication extension (SNI, RFC 6066)
    # when establishing a connection with the proxied HTTPS server.
    proxy_ssl_server_name: true
    upstream:
      keepalive: 320                # Sets the maximum number of idle keepalive connections to upstream servers that are preserved in the cache of each worker process.
                                    # When this number is exceeded, the least recently used connections are closed.
      keepalive_requests: 1000      # Sets the maximum number of requests that can be served through one keepalive connection.
                                    # After the maximum number of requests is made, the connection is closed.
      keepalive_timeout: 60s        # Sets a timeout during which an idle keepalive connection to an upstream server will stay open.
    charset: utf-8                  # Adds the specified charset to the "Content-Type" response header field, see
                                    # http://nginx.org/en/docs/http/ngx_http_charset_module.html#charset
    variables_hash_max_size: 2048   # Sets the maximum size of the variables hash table.

    lua_shared_dict:
      internal-status: 10m
      plugin-limit-req: 10m
      plugin-limit-count: 10m
      prometheus-metrics: 10m
      plugin-limit-conn: 10m
      upstream-healthcheck: 10m
      worker-events: 10m
      lrucache-lock: 10m
      balancer-ewma: 10m
      balancer-ewma-locks: 10m
      balancer-ewma-last-touched-at: 10m
      plugin-limit-count-redis-cluster-slot-lock: 1m
      tracing_buffer: 10m
      plugin-api-breaker: 10m
      etcd-cluster-health-check: 10m
      discovery: 1m
      jwks: 1m
      introspection: 10m
      access-tokens: 1m
      ext-plugin: 1m

etcd:
  host:                           # it's possible to define multiple etcd hosts addresses of the same etcd cluster.
    - "http://127.0.0.1:2379"     # multiple etcd address, if your etcd cluster enables TLS, please use https scheme,
                                  # e.g. https://127.0.0.1:2379.
  prefix: /apisix                 # apisix configurations prefix
  timeout: 30                     # 30 seconds
  #resync_delay: 5                # when sync failed and a rest is needed, resync after the configured seconds plus 50% random jitter
  #health_check_timeout: 10       # etcd retry the unhealthy nodes after the configured seconds
  #user: root                     # root username for etcd
  #password: 5tHkHhYkjr6cQY       # root password for etcd
  tls:
    # To enable etcd client certificate you need to build APISIX-OpenResty, see
    # https://apisix.apache.org/docs/apisix/how-to-build/#step-6-build-openresty-for-apache-apisix
    #cert: /path/to/cert          # path of certificate used by the etcd client
    #key: /path/to/key            # path of key used by the etcd client

    verify: true                  # whether to verify the etcd endpoint certificate when setup a TLS connection to etcd,
                                  # the default value is true, e.g. the certificate will be verified strictly.
    #sni:                         # the SNI for etcd TLS requests. If missed, the host part of the URL will be used.

#discovery:                       # service discovery center
#  dns:
#    servers:
#      - "127.0.0.1:8600"         # use the real address of your dns server
#  eureka:
#    host:                        # it's possible to define multiple eureka hosts addresses of the same eureka cluster.
#      - "http://127.0.0.1:8761"
#    prefix: /eureka/
#    fetch_interval: 30           # default 30s
#    weight: 100                  # default weight for node
#    timeout:
#      connect: 2000              # default 2000ms
#      send: 2000                 # default 2000ms
#      read: 5000                 # default 5000ms

graphql:
  max_size: 1048576               # the maximum size limitation of graphql in bytes, default 1MiB

#ext-plugin:
  #cmd: ["ls", "-l"]

plugins:                          # plugin list (sorted by priority)
  - real-ip                        # priority: 23000
  - client-control                 # priority: 22000
  - ext-plugin-pre-req             # priority: 12000
  - zipkin                         # priority: 11011
  - request-id                     # priority: 11010
  - fault-injection                # priority: 11000
  - serverless-pre-function        # priority: 10000
  - batch-requests                 # priority: 4010
  - cors                           # priority: 4000
  - ip-restriction                 # priority: 3000
  - ua-restriction                 # priority: 2999
  - referer-restriction            # priority: 2990
  - uri-blocker                    # priority: 2900
  - request-validation             # priority: 2800
  - openid-connect                 # priority: 2599
  - authz-casbin                   # priority: 2560
  - wolf-rbac                      # priority: 2555
  - ldap-auth                      # priority: 2540
  - hmac-auth                      # priority: 2530
  - basic-auth                     # priority: 2520
  - jwt-auth                       # priority: 2510
  - key-auth                       # priority: 2500
  - consumer-restriction           # priority: 2400
  - authz-keycloak                 # priority: 2000
  #- error-log-logger              # priority: 1091
  - proxy-mirror                   # priority: 1010
  - proxy-cache                    # priority: 1009
  - proxy-rewrite                  # priority: 1008
  - api-breaker                    # priority: 1005
  - limit-conn                     # priority: 1003
  - limit-count                    # priority: 1002
  - limit-req                      # priority: 1001
  #- node-status                   # priority: 1000
  - gzip                           # priority: 995
  - server-info                    # priority: 990
  - traffic-split                  # priority: 966
  - redirect                       # priority: 900
  - response-rewrite               # priority: 899
  #- dubbo-proxy                   # priority: 507
  - grpc-transcode                 # priority: 506
  - prometheus                     # priority: 500
  - datadog                        # priority: 495
  - echo                           # priority: 412
  - http-logger                    # priority: 410
<<<<<<< HEAD
  - skywalking-logger              # priority: 408
=======
  - google-logging                 # priority: 407
>>>>>>> 7473e9dc
  - sls-logger                     # priority: 406
  - tcp-logger                     # priority: 405
  - kafka-logger                   # priority: 403
  - syslog                         # priority: 401
  - udp-logger                     # priority: 400
  #- log-rotate                    # priority: 100
  # <- recommend to use priority (0, 100) for your custom plugins
  - example-plugin                 # priority: 0
  #- skywalking                    # priority: -1100
  - azure-functions                # priority: -1900
  - serverless-post-function       # priority: -2000
  - ext-plugin-post-req            # priority: -3000

stream_plugins: # sorted by priority
  - ip-restriction                 # priority: 3000
  - limit-conn                     # priority: 1003
  - mqtt-proxy                     # priority: 1000
  # <- recommend to use priority (0, 100) for your custom plugins

#wasm:
  #plugins:
    #- name: wasm_log
      #priority: 7999
      #file: t/wasm/log/main.go.wasm

plugin_attr:
  log-rotate:
    interval: 3600    # rotate interval (unit: second)
    max_kept: 168     # max number of log files will be kept
    enable_compression: false    # enable log file compression(gzip) or not, default false
  skywalking:
    service_name: APISIX
    service_instance_name: APISIX Instance Name
    endpoint_addr: http://127.0.0.1:12800
  prometheus:
    export_uri: /apisix/prometheus/metrics
    enable_export_server: true
    export_addr:
      ip: 127.0.0.1
      port: 9091
  server-info:
    report_interval: 60  # server info report interval (unit: second)
    report_ttl: 3600     # live time for server info in etcd (unit: second)
  dubbo-proxy:
    upstream_multiplex_count: 32
  request-id:
    snowflake:
      enable: false
      snowflake_epoc: 1609459200000   # the starting timestamp is expressed in milliseconds
      data_machine_bits: 12           # data machine bit, maximum 31, because Lua cannot do bit operations greater than 31
      sequence_bits: 10               # each machine generates a maximum of (1 << sequence_bits) serial numbers per millisecond
      data_machine_ttl: 30            # live time for data_machine in etcd (unit: second)
      data_machine_interval: 10       # lease renewal interval in etcd (unit: second)
<|MERGE_RESOLUTION|>--- conflicted
+++ resolved
@@ -344,11 +344,8 @@
   - datadog                        # priority: 495
   - echo                           # priority: 412
   - http-logger                    # priority: 410
-<<<<<<< HEAD
   - skywalking-logger              # priority: 408
-=======
   - google-logging                 # priority: 407
->>>>>>> 7473e9dc
   - sls-logger                     # priority: 406
   - tcp-logger                     # priority: 405
   - kafka-logger                   # priority: 403
