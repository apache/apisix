#
# Licensed to the Apache Software Foundation (ASF) under one or more
# contributor license agreements.  See the NOTICE file distributed with
# this work for additional information regarding copyright ownership.
# The ASF licenses this file to You under the Apache License, Version 2.0
# (the "License"); you may not use this file except in compliance with
# the License.  You may obtain a copy of the License at
#
#     http://www.apache.org/licenses/LICENSE-2.0
#
# Unless required by applicable law or agreed to in writing, software
# distributed under the License is distributed on an "AS IS" BASIS,
# WITHOUT WARRANTIES OR CONDITIONS OF ANY KIND, either express or implied.
# See the License for the specific language governing permissions and
# limitations under the License.
#
# PLEASE DO NOT UPDATE THIS FILE!
# If you want to set the specified configuration value, you can set the new
# value in the conf/config.yaml file.
#

apisix:
  # node_listen: 9080               # APISIX listening port
  node_listen:                      # This style support multiple ports
    - 9080
  #   - port: 9081
  #     enable_http2: true          # If not set, the default value is `false`.
  #   - ip: 127.0.0.2               # Specific IP, If not set, the default value is `0.0.0.0`.
  #     port: 9082
  #     enable_http2: true
  enable_admin: true
  enable_admin_cors: true           # Admin API support CORS response headers.
  enable_dev_mode: false            # Sets nginx worker_processes to 1 if set to true
  enable_reuseport: true            # Enable nginx SO_REUSEPORT switch if set to true.
  show_upstream_status_in_response_header: false # when true all upstream status write to `X-APISIX-Upstream-Status` otherwise only 5xx code
  enable_ipv6: true
  config_center: etcd               # etcd: use etcd to store the config value
                                    # yaml: fetch the config value from local yaml file `/your_path/conf/apisix.yaml`

  #proxy_protocol:                  # Proxy Protocol configuration
  #listen_http_port: 9181           # The port with proxy protocol for http, it differs from node_listen and port_admin.
                                    # This port can only receive http request with proxy protocol, but node_listen & port_admin
                                    # can only receive http request. If you enable proxy protocol, you must use this port to
                                    # receive http request with proxy protocol
  #listen_https_port: 9182          # The port with proxy protocol for https
  #enable_tcp_pp: true              # Enable the proxy protocol for tcp proxy, it works for stream_proxy.tcp option
  #enable_tcp_pp_to_upstream: true  # Enables the proxy protocol to the upstream server
  enable_server_tokens: true        # Whether the APISIX version number should be shown in Server header.
                                    # It's enabled by default.

  # configurations to load third party code and/or override the builtin one.
  extra_lua_path: ""                # extend lua_package_path to load third party code
  extra_lua_cpath: ""               # extend lua_package_cpath to load third party code
  #lua_module_hook: "my_project.my_hook"  # the hook module which will be used to inject third party code into APISIX

  proxy_cache:                      # Proxy Caching configuration
    cache_ttl: 10s                  # The default caching time in disk if the upstream does not specify the cache time
    zones:                          # The parameters of a cache
      - name: disk_cache_one        # The name of the cache, administrator can specify
                                    # which cache to use by name in the admin api (disk|memory)
        memory_size: 50m            # The size of shared memory, it's used to store the cache index for
                                    # disk strategy, store cache content for memory strategy (disk|memory)
        disk_size: 1G               # The size of disk, it's used to store the cache data (disk)
        disk_path: /tmp/disk_cache_one  # The path to store the cache data (disk)
        cache_levels: 1:2           # The hierarchy levels of a cache (disk)
      #- name: disk_cache_two
      #  memory_size: 50m
      #  disk_size: 1G
      #  disk_path: "/tmp/disk_cache_two"
      #  cache_levels: "1:2"
      - name: memory_cache
        memory_size: 50m

  allow_admin:                  # http://nginx.org/en/docs/http/ngx_http_access_module.html#allow
    - 127.0.0.0/24              # If we don't set any IP list, then any IP access is allowed by default.
    #- "::/64"
  #admin_listen:                # use a separate port
  #  ip: 127.0.0.1              # Specific IP, if not set, the default value is `0.0.0.0`.
  #  port: 9180
  #port_admin: 9180             # Not recommend: This parameter should be set via the `admin_listen`.
  #https_admin: true            # enable HTTPS when use a separate port for Admin API.
                                # Admin API will use conf/apisix_admin_api.crt and conf/apisix_admin_api.key as certificate.
  admin_api_mtls:               # Depends on `port_admin` and `https_admin`.
    admin_ssl_cert: ""          # Path of your self-signed server side cert.
    admin_ssl_cert_key: ""      # Path of your self-signed server side key.
    admin_ssl_ca_cert: ""       # Path of your self-signed ca cert.The CA is used to sign all admin api callers' certificates.

  # Default token when use API to call for Admin API.
  # *NOTE*: Highly recommended to modify this value to protect APISIX's Admin API.
  # Disabling this configuration item means that the Admin API does not
  # require any authentication.
  admin_key:
    -
      name: admin
      key: edd1c9f034335f136f87ad84b625c8f1
      role: admin                 # admin: manage all configuration data
                                  # viewer: only can view configuration data
    -
      name: viewer
      key: 4054f7cf07e344346cd3f287985e76a2
      role: viewer

  delete_uri_tail_slash: false    # delete the '/' at the end of the URI
  router:
    http: radixtree_uri         # radixtree_uri: match route by uri(base on radixtree)
                                  # radixtree_host_uri: match route by host + uri(base on radixtree)
                                  # radixtree_uri_with_parameter: like radixtree_uri but match uri with parameters,
                                  #   see https://github.com/api7/lua-resty-radixtree/#parameters-in-path for
                                  #   more details.
    ssl: radixtree_sni          # radixtree_sni: match route by SNI(base on radixtree)
  #stream_proxy:                  # TCP/UDP proxy
  #  only: true                   # use stream proxy only, don't enable HTTP stuff
  #  tcp:                         # TCP proxy port list
  #    - addr: 9100
  #      tls: true
  #    - addr: "127.0.0.1:9101"
  #  udp:                         # UDP proxy port list
  #    - 9200
  #    - "127.0.0.1:9201"
  #dns_resolver:                  # If not set, read from `/etc/resolv.conf`
  #  - 1.1.1.1
  #  - 8.8.8.8
  #dns_resolver_valid: 30         # if given, override the TTL of the valid records. The unit is second.
  resolver_timeout: 5             # resolver timeout
  enable_resolv_search_opt: true  # enable search option in resolv.conf
  ssl:
    enable: true
    listen:                       # APISIX listening port in https.
      - 9443
    #   - port: 9444
    #     enable_http2: true      # If not set, the default value is `false`.
    #   - ip: 127.0.0.3           # Specific IP, If not set, the default value is `0.0.0.0`.
    #     port: 9445
    #     enable_http2: true
    enable_http2: true            # Not recommend: This parameter should be set via the `listen`.
    # listen_port: 9443           # Not recommend: This parameter should be set via the `listen`.
    #ssl_trusted_certificate: /path/to/ca-cert  # Specifies a file path with trusted CA certificates in the PEM format
                                                # used to verify the certificate when APISIX needs to do SSL/TLS handshaking
                                                # with external services (e.g. etcd)
    ssl_protocols: TLSv1.2 TLSv1.3
    ssl_ciphers: ECDHE-ECDSA-AES128-GCM-SHA256:ECDHE-RSA-AES128-GCM-SHA256:ECDHE-ECDSA-AES256-GCM-SHA384:ECDHE-RSA-AES256-GCM-SHA384:ECDHE-ECDSA-CHACHA20-POLY1305:ECDHE-RSA-CHACHA20-POLY1305:DHE-RSA-AES128-GCM-SHA256:DHE-RSA-AES256-GCM-SHA384
    ssl_session_tickets: false              #  disable ssl_session_tickets by default for 'ssl_session_tickets' would make Perfect Forward Secrecy useless.
                                            #  ref: https://github.com/mozilla/server-side-tls/issues/135

    key_encrypt_salt: edd1c9f0985e76a2      #  If not set, will save origin ssl key into etcd.
                                            #  If set this, must be a string of length 16. And it will encrypt ssl key with AES-128-CBC
                                            #  !!! So do not change it after saving your ssl, it can't decrypt the ssl keys have be saved if you change !!

    #fallback_sni: "my.default.domain"      # If set this, when the client doesn't send SNI during handshake, the fallback SNI will be used instead
  enable_control: true
  #control:
  #  ip: 127.0.0.1
  #  port: 9090
  disable_sync_configuration_during_start: false  # safe exit. Remove this once the feature is stable

nginx_config:                     # config for render the template to generate nginx.conf
  #user: root                     # specifies the execution user of the worker process.
                                  # the "user" directive makes sense only if the master process runs with super-user privileges.
                                  # if you're not root user,the default is current user.
  error_log: logs/error.log
  error_log_level:  warn          # warn,error
  worker_processes: auto          # if you want use multiple cores in container, you can inject the number of cpu as environment variable "APISIX_WORKER_PROCESSES"
  enable_cpu_affinity: true       # enable cpu affinity, this is just work well only on physical machine
  worker_rlimit_nofile: 20480     # the number of files a worker process can open, should be larger than worker_connections
  worker_shutdown_timeout: 240s   # timeout for a graceful shutdown of worker processes

  max_pending_timers: 16384       # increase it if you see "too many pending timers" error
  max_running_timers: 4096        # increase it if you see "lua_max_running_timers are not enough" error

  event:
    worker_connections: 10620
  #envs:                          # allow to get a list of environment variables
  #  - TEST_ENV

  stream:
    enable_access_log: false         # enable access log or not, default false
    access_log: logs/access_stream.log
    access_log_format: "$remote_addr [$time_local] $protocol $status $bytes_sent $bytes_received $session_time"
                                            # create your custom log format by visiting http://nginx.org/en/docs/varindex.html
    access_log_format_escape: default       # allows setting json or default characters escaping in variables
    lua_shared_dict:
      etcd-cluster-health-check-stream: 10m
      lrucache-lock-stream: 10m
      plugin-limit-conn-stream: 10m

  # As user can add arbitrary configurations in the snippet,
  # it is user's responsibility to check the configurations
  # don't conflict with APISIX.
  main_configuration_snippet: |
    # Add custom Nginx main configuration to nginx.conf.
    # The configuration should be well indented!
  http_configuration_snippet: |
    # Add custom Nginx http configuration to nginx.conf.
    # The configuration should be well indented!
  http_server_configuration_snippet: |
    # Add custom Nginx http server configuration to nginx.conf.
    # The configuration should be well indented!
  http_server_location_configuration_snippet: |
    # Add custom Nginx http server location configuration to nginx.conf.
    # The configuration should be well indented!
  http_admin_configuration_snippet: |
    # Add custom Nginx admin server configuration to nginx.conf.
    # The configuration should be well indented!
  http_end_configuration_snippet: |
    # Add custom Nginx http end configuration to nginx.conf.
    # The configuration should be well indented!
  stream_configuration_snippet: |
    # Add custom Nginx stream configuration to nginx.conf.
    # The configuration should be well indented!

  http:
    enable_access_log: true         # enable access log or not, default true
    access_log: logs/access.log
    access_log_format: "$remote_addr - $remote_user [$time_local] $http_host \"$request\" $status $body_bytes_sent $request_time \"$http_referer\" \"$http_user_agent\" $upstream_addr $upstream_status $upstream_response_time \"$upstream_scheme://$upstream_host$upstream_uri\""
    access_log_format_escape: default       # allows setting json or default characters escaping in variables
    keepalive_timeout: 60s          # timeout during which a keep-alive client connection will stay open on the server side.
    client_header_timeout: 60s      # timeout for reading client request header, then 408 (Request Time-out) error is returned to the client
    client_body_timeout: 60s        # timeout for reading client request body, then 408 (Request Time-out) error is returned to the client
    client_max_body_size: 0         # The maximum allowed size of the client request body.
                                    # If exceeded, the 413 (Request Entity Too Large) error is returned to the client.
                                    # Note that unlike Nginx, we don't limit the body size by default.

    send_timeout: 10s              # timeout for transmitting a response to the client.then the connection is closed
    underscores_in_headers: "on"   # default enables the use of underscores in client request header fields
    real_ip_header: X-Real-IP      # http://nginx.org/en/docs/http/ngx_http_realip_module.html#real_ip_header
    real_ip_recursive: "off"       # http://nginx.org/en/docs/http/ngx_http_realip_module.html#real_ip_recursive
    real_ip_from:                  # http://nginx.org/en/docs/http/ngx_http_realip_module.html#set_real_ip_from
      - 127.0.0.1
      - "unix:"
    #custom_lua_shared_dict:       # add custom shared cache to nginx.conf
    #  ipc_shared_dict: 100m       # custom shared cache, format: `cache-key: cache-size`

    # Enables or disables passing of the server name through TLS Server Name Indication extension (SNI, RFC 6066)
    # when establishing a connection with the proxied HTTPS server.
    proxy_ssl_server_name: true
    upstream:
      keepalive: 320                # Sets the maximum number of idle keepalive connections to upstream servers that are preserved in the cache of each worker process.
                                    # When this number is exceeded, the least recently used connections are closed.
      keepalive_requests: 1000      # Sets the maximum number of requests that can be served through one keepalive connection.
                                    # After the maximum number of requests is made, the connection is closed.
      keepalive_timeout: 60s        # Sets a timeout during which an idle keepalive connection to an upstream server will stay open.
    charset: utf-8                  # Adds the specified charset to the "Content-Type" response header field, see
                                    # http://nginx.org/en/docs/http/ngx_http_charset_module.html#charset
    variables_hash_max_size: 2048   # Sets the maximum size of the variables hash table.

    lua_shared_dict:
      internal-status: 10m
      plugin-limit-req: 10m
      plugin-limit-count: 10m
      prometheus-metrics: 10m
      plugin-limit-conn: 10m
      upstream-healthcheck: 10m
      worker-events: 10m
      lrucache-lock: 10m
      balancer-ewma: 10m
      balancer-ewma-locks: 10m
      balancer-ewma-last-touched-at: 10m
      plugin-limit-count-redis-cluster-slot-lock: 1m
      tracing_buffer: 10m
      plugin-api-breaker: 10m
      etcd-cluster-health-check: 10m
      discovery: 1m
      jwks: 1m
      introspection: 10m
      access-tokens: 1m
      ext-plugin: 1m
      kubernetes: 1m
<<<<<<< HEAD
=======
      tars: 1m
>>>>>>> 78c1aff2

etcd:
  host:                           # it's possible to define multiple etcd hosts addresses of the same etcd cluster.
    - "http://127.0.0.1:2379"     # multiple etcd address, if your etcd cluster enables TLS, please use https scheme,
                                  # e.g. https://127.0.0.1:2379.
  prefix: /apisix                 # apisix configurations prefix
  timeout: 30                     # 30 seconds
  #resync_delay: 5                # when sync failed and a rest is needed, resync after the configured seconds plus 50% random jitter
  #health_check_timeout: 10       # etcd retry the unhealthy nodes after the configured seconds
  health_check_retry: 2           # etcd retry time that only affects the health check, default 2
  #user: root                     # root username for etcd
  #password: 5tHkHhYkjr6cQY       # root password for etcd
  tls:
    # To enable etcd client certificate you need to build APISIX-OpenResty, see
    # https://apisix.apache.org/docs/apisix/how-to-build/#step-6-build-openresty-for-apache-apisix
    #cert: /path/to/cert          # path of certificate used by the etcd client
    #key: /path/to/key            # path of key used by the etcd client

    verify: true                  # whether to verify the etcd endpoint certificate when setup a TLS connection to etcd,
                                  # the default value is true, e.g. the certificate will be verified strictly.
    #sni:                         # the SNI for etcd TLS requests. If missed, the host part of the URL will be used.

# HashiCorp Vault storage backend for sensitive data retrieval. The config shows an example of what APISIX expects if you
# wish to integrate Vault for secret (sensetive string, public private keys etc.) retrieval. APISIX communicates with Vault
# server HTTP APIs. By default, APISIX doesn't need this configuration.
# vault:
#   host: "http://0.0.0.0:8200"   # The host address where the vault server is running.
#   timeout: 10                   # request timeout 30 seconds
#   token: root                   # Authentication token to access Vault HTTP APIs
#   prefix: kv/apisix             # APISIX supports vault kv engine v1, where sensitive data are being stored
                                  # and retrieved through vault HTTP APIs. enabling a prefix allows you to better enforcement of
                                  # policies, generate limited scoped tokens and tightly control the data that can be accessed
                                  # from APISIX.


#discovery:                       # service discovery center
#  dns:
#    servers:
#      - "127.0.0.1:8600"         # use the real address of your dns server
#  eureka:
#    host:                        # it's possible to define multiple eureka hosts addresses of the same eureka cluster.
#      - "http://127.0.0.1:8761"
#    prefix: /eureka/
#    fetch_interval: 30           # default 30s
#    weight: 100                  # default weight for node
#    timeout:
#      connect: 2000              # default 2000ms
#      send: 2000                 # default 2000ms
#      read: 5000                 # default 5000ms

graphql:
  max_size: 1048576               # the maximum size limitation of graphql in bytes, default 1MiB

#ext-plugin:
  #cmd: ["ls", "-l"]

plugins:                          # plugin list (sorted by priority)
  - real-ip                        # priority: 23000
  - client-control                 # priority: 22000
  - proxy-control                  # priority: 21990
  - zipkin                         # priority: 12011
  #- skywalking                    # priority: 12010
  #- opentelemetry                 # priority: 12009
  - ext-plugin-pre-req             # priority: 12000
  - request-id                     # priority: 11010
  - fault-injection                # priority: 11000
  - mocking                        # priority: 10900
  - serverless-pre-function        # priority: 10000
  #- batch-requests                # priority: 4010
  - cors                           # priority: 4000
  - ip-restriction                 # priority: 3000
  - ua-restriction                 # priority: 2999
  - referer-restriction            # priority: 2990
  - csrf                           # priority: 2980
  - uri-blocker                    # priority: 2900
  - request-validation             # priority: 2800
  - openid-connect                 # priority: 2599
  - authz-casbin                   # priority: 2560
  - wolf-rbac                      # priority: 2555
  - ldap-auth                      # priority: 2540
  - hmac-auth                      # priority: 2530
  - basic-auth                     # priority: 2520
  - jwt-auth                       # priority: 2510
  - key-auth                       # priority: 2500
  - consumer-restriction           # priority: 2400
  - forward-auth                   # priority: 2002
  - opa                            # priority: 2001
  - authz-keycloak                 # priority: 2000
  #- error-log-logger              # priority: 1091
  - proxy-mirror                   # priority: 1010
  - proxy-cache                    # priority: 1009
  - proxy-rewrite                  # priority: 1008
  - api-breaker                    # priority: 1005
  - limit-conn                     # priority: 1003
  - limit-count                    # priority: 1002
  - limit-req                      # priority: 1001
  #- node-status                   # priority: 1000
  - gzip                           # priority: 995
  - server-info                    # priority: 990
  - traffic-split                  # priority: 966
  - redirect                       # priority: 900
  - response-rewrite               # priority: 899
  #- dubbo-proxy                   # priority: 507
  - grpc-transcode                 # priority: 506
  - grpc-web                       # priority: 505
  - public-api                     # priority: 501
  - prometheus                     # priority: 500
  - datadog                        # priority: 495
  - echo                           # priority: 412
  - loggly                         # priority: 411
  - http-logger                    # priority: 410
  - splunk-hec-logging             # priority: 409
  - skywalking-logger              # priority: 408
  - google-cloud-logging           # priority: 407
  - sls-logger                     # priority: 406
  - tcp-logger                     # priority: 405
  - kafka-logger                   # priority: 403
  - rocketmq-logger                # priority: 402
  - syslog                         # priority: 401
  - udp-logger                     # priority: 400
  - file-logger                    # priority: 399
  - clickhouse-logger              # priority: 398
  #- log-rotate                    # priority: 100
  # <- recommend to use priority (0, 100) for your custom plugins
  - example-plugin                 # priority: 0
  - aws-lambda                     # priority: -1899
  - azure-functions                # priority: -1900
  - openwhisk                      # priority: -1901
  - serverless-post-function       # priority: -2000
  - ext-plugin-post-req            # priority: -3000

stream_plugins: # sorted by priority
  - ip-restriction                 # priority: 3000
  - limit-conn                     # priority: 1003
  - mqtt-proxy                     # priority: 1000
  # <- recommend to use priority (0, 100) for your custom plugins

#wasm:
  #plugins:
    #- name: wasm_log
      #priority: 7999
      #file: t/wasm/log/main.go.wasm

plugin_attr:
  log-rotate:
    interval: 3600    # rotate interval (unit: second)
    max_kept: 168     # max number of log files will be kept
    enable_compression: false    # enable log file compression(gzip) or not, default false
  skywalking:
    service_name: APISIX
    service_instance_name: APISIX Instance Name
    endpoint_addr: http://127.0.0.1:12800
  opentelemetry:
    trace_id_source: x-request-id
    resource:
      service.name: APISIX
    collector:
      address: 127.0.0.1:4317
      request_timeout: 3
      request_headers:
        Authorization: token
    batch_span_processor:
      drop_on_queue_full: false
      max_queue_size: 1024
      batch_timeout: 2
      inactive_timeout: 1
      max_export_batch_size: 16
  prometheus:
    export_uri: /apisix/prometheus/metrics
    metric_prefix: apisix_
    enable_export_server: true
    export_addr:
      ip: 127.0.0.1
      port: 9091
  server-info:
    report_ttl: 60   # live time for server info in etcd (unit: second)
  dubbo-proxy:
    upstream_multiplex_count: 32
  request-id:
    snowflake:
      enable: false
      snowflake_epoc: 1609459200000   # the starting timestamp is expressed in milliseconds
      data_machine_bits: 12           # data machine bit, maximum 31, because Lua cannot do bit operations greater than 31
      sequence_bits: 10               # each machine generates a maximum of (1 << sequence_bits) serial numbers per millisecond
      data_machine_ttl: 30            # live time for data_machine in etcd (unit: second)
      data_machine_interval: 10       # lease renewal interval in etcd (unit: second)
  proxy-mirror:
    timeout:                          # proxy timeout in mirrored sub-request
      connect: 60s
      read: 60s
      send: 60s<|MERGE_RESOLUTION|>--- conflicted
+++ resolved
@@ -265,10 +265,7 @@
       access-tokens: 1m
       ext-plugin: 1m
       kubernetes: 1m
-<<<<<<< HEAD
-=======
       tars: 1m
->>>>>>> 78c1aff2
 
 etcd:
   host:                           # it's possible to define multiple etcd hosts addresses of the same etcd cluster.
