--- conflicted
+++ resolved
@@ -118,11 +118,7 @@
   disable_sync_configuration_during_start: false  # Safe exit. TO BE REMOVED.
 
   data_encryption:                # Data encryption settings.
-<<<<<<< HEAD
-    enable_encrypt_fields: true  # Whether enable encrypt fields specified in `encrypt_fields` in plugin schema.
-=======
     enable_encrypt_fields: true   # Whether enable encrypt fields specified in `encrypt_fields` in plugin schema.
->>>>>>> cca94f10
     keyring:                      # This field is used to encrypt the private key of SSL and the `encrypt_fields`
                                   # in plugin schema.
       - qeddd145sfvddff3          # Set the encryption key for AES-128-CBC. It should be a hexadecimal string
