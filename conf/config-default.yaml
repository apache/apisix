#
# Licensed to the Apache Software Foundation (ASF) under one or more
# contributor license agreements.  See the NOTICE file distributed with
# this work for additional information regarding copyright ownership.
# The ASF licenses this file to You under the Apache License, Version 2.0
# (the "License"); you may not use this file except in compliance with
# the License.  You may obtain a copy of the License at
#
#     http://www.apache.org/licenses/LICENSE-2.0
#
# Unless required by applicable law or agreed to in writing, software
# distributed under the License is distributed on an "AS IS" BASIS,
# WITHOUT WARRANTIES OR CONDITIONS OF ANY KIND, either express or implied.
# See the License for the specific language governing permissions and
# limitations under the License.
#
# PLEASE DO NOT UPDATE THIS FILE!
# If you want to set the specified configuration value, you can set the new
# value in the conf/config.yaml file.
#

apisix:
  node_listen: 9080              # APISIX listening port
  enable_admin: true
  enable_admin_cors: true         # Admin API support CORS response headers.
  enable_debug: false
  enable_dev_mode: false          # Sets nginx worker_processes to 1 if set to true
  enable_reuseport: true          # Enable nginx SO_REUSEPORT switch if set to true.
  enable_ipv6: true
  config_center: etcd             # etcd: use etcd to store the config value
                                  # yaml: fetch the config value from local yaml file `/your_path/conf/apisix.yaml`

  #proxy_protocol:                 # Proxy Protocol configuration
  #  listen_http_port: 9181        # The port with proxy protocol for http, it differs from node_listen and port_admin.
                                   # This port can only receive http request with proxy protocol, but node_listen & port_admin
                                   # can only receive http request. If you enable proxy protocol, you must use this port to
                                   # receive http request with proxy protocol
  #  listen_https_port: 9182       # The port with proxy protocol for https
  #  enable_tcp_pp: true           # Enable the proxy protocol for tcp proxy, it works for stream_proxy.tcp option
  #  enable_tcp_pp_to_upstream: true # Enables the proxy protocol to the upstream server

  proxy_cache:                     # Proxy Caching configuration
    cache_ttl: 10s                 # The default caching time if the upstream does not specify the cache time
    zones:                         # The parameters of a cache
    - name: disk_cache_one         # The name of the cache, administrator can be specify
                                   # which cache to use by name in the admin api
      memory_size: 50m             # The size of shared memory, it's used to store the cache index
      disk_size: 1G                # The size of disk, it's used to store the cache data
      disk_path: "/tmp/disk_cache_one" # The path to store the cache data
      cache_levels: "1:2"           # The hierarchy levels of a cache
  #  - name: disk_cache_two
  #    memory_size: 50m
  #    disk_size: 1G
  #    disk_path: "/tmp/disk_cache_two"
  #    cache_levels: "1:2"

  allow_admin:                  # http://nginx.org/en/docs/http/ngx_http_access_module.html#allow
    - 127.0.0.0/24              # If we don't set any IP list, then any IP access is allowed by default.
  #   - "::/64"
  # port_admin: 9180              # use a separate port
  # https_admin: true             # enable HTTPS when use a separate port for Admin API.
                                # Admin API will use conf/apisix_admin_api.crt and conf/apisix_admin_api.key as certificate.
  admin_api_mtls:               # Depends on `port_admin` and `https_admin`.
    admin_ssl_cert: ""             # Path of your self-signed server side cert.
    admin_ssl_cert_key: ""         # Path of your self-signed server side key.
    admin_ssl_ca_cert: ""          # Path of your self-signed ca cert.The CA is used to sign all admin api callers' certificates.

  # Default token when use API to call for Admin API.
  # *NOTE*: Highly recommended to modify this value to protect APISIX's Admin API.
  # Disabling this configuration item means that the Admin API does not
  # require any authentication.
  admin_key:
    -
      name: "admin"
      key: edd1c9f034335f136f87ad84b625c8f1
      role: admin                 # admin: manage all configuration data
                                  # viewer: only can view configuration data
    -
      name: "viewer"
      key: 4054f7cf07e344346cd3f287985e76a2
      role: viewer

  delete_uri_tail_slash: false    # delete the '/' at the end of the URI
  router:
    http: 'radixtree_uri'         # radixtree_uri: match route by uri(base on radixtree)
                                  # radixtree_host_uri: match route by host + uri(base on radixtree)
    ssl: 'radixtree_sni'          # radixtree_sni: match route by SNI(base on radixtree)
  # stream_proxy:                 # TCP/UDP proxy
  #   tcp:                        # TCP proxy port list
  #     - 9100
  #     - 9101
  #   udp:                        # UDP proxy port list
  #     - 9200
  #     - 9211
  # dns_resolver:                   # If not set, read from `/etc/resolv.conf`
  #  - 1.1.1.1
  #  - 8.8.8.8
  dns_resolver_valid: 30          # valid time for dns result 30 seconds
  resolver_timeout: 5             # resolver timeout
  ssl:
    enable: true
    enable_http2: true
    listen_port: 9443
    # ssl_trusted_certificate: /path/to/ca-cert # Specifies a file path with trusted CA certificates in the PEM format
                                                # used to verify the certificate when APISIX needs to do SSL/TLS handshaking
                                                # with external services (e.g. etcd)
    ssl_protocols: "TLSv1.2 TLSv1.3"
    ssl_ciphers: "ECDHE-ECDSA-AES128-GCM-SHA256:ECDHE-RSA-AES128-GCM-SHA256:ECDHE-ECDSA-AES256-GCM-SHA384:ECDHE-RSA-AES256-GCM-SHA384:ECDHE-ECDSA-CHACHA20-POLY1305:ECDHE-RSA-CHACHA20-POLY1305:DHE-RSA-AES128-GCM-SHA256:DHE-RSA-AES256-GCM-SHA384"
    key_encrypt_salt: "edd1c9f0985e76a2"    #  If not set, will save origin ssl key into etcd.
                                            #  If set this, must be a string of length 16. And it will encrypt ssl key with AES-128-CBC
                                            #  !!! So do not change it after saving your ssl, it can't decrypt the ssl keys have be saved if you change !!
#  discovery: eureka               # service discovery center
nginx_config:                     # config for render the template to genarate nginx.conf
  error_log: "logs/error.log"
  error_log_level: "warn"         # warn,error
  worker_processes: auto          # one worker will get best performance, you can use "auto", but remember it is just work well only on physical machine
                                  # no more than 8 workers, otherwise competition between workers will consume a lot of resources
                                  # if you want use multiple cores in container, you can inject the number of cpu as environment variable "APISIX_WORKER_PROCESSES"
  enable_cpu_affinity: true       # enbale cpu affinity, this is just work well only on physical machine
  worker_rlimit_nofile: 20480     # the number of files a worker process can open, should be larger than worker_connections
  worker_shutdown_timeout: 240s     # timeout for a graceful shutdown of worker processes
  event:
    worker_connections: 10620
  #envs:                            # allow to get a list of environment variables
  #  - TEST_ENV
  http:
    access_log: "logs/access.log"
    access_log_format: "$remote_addr - $remote_user [$time_local] $http_host \"$request\" $status $body_bytes_sent $request_time \"$http_referer\" \"$http_user_agent\" $upstream_addr $upstream_status $upstream_response_time"
    access_log_format_escape: default       # allows setting json or default characters escaping in variables
    keepalive_timeout: 60s         # timeout during which a keep-alive client connection will stay open on the server side.
    client_header_timeout: 60s     # timeout for reading client request header, then 408 (Request Time-out) error is returned to the client
    client_body_timeout: 60s       # timeout for reading client request body, then 408 (Request Time-out) error is returned to the client
    client_max_body_size: 0        # The maximum allowed size of the client request body.
                                   # If exceeded, the 413 (Request Entity Too Large) error is returned to the client.
                                   # Note that unlike Nginx, we don't limit the body size by default.

    send_timeout: 10s              # timeout for transmitting a response to the client.then the connection is closed
    underscores_in_headers: "on"   # default enables the use of underscores in client request header fields
    real_ip_header: "X-Real-IP"    # http://nginx.org/en/docs/http/ngx_http_realip_module.html#real_ip_header
    real_ip_from:                  # http://nginx.org/en/docs/http/ngx_http_realip_module.html#set_real_ip_from
      - 127.0.0.1
      - 'unix:'
    #lua_shared_dicts:              # add custom shared cache to nginx.conf
    #  ipc_shared_dict: 100m        # custom shared cache, format: `cache-key: cache-size`

etcd:
  host:                           # it's possible to define multiple etcd hosts addresses of the same etcd cluster.
    - "http://127.0.0.1:2379"     # multiple etcd address
  prefix: "/apisix"               # apisix configurations prefix
  timeout: 30                     # 30 seconds
  # user: root                     # root username for etcd
  # password: 5tHkHhYkjr6cQY        # root password for etcd
#eureka:
#  host:                           # it's possible to define multiple eureka hosts addresses of the same eureka cluster.
#    - "http://127.0.0.1:8761"
#  prefix: "/eureka/"
#  fetch_interval: 30              # default 30s
#  weight: 100                     # default weight for node
#  timeout:
#    connect: 2000                 # default 2000ms
#    send: 2000                    # default 2000ms
#    read: 5000                    # default 5000ms

plugins:                          # plugin list
  - example-plugin
  - limit-req
  - limit-count
  - limit-conn
  - key-auth
  - basic-auth
  - prometheus
  - node-status
  - jwt-auth
  - zipkin
  - ip-restriction
  - referer-restriction
  - grpc-transcode
  - serverless-pre-function
  - serverless-post-function
  - openid-connect
  - proxy-rewrite
  - redirect
  - response-rewrite
  - fault-injection
  - udp-logger
  - wolf-rbac
  - tcp-logger
  - kafka-logger
  - cors
  - consumer-restriction
  - syslog
  - batch-requests
  - http-logger
  - skywalking
  - echo
  - authz-keycloak
  - uri-blocker
  - request-validation
  - proxy-cache
  - proxy-mirror
  - request-id
  - hmac-auth
#  - error-log-logger
  - api-breaker

stream_plugins:
  - mqtt-proxy

plugin_attr:
  log-rotate:
    interval: 3600    # rotate interval (unit: second)
    max_kept: 168     # max number of log files will be kept
<<<<<<< HEAD
#  error-log-logger:
#    host: "127.0.0.1" # the tcp server's ip
#    port: 33333       # the tcp server's port
#    level: "warn"     # the filter's loglevel, default warn, chose the level in {"STDERR", "EMERG", "ALERT", "CRIT", "ERR", "ERROR", "WARN", "NOTICE", "INFO", "DEBUG" }
#    timeout: 3        # the timout of cosocket (unit: second), default: 3
#    keepalive: 30      # the keepalive period of cosocket (unit: second), default: 30
=======
  skywalking:
    service_name: APISIX
    service_instance_name: "APISIX Instance Name"
    endpoint_addr: http://127.0.0.1:12800
>>>>>>> 37a0792e
<|MERGE_RESOLUTION|>--- conflicted
+++ resolved
@@ -210,16 +210,7 @@
   log-rotate:
     interval: 3600    # rotate interval (unit: second)
     max_kept: 168     # max number of log files will be kept
-<<<<<<< HEAD
-#  error-log-logger:
-#    host: "127.0.0.1" # the tcp server's ip
-#    port: 33333       # the tcp server's port
-#    level: "warn"     # the filter's loglevel, default warn, chose the level in {"STDERR", "EMERG", "ALERT", "CRIT", "ERR", "ERROR", "WARN", "NOTICE", "INFO", "DEBUG" }
-#    timeout: 3        # the timout of cosocket (unit: second), default: 3
-#    keepalive: 30      # the keepalive period of cosocket (unit: second), default: 30
-=======
   skywalking:
     service_name: APISIX
     service_instance_name: "APISIX Instance Name"
-    endpoint_addr: http://127.0.0.1:12800
->>>>>>> 37a0792e
+    endpoint_addr: http://127.0.0.1:12800