<!--
#
# Licensed to the Apache Software Foundation (ASF) under one or more
# contributor license agreements.  See the NOTICE file distributed with
# this work for additional information regarding copyright ownership.
# The ASF licenses this file to You under the Apache License, Version 2.0
# (the "License"); you may not use this file except in compliance with
# the License.  You may obtain a copy of the License at
#
#     http://www.apache.org/licenses/LICENSE-2.0
#
# Unless required by applicable law or agreed to in writing, software
# distributed under the License is distributed on an "AS IS" BASIS,
# WITHOUT WARRANTIES OR CONDITIONS OF ANY KIND, either express or implied.
# See the License for the specific language governing permissions and
# limitations under the License.
#
-->
[中文](plugin-develop-cn.md)

# table of contents

- [**check dependencies**](#check-dependencies)
- [**name and config**](#name-and-config)
- [**schema and check**](#schema-and-check)
- [**choose phase to run**](#choose-phase-to-run)
- [**implement the logic**](#implement-the-logic)
- [**write test case**](#write-test-case)

## check dependencies

if you have dependencies on external libraries, check the dependent items. if your plugin needs to use shared memory, it
 needs to declare in __bin/apisix__, for example :

```nginx
    lua_shared_dict plugin-limit-req     10m;
    lua_shared_dict plugin-limit-count   10m;
    lua_shared_dict prometheus-metrics   10m;
    lua_shared_dict plugin-limit-conn    10m;
    lua_shared_dict upstream-healthcheck 10m;
    lua_shared_dict worker-events        10m;

    # for openid-connect plugin
    lua_shared_dict discovery             1m; # cache for discovery metadata documents
    lua_shared_dict jwks                  1m; # cache for JWKs
    lua_shared_dict introspection        10m; # cache for JWT verification results
```

The plugin itself provides the init method. It is convenient for plugins to perform some initialization after
 the plugin is loaded.

Note : if the dependency of some plugin needs to be initialized when Nginx start, you may need to add logic to the initialization
<<<<<<< HEAD
       method "http_init" in the file __lua/apisix.lua__, And you may need to add some processing on generated part of Nginx
=======
       method "http_init" in the file __apisix.lua__, And you may need to add some processing on generated part of Nginx
>>>>>>> e9eba070
       configuration file in __bin/apisix__ file. but it is easy to have an impact on the overall situation according to the
       existing plugin mechanism, we do not recommend this unless you have a complete grasp of the code.

## name and config

determine the name and priority of the plugin, and add to conf/config.yaml. For example, for the key-auth plugin,
 you need to specify the plugin name in the code (the name is the unique identifier of the plugin and cannot be
 duplicate), you can see the code in file "__apisix/plugins/key-auth.lua__" :

```lua
   local plugin_name = "key-auth"

   local _M = {
      version = 0.1,
      priority = 2500,
      type = 'auth',
      name = plugin_name,
      schema = schema,
   }
```

Note : The priority of the new plugin cannot be the same as the priority of any existing plugin. In addition, plugins with a high priority value will be executed first. For example, the priority of basic-auth is 2520 and the priority of ip-restriction is 3000. Therefore, the ip-restriction plugin will be executed first, then the basic-auth plugin.

in the "__conf/config.yaml__" configuration file, the enabled plugins (all specified by plugin name) are listed.

```yaml
plugins:                          # plugin list
  - example-plugin
  - limit-req
  - limit-count
  - limit-conn
  - key-auth
  - prometheus
  - node-status
  - jwt-auth
  - zipkin
  - ip-restriction
  - grpc-transcode
  - serverless-pre-function
  - serverless-post-function
  - openid-connect
  - proxy-rewrite
  - redirect
```

Note : the order of the plugins is not related to the order of execution.

## schema and check

Write [Json Schema](https://json-schema.org) descriptions and check functions. similarly, take the key-auth plugin as an example to see its
 configuration data :

```json
 "key-auth" : {
       "key" : "auth-one"
  }
```

The configuration data of the plugin is relatively simple. Only one attribute named key is supported. Let's look
at its schema description :

```lua
   local schema = {
       type = "object",
       properties = {
           key = {type = "string"},
       }
   }
```

At the same time, we need to implement the __check_schema(conf)__ method to complete the specification verification.

```lua
   function _M.check_schema(conf)
       return core.schema.check(schema, conf)
   end
```

Note: the project has provided the public method "__core.schema.check__", which can be used directly to complete JSON
verification.

## choose phase to run

Determine which phase to run, generally access or rewrite. If you don't know the [Openresty life cycle](https://openresty-reference.readthedocs.io/en/latest/Directives/), it's
recommended to know it in advance. For example key-auth is an authentication plugin, thus the authentication should be completed
before forwarding the request to any upstream service. Therefore, the plugin can be executed in the rewrite and access phases.
In APISIX, the authentication logic is implemented in the rewrite phase. Generally, IP access and interface
permission are completed in the access phase.

The following code snippet shows how to implement any logic relevant to the plugin in the Openresty log phase.

```lua
function _M.log(conf)
-- Implement logic here
end
```

## implement the logic

Write the logic of the plugin in the corresponding phase.

## write test case

For functions, write and improve the test cases of various dimensions, do a comprehensive test for your plugin ! The
test cases of plugins are all in the "__t/plugin__" directory. You can go ahead to find out. APISIX uses
[****test-nginx****](https://github.com/openresty/test-nginx) as the test framework. A test case,.t file is usually
divided into prologue and data parts by \__data\__. Here we will briefly introduce the data part, that is, the part
of the real test case. For example, the key-auth plugin :

```perl
=== TEST 1: sanity
--- config
    location /t {
        content_by_lua_block {
            local plugin = require("apisix.plugins.key-auth")
            local ok, err = plugin.check_schema({key = 'test-key'})
            if not ok then
                ngx.say(err)
            end

            ngx.say("done")
        }
    }
--- request
GET /t
--- response_body
done
--- no_error_log
[error]
```

A test case consists of three parts :

- __Program code__ : configuration content of Nginx location
- __Input__ : http request information
- __Output check__ : status, header, body, error log check

When we request __/t__, which config in the configuration file, the Nginx will call "__content_by_lua_block__" instruction to
 complete the Lua script, and finally return. The assertion of the use case is response_body return "done",
"__no_error_log__" means to check the "__error.log__" of Nginx. There must be no ERROR level record. The log files for the unit test
are located in the following folder: 't/servroot/logs'.

Refer the following [document](how-to-build.md#test) to setup the testing framework.

### Attach the test-nginx execution process:

According to the path we configured in the makefile and some configuration items at the front of each __.t__ file, the
framework will assemble into a complete nginx.conf file. "__t/servroot__" is the working directory of Nginx and start the
Nginx instance. according to the information provided by the test case, initiate the http request and check that the
return items of HTTP include HTTP status, HTTP response header, HTTP response body and so on.<|MERGE_RESOLUTION|>--- conflicted
+++ resolved
@@ -50,11 +50,7 @@
  the plugin is loaded.
 
 Note : if the dependency of some plugin needs to be initialized when Nginx start, you may need to add logic to the initialization
-<<<<<<< HEAD
-       method "http_init" in the file __lua/apisix.lua__, And you may need to add some processing on generated part of Nginx
-=======
        method "http_init" in the file __apisix.lua__, And you may need to add some processing on generated part of Nginx
->>>>>>> e9eba070
        configuration file in __bin/apisix__ file. but it is easy to have an impact on the overall situation according to the
        existing plugin mechanism, we do not recommend this unless you have a complete grasp of the code.
 
