--- conflicted
+++ resolved
@@ -60,20 +60,7 @@
   node_listen: 8000             # APISIX listening port
 
 etcd:
-<<<<<<< HEAD
-  host: "http://127.0.0.1:2379" # etcd address
-  prefix: "apisix"              # apisix configurations prefix
-  timeout: 60
-  version: "v3"                 # etcd version: v2/v3
-
-plugins:                        # plugin name list
-  - example-plugin
-  - limit-req
-  - limit-count
-  - ...
-=======
   host: "http://foo:2379"       # etcd address
->>>>>>> 36bb0a8d
 ```
 
 Other default configurations can be found in the `conf/config-default.yaml` file, which is bound to the APISIX source code. **Never** manually modify the `conf/config-default.yaml` file. If you need to customize any configuration, you should update the `conf/config.yaml` file.
