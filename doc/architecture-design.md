--- conflicted
+++ resolved
@@ -45,11 +45,7 @@
 
 ## APISIX Config
 
-<<<<<<< HEAD
-There are two methods to configure APISIX: directly change `conf/config.yaml`, or add file path argument when start APISIX like `apisix start -c /opts/apisix/config.yaml`
-=======
 There are two methods to configure APISIX: directly change `conf/config.yaml`, or add file path argument using `-c` or `--config` flag when start APISIX like `apisix start -c /opts/apisix/config.yaml`
->>>>>>> f296cb2d
 
 For example, set the default listening port of APISIX to 8000, and keep other configurations as default. The configuration in `config.yaml` should be like this:
 
@@ -588,7 +584,7 @@
 [Plugin](#Plugin) just can be binded to [Service](#Service) or [Route](#Route), if we want a [Plugin](#Plugin) work on all requests, how to do it?
 We can register a global [Plugin](#Plugin) with `GlobalRule`:
 
-​```shell
+```shell
 curl -X PUT \
   https://{apisix_listen_address}/apisix/admin/global_rules/1 \
   -H 'Content-Type: application/json' \
