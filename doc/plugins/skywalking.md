<!--
#
# Licensed to the Apache Software Foundation (ASF) under one or more
# contributor license agreements.  See the NOTICE file distributed with
# this work for additional information regarding copyright ownership.
# The ASF licenses this file to You under the Apache License, Version 2.0
# (the "License"); you may not use this file except in compliance with
# the License.  You may obtain a copy of the License at
#
#     http://www.apache.org/licenses/LICENSE-2.0
#
# Unless required by applicable law or agreed to in writing, software
# distributed under the License is distributed on an "AS IS" BASIS,
# WITHOUT WARRANTIES OR CONDITIONS OF ANY KIND, either express or implied.
# See the License for the specific language governing permissions and
# limitations under the License.
#
-->

- [中文](../zh-cn/plugins/skywalking.md)

# Summary

- [**Name**](#Name)
- [**Attributes**](#Attributes)
- [**How To Enable**](#How-To-Enable)
- [**Test Plugin**](#Test-Plugin)
  - [**Run Skywalking Example**](#Run-Skywalking-Example)
- [**Disable Plugin**](#Disable-Plugin)
- [**Upstream services(Code With SpringBoot)**](#Upstream-services(Code-With-SpringBoot))

## Name

[**Skywalking**](https://github.com/apache/skywalking) is an OpenTracing plugin.\
The skywalking server can supports both http and grpc protocols. The APISIX client only support http protocols.

## Attributes

| Name         | Type   | Requirement | Default  | Valid        | Description                                                          |
| ------------ | ------ | ----------- | -------- | ------------ | -------------------------------------------------------------------- |
| sample_ratio | number | required    | 1        | [0.00001, 1] | the ratio of sample                                                  |

## How To Enable

Here's an example, enable the skywalking plugin on the specified route:

```shell
curl http://127.0.0.1:9080/apisix/admin/routes/1  -H 'X-API-KEY: edd1c9f034335f136f87ad84b625c8f1' -X PUT -d '
{
    "methods": ["GET"],
    "uris": [
        "/uid/*"
    ],
    "plugins": {
        "skywalking": {
            "sample_ratio": 1
        }
    },
    "upstream": {
        "type": "roundrobin",
        "nodes": {
            "10.110.149.175:8089": 1
        }
    }
}'
```

You can open dashboard with a browser:`http://127.0.0.1:9080/apisix/dashboard/`，to complete the above operation through the web interface, first add a route:\
![ ](../images/plugin/skywalking-1.png)\
Then add skywalking plugin:\
![ ](../images/plugin/skywalking-2.png)

## How to set endpoint

We can set the endpoint by specified the configuration in `conf/config.yaml`.

| Name         | Type   | Default  | Description                                                          |
| ------------ | ------ | -------- | -------------------------------------------------------------------- |
| service_name | string | "APISIX" | service name for skywalking reporter                                 |
|service_instance_name|string|"APISIX Instance Name" | service instance name for skywalking reporter |
| endpoint     | string | "http://127.0.0.1:12800" | the http endpoint of Skywalking, for example: http://127.0.0.1:12800 |

Here is an example:

```yaml
plugin_attr:
  skywalking:
    service_name: APISIX
    service_instance_name: "APISIX Instance Name"
    endpoint_addr: http://127.0.0.1:12800
```

## Test Plugin

### Run-Skywalking-Example

#### e.g.

1. Run Skywalking Server:
    - By default, use H2 storage, start skywalking directly
<<<<<<< HEAD
        ```
=======

        ```shell
>>>>>>> 960077f2
        sudo docker run --name skywalking -d -p 1234:1234 -p 11800:11800 -p 12800:12800 --restart always apache/skywalking-oap-server
        ```

    - Of Course, you can use Elasticsearch storage

        1. Firstly, you should install Elasticsearch:

            ```shell
            sudo docker run -d --name elasticsearch -p 9200:9200 -p 9300:9300 --restart always -e "discovery.type=single-node" elasticsearch:6.7.2
            ```

        2. You can install ElasticSearch management page: elasticsearch-hq(Optional)

            ```shell
            sudo docker run -d --name elastic-hq -p 5000:5000 --restart always elastichq/elasticsearch-hq
            ```

        3. Run skywalking server:

            ```shell
            sudo docker run --name skywalking -d -p 1234:1234 -p 11800:11800 -p 12800:12800 --restart always --link elasticsearch:elasticsearch -e SW_STORAGE=elasticsearch -e SW_STORAGE_ES_CLUSTER_NODES=elasticsearch:9200 apache/skywalking-oap-server
            ```

2. Skywalking WebUI:
    1. Run SkyWalking webUI Server:
<<<<<<< HEAD
=======

>>>>>>> 960077f2
        ```shell
        sudo docker run --name skywalking-ui -d -p 8080:8080 --link skywalking:skywalking -e SW_OAP_ADDRESS=skywalking:12800 --restart always apache/skywalking-ui
        ```

    2. Open the webUI of  skywalking:
        You can open dashboard with a browser: http://10.110.149.175:8080. It will be a successful install as follow:
        ![ ](../images/plugin/skywalking-3.png)

3. Test:

    - Access to upstream services through access apisix:

        ```bash
        $ curl -v http://10.110.149.192:9080/uid/12
        HTTP/1.1 200 OK
        OK
        ...
        ```

    - Open the webUI of skyWalking:

        ```shell
        http://10.110.149.175:8080/
        ```

        You can see the topology of all service\
        ![ ](../../doc/images/plugin/skywalking-4.png)\
        You can also see the tracer of all service\
        ![ ](../../doc/images/plugin/skywalking-5.png)

## Disable Plugin

When you want to disable the skyWalking plugin, it is very simple,
 you can delete the corresponding json configuration in the plugin configuration,
  no need to restart the service, it will take effect immediately:

```shell
$ curl http://127.0.0.1:2379/v2/keys/apisix/routes/1  -H 'X-API-KEY: edd1c9f034335f136f87ad84b625c8f1' -X PUT -d value='
{
    "methods": ["GET"],
    "uris": [
        "/uid/*"
    ],
    "plugins": {
    },
    "upstream": {
        "type": "roundrobin",
        "nodes": {
            "10.110.149.175:8089": 1
        }
    }
}'
```

The skywalking plugin has been disabled now. It works for other plugins.

## Upstream services(Code With SpringBoot)

```java
package com.lenovo.ai.controller;

import org.springframework.web.bind.annotation.PathVariable;
import org.springframework.web.bind.annotation.RequestMapping;
import org.springframework.web.bind.annotation.RestController;
import javax.servlet.http.HttpServletRequest;

/**
 * @author cyxinda
 * @create 2020-05-29 14:02
 * @desc skywalking test controller
 **/
@RestController
public class TestController {
    @RequestMapping("/uid/{count}")
    public String getUidList(@PathVariable("count") String countStr, HttpServletRequest request) {
        System.out.println("counter:::::-----"+countStr);
       return "OK";
    }
}
```

Configuring the skywalking agent, when starting the service.
update the file of agent/config/agent.config

```shell
agent.service_name=yourservername
collector.backend_service=10.110.149.175:11800
```

Run the script:

```shell
nohup java -javaagent:/root/skywalking/app/agent/skywalking-agent.jar \
-jar /root/skywalking/app/app.jar \
--server.port=8089 \
2>&1 > /root/skywalking/app/logs/nohup.log &
```<|MERGE_RESOLUTION|>--- conflicted
+++ resolved
@@ -98,12 +98,8 @@
 
 1. Run Skywalking Server:
     - By default, use H2 storage, start skywalking directly
-<<<<<<< HEAD
-        ```
-=======
 
         ```shell
->>>>>>> 960077f2
         sudo docker run --name skywalking -d -p 1234:1234 -p 11800:11800 -p 12800:12800 --restart always apache/skywalking-oap-server
         ```
 
@@ -129,10 +125,7 @@
 
 2. Skywalking WebUI:
     1. Run SkyWalking webUI Server:
-<<<<<<< HEAD
-=======
-
->>>>>>> 960077f2
+
         ```shell
         sudo docker run --name skywalking-ui -d -p 8080:8080 --link skywalking:skywalking -e SW_OAP_ADDRESS=skywalking:12800 --restart always apache/skywalking-ui
         ```
