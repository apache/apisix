<!--
#
# Licensed to the Apache Software Foundation (ASF) under one or more
# contributor license agreements.  See the NOTICE file distributed with
# this work for additional information regarding copyright ownership.
# The ASF licenses this file to You under the Apache License, Version 2.0
# (the "License"); you may not use this file except in compliance with
# the License.  You may obtain a copy of the License at
#
#     http://www.apache.org/licenses/LICENSE-2.0
#
# Unless required by applicable law or agreed to in writing, software
# distributed under the License is distributed on an "AS IS" BASIS,
# WITHOUT WARRANTIES OR CONDITIONS OF ANY KIND, either express or implied.
# See the License for the specific language governing permissions and
# limitations under the License.
#
-->

- [English](../../plugins/http-logger.md)

# 目录

- [**定义**](#name)
- [**属性列表**](#attributes)
- [**如何开启**](#how-to-enable)
- [**测试插件**](#test-plugin)
- [**禁用插件**](#disable-plugin)

## 定义

`http-logger` 是一个插件，可将Log数据请求推送到 HTTP / HTTPS 服务器。

这将提供将 Log 数据请求作为JSON对象发送到监视工具和其他 HTTP 服务器的功能。

## 属性列表

| 名称             | 类型    | 必选项 | 默认值        | 有效值  | 描述                                             |
| ---------------- | ------- | ------ | ------------- | ------- | ------------------------------------------------ |
| uri              | string  | 必须   |               |         | 服务器的 URI                                     |
| auth_header      | string  | 可选   | ""            |         | 授权头部                                         |
| timeout          | integer | 可选   | 3             | [1,...] | 发送请求后保持连接活动的时间                     |
| name             | string  | 可选   | "http logger" |         | 标识 logger 的唯一标识符                         |
| batch_max_size   | integer | 可选   | 1000          | [1,...] | 每批的最大大小                                   |
| inactive_timeout | integer | 可选   | 5             | [1,...] | 刷新缓冲区的最大时间（以秒为单位）               |
| buffer_duration  | integer | 可选   | 60            | [1,...] | 必须先处理批次中最旧条目的最长期限（以秒为单位） |
| max_retry_count  | integer | 可选   | 0             | [0,...] | 从处理管道中移除之前的最大重试次数               |
| retry_delay      | integer | 可选   | 1             | [0,...] | 如果执行失败，则应延迟执行流程的秒数             |
| include_req_body | boolean | 可选   |               |         | 是否包括请求 body                                |
| concat_method    | string  | 可选   | "json"        |         | 枚举类型，`json`、`new_line`。**json**: 对所有待发日志使用 `json.encode` 编码。**new_line**: 对每一条待发日志单独使用 `json.encode` 编码并使用 "\n" 连接起来。 |

## 如何开启

这是有关如何为特定路由启用 http-logger 插件的示例。

```shell
curl http://127.0.0.1:9080/apisix/admin/routes/1 -H 'X-API-KEY: edd1c9f034335f136f87ad84b625c8f1' -X PUT -d '
{
<<<<<<< HEAD
    "plugins": {
        "http-logger": {
                "uri": "127.0.0.1:80/postendpoint?param=1"
        }
    },
    "upstream": {
        "type": "roundrobin",
        "nodes": {
            "127.0.0.1:1980": 1
        }
    },
    "uri": "/hello"
=======
      "plugins": {
            "http-logger": {
                "uri": "127.0.0.1:80/postendpoint?param=1"
            }
       },
      "upstream": {
           "type": "roundrobin",
           "nodes": {
               "127.0.0.1:1980": 1
           }
      },
      "uri": "/hello"
>>>>>>> 3f9685f8
}'
```

## 测试插件

> 成功:

```shell
$ curl -i http://127.0.0.1:9080/hello
HTTP/1.1 200 OK
...
hello, world
```

## 插件元数据设置

| 名称             | 类型    | 必选项 | 默认值        | 有效值  | 描述                                             |
| ---------------- | ------- | ------ | ------------- | ------- | ------------------------------------------------ |
| log_format       | object  | 可选   |               |         | 以 Hash 对象方式声明日志格式。对 value 部分，仅支持字符串。如果是以`$`开头，则表明是要获取 [Nginx 内置变量](http://nginx.org/en/docs/varindex.html)。特别的，该设置是全局生效的，意味着指定 log_format 后，将对所有绑定 http-logger 的 Route 或 Service 生效。 |

### 设置日志格式示例

```shell
curl http://127.0.0.1:9080/apisix/admin/plugin_metadata/http-logger -H 'X-API-KEY: edd1c9f034335f136f87ad84b625c8f1' -X PUT -d '
{
    "log_format": {
        "host": "$host",
        "@timestamp": "$time_iso8601",
        "client_ip": "$remote_addr"
    }
}'
```

在日志收集处，将得到类似下面的日志：

```shell
{"host":"localhost","@timestamp":"2020-09-23T19:05:05-04:00","client_ip":"127.0.0.1","route_id":"1"}
{"host":"localhost","@timestamp":"2020-09-23T19:05:05-04:00","client_ip":"127.0.0.1","route_id":"1"}
```

## 禁用插件

在插件配置中删除相应的 json 配置以禁用 http-logger。APISIX 插件是热重载的，因此无需重新启动 APISIX：

```shell
$ curl http://127.0.0.1:2379/apisix/admin/routes/1  -H 'X-API-KEY: edd1c9f034335f136f87ad84b625c8f1' -X PUT -d value='
{
    "methods": ["GET"],
    "uri": "/hello",
    "plugins": {},
    "upstream": {
        "type": "roundrobin",
        "nodes": {
            "127.0.0.1:1980": 1
        }
    }
}'
```<|MERGE_RESOLUTION|>--- conflicted
+++ resolved
@@ -56,20 +56,6 @@
 ```shell
 curl http://127.0.0.1:9080/apisix/admin/routes/1 -H 'X-API-KEY: edd1c9f034335f136f87ad84b625c8f1' -X PUT -d '
 {
-<<<<<<< HEAD
-    "plugins": {
-        "http-logger": {
-                "uri": "127.0.0.1:80/postendpoint?param=1"
-        }
-    },
-    "upstream": {
-        "type": "roundrobin",
-        "nodes": {
-            "127.0.0.1:1980": 1
-        }
-    },
-    "uri": "/hello"
-=======
       "plugins": {
             "http-logger": {
                 "uri": "127.0.0.1:80/postendpoint?param=1"
@@ -82,7 +68,6 @@
            }
       },
       "uri": "/hello"
->>>>>>> 3f9685f8
 }'
 ```
 
