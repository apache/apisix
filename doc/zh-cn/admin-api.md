--- conflicted
+++ resolved
@@ -19,13 +19,14 @@
 
 # 目录
 
-* [Route](#route)
-* [Service](#service)
-* [Consumer](#consumer)
-* [Upstream](#upstream)
-* [SSL](#ssl)
-* [Plugin Metadata](#plugin-metadata)
-* [Plugin](#plugin)
+- [目录](#目录)
+  - [Route](#route)
+  - [Service](#service)
+  - [Consumer](#consumer)
+  - [Upstream](#upstream)
+  - [SSL](#ssl)
+  - [Plugin Metadata](#plugin-metadata)
+  - [Plugin](#plugin)
 
 ## Route
 
@@ -726,11 +727,7 @@
 
 [Back to TOC](#目录)
 
-<<<<<<< HEAD
 ## Plugin
-=======
-## Plugin
->>>>>>> b72e2c56
 
 *地址*：/apisix/admin/plugins/{plugin_name}
 
