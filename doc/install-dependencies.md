<!--
#
# Licensed to the Apache Software Foundation (ASF) under one or more
# contributor license agreements.  See the NOTICE file distributed with
# this work for additional information regarding copyright ownership.
# The ASF licenses this file to You under the Apache License, Version 2.0
# (the "License"); you may not use this file except in compliance with
# the License.  You may obtain a copy of the License at
#
#     http://www.apache.org/licenses/LICENSE-2.0
#
# Unless required by applicable law or agreed to in writing, software
# distributed under the License is distributed on an "AS IS" BASIS,
# WITHOUT WARRANTIES OR CONDITIONS OF ANY KIND, either express or implied.
# See the License for the specific language governing permissions and
# limitations under the License.
#
-->

# Install Dependencies

- [Install Dependencies](#install-dependencies)
- [Note](#note)
- [CentOS 7](#centos-7)
- [Fedora 31 & 32](#fedora-31--32)
- [Ubuntu 16.04 & 18.04](#ubuntu-1604--1804)
- [Debian 9 & 10](#debian-9--10)
- [Mac OSX](#mac-osx)

# Note

- Since v2.0 Apache APISIX would not support the v2 protocol storage to etcd anymore, and the minimum etcd version supported is v3.4.0. What's more, etcd v3 uses gRPC as the messaging protocol, while Apache APISIX uses HTTP(S) to communicate with etcd cluster, so be sure the [etcd gRPC gateway](https://etcd.io/docs/v3.4.0/dev-guide/api_grpc_gateway/) is enabled.

- Now by default Apache APISIX uses HTTP protocol to talk with etcd cluster, which is insecure. Please configure certificate and corresponding private key for your etcd cluster, and use "https" scheme explicitly in the etcd endpoints list in your Apache APISIX configuration, if you want to keep the data secure and integral. See the etcd section in `conf/config-default.yaml` for more details.

- If you want use Tengine instead of OpenResty, please take a look at this installation step script [Install Tengine at Ubuntu](../.travis/linux_tengine_runner.sh).

- If it is OpenResty 1.19, APISIX will use OpenResty's built-in LuaJIT to run `bin/apisix`; otherwise it will use Lua 5.1. If you encounter `luajit: lj_asm_x86.h:2819: asm_loop_ fixup: Assertion '((intptr_t)target & 15) == 0' failed`, this is a problem with the low version of OpenResty's built-in LuaJIT under certain compilation conditions.

- - On some platforms, installing LuaRocks via the package manager will cause Lua to be upgraded to Lua 5.3, so we recommend installing LuaRocks via source code. if you install OpenResty and its OpenSSL develop library (openresty-openssl-devel for rpm and openresty-openssl-dev for deb) via the official repository, then [we provide a script for automatic installation](. /... /utils/linux-install-luarocks.sh). If you compile OpenResty yourself, you can refer to the above script and change the path in it. If you don't specify the OpenSSL library path when you compile, you don't need to configure the OpenSSL variables in LuaRocks, because the system's OpenSSL is used by default. If the OpenSSL library is specified at compile time, then you need to ensure that LuaRocks' OpenSSL configuration is consistent with OpenResty's.

# CentOS 7

```shell
# install etcd
wget https://github.com/etcd-io/etcd/releases/download/v3.4.13/etcd-v3.4.13-linux-amd64.tar.gz
tar -xvf etcd-v3.4.13-linux-amd64.tar.gz && \
    cd etcd-v3.4.13-linux-amd64 && \
    sudo cp -a etcd etcdctl /usr/bin/

# add OpenResty source
sudo yum install yum-utils
sudo yum-config-manager --add-repo https://openresty.org/package/centos/openresty.repo

# install OpenResty and some compilation tools
sudo yum install -y openresty curl git gcc openresty-openssl-devel unzip

# install LuaRocks
<<<<<<< HEAD
curl https://raw.githubusercontent.com/apache/apisix/master/utils/linux-install-luarocks.sh -sL | sudo bash -
=======
curl https://raw.githubusercontent.com/apache/apisix/master/utils/linux-install-luarocks.sh -sL | bash -
>>>>>>> c895cdf4

# start etcd server
nohup etcd &
```

# Fedora 31 & 32

```shell
# add OpenResty source
sudo yum install yum-utils
sudo yum-config-manager --add-repo https://openresty.org/package/fedora/openresty.repo

# install etcd
wget https://github.com/etcd-io/etcd/releases/download/v3.4.13/etcd-v3.4.13-linux-amd64.tar.gz
tar -xvf etcd-v3.4.13-linux-amd64.tar.gz && \
    cd etcd-v3.4.13-linux-amd64 && \
    sudo cp -a etcd etcdctl /usr/bin/

# install OpenResty and some compilation tools
sudo yum install -y openresty curl git gcc openresty-openssl-devel

# install LuaRocks
curl https://raw.githubusercontent.com/apache/apisix/master/utils/linux-install-luarocks.sh -sL | bash -

# start etcd server
nohup etcd &
```

# Ubuntu 16.04 & 18.04

```shell
# add OpenResty source
wget -qO - https://openresty.org/package/pubkey.gpg | sudo apt-key add -
sudo apt-get update
sudo apt-get -y install software-properties-common
sudo add-apt-repository -y "deb http://openresty.org/package/ubuntu $(lsb_release -sc) main"
sudo apt-get update

# install etcd
wget https://github.com/etcd-io/etcd/releases/download/v3.4.13/etcd-v3.4.13-linux-amd64.tar.gz
tar -xvf etcd-v3.4.13-linux-amd64.tar.gz && \
    cd etcd-v3.4.13-linux-amd64 && \
    sudo cp -a etcd etcdctl /usr/bin/

# install OpenResty and some compilation tools
sudo apt-get install -y git openresty curl openresty-openssl-dev

# install LuaRocks
curl https://raw.githubusercontent.com/apache/apisix/master/utils/linux-install-luarocks.sh -sL | bash -

# start etcd server
nohup etcd &
```

# Debian 9 & 10

```shell
# optional
sed -i 's|^deb http://deb.debian.org/debian|deb http://mirrors.huaweicloud.com/debian|g' /etc/apt/sources.list
sed -i 's|^deb http://security.debian.org/debian-security|deb http://mirrors.huaweicloud.com/debian-security|g' /etc/apt/sources.list
apt update
apt install wget gnupg -y

# add OpenResty source
wget -qO - https://openresty.org/package/pubkey.gpg | sudo apt-key add -
sudo apt-get -y install software-properties-common
sudo add-apt-repository -y "deb http://openresty.org/package/debian $(lsb_release -sc) openresty"
sudo apt-get update

# install etcd
wget https://github.com/etcd-io/etcd/releases/download/v3.4.13/etcd-v3.4.13-linux-amd64.tar.gz
tar -xvf etcd-v3.4.13-linux-amd64.tar.gz && \
    cd etcd-v3.4.13-linux-amd64 && \
    sudo cp -a etcd etcdctl /usr/bin/

# install OpenResty and some compilation tools
sudo apt-get install -y git openresty curl make openresty-openssl-dev

# install LuaRocks
curl https://raw.githubusercontent.com/apache/apisix/master/utils/linux-install-luarocks.sh -sL | bash -

# start etcd server
nohup etcd &
```

# Mac OSX

```shell
# install OpenResty, etcd and some compilation tools
brew install openresty/brew/openresty etcd luarocks curl git

# start etcd server
etcd &

# enable TLS for etcd server
etcd --cert-file=/path/to/cert --key-file=/path/to/pkey --advertise-client-urls https://127.0.0.1:2379
```<|MERGE_RESOLUTION|>--- conflicted
+++ resolved
@@ -56,11 +56,7 @@
 sudo yum install -y openresty curl git gcc openresty-openssl-devel unzip
 
 # install LuaRocks
-<<<<<<< HEAD
-curl https://raw.githubusercontent.com/apache/apisix/master/utils/linux-install-luarocks.sh -sL | sudo bash -
-=======
 curl https://raw.githubusercontent.com/apache/apisix/master/utils/linux-install-luarocks.sh -sL | bash -
->>>>>>> c895cdf4
 
 # start etcd server
 nohup etcd &
