-- Copyright (C) Yuansheng Wang

local require = require
local core = require("apisix.core")
local plugin = require("apisix.plugin")
local service_fetch = require("apisix.http.service").get
local admin_init = require("apisix.admin.init")
local get_var = require("resty.ngxvar").fetch
local router = require("apisix.http.router")
local ngx = ngx
local get_method = ngx.req.get_method
local ngx_exit = ngx.exit
local ngx_ERROR = ngx.ERROR
local math = math
local error = error
local ngx_var = ngx.var
local ipairs = ipairs
local load_balancer


local _M = {version = 0.2}


function _M.http_init()
    require("resty.core")

    if require("ffi").os == "Linux" then
        require("ngx.re").opt("jit_stack_size", 200 * 1024)
    end

    require("jit.opt").start("minstitch=2", "maxtrace=4000",
                             "maxrecord=8000", "sizemcode=64",
                             "maxmcode=4000", "maxirconst=1000")

    --
    local seed, err = core.utils.get_seed_from_urandom()
    if not seed then
        core.log.warn('failed to get seed from urandom: ', err)
        seed = ngx.now() * 1000 + ngx.worker.pid()
    end
    math.randomseed(seed)

    core.id.init()
end

--[[

--]]
function _M.http_init_worker()
    -- 一种将事件发送到 Nginx 服务器中其他工作进程的方法。
    -- 通信是通过存储事件数据的共享内存区域进行的。
    local we = require("resty.worker.events")
    local ok, err = we.configure({shm = "worker-events", interval = 0.1})
    if not ok then
        error("failed to init worker event: " .. err)
    end

    -- 加载负载均衡处理逻辑
    load_balancer = require("apisix.http.balancer").run
    -- admin处理逻辑初始化
    require("apisix.admin.init").init_worker()
    -- 负载均衡器逻辑初始化，从配置中心加载upstreams配置数据
    require("apisix.http.balancer").init_worker()
    -- 路由代理初始化，完成指定路由的初始化
    router.init_worker()
    -- 服务初始化，从配置中心加载service配置数据
    require("apisix.http.service").init_worker()
    -- 插件初始化，从本地配置文件加载plugin数据，初始化加载插件
    require("apisix.plugin").init_worker()
    -- 客户初始化，从配置中心加载consumer配置数据
    require("apisix.consumer").init_worker()
end

--[[
    在指定的阶段运行指定的插件
    @phase   阶段
    @plugins 插件
    @api_ctx apisix上下文
--]]
local function run_plugin(phase, plugins, api_ctx)
    api_ctx = api_ctx or ngx.ctx.api_ctx
    if not api_ctx then
        return
    end

    plugins = plugins or api_ctx.plugins
    if not plugins then
        return api_ctx
    end

    if phase == "balancer" then
        local balancer_name = api_ctx.balancer_name
        local balancer_plugin = api_ctx.balancer_plugin
        if balancer_name and balancer_plugin then
            local phase_fun = balancer_plugin[phase]
            phase_fun(balancer_plugin, api_ctx)
            return api_ctx
        end
        -- plugins 上的插件是一个插件2条（一条是本地加载的信息，一条是配置信息），所以循环步长为2
        for i = 1, #plugins, 2 do
            -- 取出插件的phase功能
            local phase_fun = plugins[i][phase]
            -- 插件功能存在并且 balancer_name 插件名相同
            if phase_fun and
               (not balancer_name or balancer_name == plugins[i].name) then
                --调用插件的对应的phase，注意这里传的是配置的插件对象信息
                phase_fun(plugins[i + 1], api_ctx)
                if api_ctx.balancer_name == plugins[i].name then
                    api_ctx.balancer_plugin = plugins[i]
                    return api_ctx
                end
            end
        end
        return api_ctx
    end

    if phase ~= "log" then
        -- plugins 上的插件是一个插件2条（一条是缓存的实例对象，一条是对应的配置信息），所以循环步长为2
        for i = 1, #plugins, 2 do
            local phase_fun = plugins[i][phase]
            if phase_fun then
                -- 执行log动作，并且完成 response 返回
                local code, body = phase_fun(plugins[i + 1], api_ctx)
                if code or body then
                    core.response.exit(code, body)
                end
            end
        end
        return api_ctx
    end

    -- plugins 上的插件是一个插件2条（一条是缓存的实例对象，一条是对应的配置信息），所以循环步长为2
    for i = 1, #plugins, 2 do
        local phase_fun = plugins[i][phase]
        if phase_fun then
            -- 执行对应的phase功能
            phase_fun(plugins[i + 1], api_ctx)
        end
    end

    return api_ctx
end


function _M.http_ssl_phase()
    local ngx_ctx = ngx.ctx
    local api_ctx = ngx_ctx.api_ctx

    if api_ctx == nil then
        api_ctx = core.tablepool.fetch("api_ctx", 0, 32)
        ngx_ctx.api_ctx = api_ctx
    end

    local ok, err = router.router_ssl.match(api_ctx)
    if not ok then
        if err then
            core.log.error("failed to fetch ssl config: ", err)
        end
        return ngx_exit(ngx_ERROR)
    end
end


    local upstream_vars = {
        uri        = "upstream_uri",
        scheme     = "upstream_scheme",
        host       = "upstream_host",
        upgrade    = "upstream_upgrade",
        connection = "upstream_connection",
    }
    local upstream_names = {}
    for name, _ in pairs(upstream_vars) do
        core.table.insert(upstream_names, name)
    end
function _M.http_access_phase()
    local ngx_ctx = ngx.ctx
    local api_ctx = ngx_ctx.api_ctx

    if not api_ctx then
        --从table资源池中提取一个命名为api_ctx的lua table（如果不存在就新建）
        api_ctx = core.tablepool.fetch("api_ctx", 0, 32)
        ngx_ctx.api_ctx = api_ctx
    end

    -- 初始化上下文,拷贝原上下文变量到新的上下文里
    core.ctx.set_vars_meta(api_ctx)
    -- 进行路由匹配
    router.router_http.match(api_ctx)

    core.log.info("matched route: ",
                  core.json.delay_encode(api_ctx.matched_route, true))

    -- 在路由进行匹配的时候，会把matched_route标记出来
    -- 详见 radixtree_uri.lua 文件 create_radixtree_router 方法
    local route = api_ctx.matched_route
    if not route then
        return core.response.exit(404)
    end

    --进行grpc匹配
    if route.value.service_protocol == "grpc" then
        return ngx.exec("@grpc_pass")
    end

<<<<<<< HEAD
    -- 确定匹配到一个route后，则进行后续的处理
    -- 如果路由配置信息是映射到一个service的id
=======
    local upstream = route.value.upstream
    if upstream then
        for _, name in ipairs(upstream_names) do
            if upstream[name] then
                ngx_var[upstream_vars[name]] = upstream[name]
            end
        end

        if upstream.enable_websocket then
            api_ctx.var["upstream_upgrade"] = api_ctx.var["http_upgrade"]
            api_ctx.var["upstream_connection"] = api_ctx.var["http_connection"]
        end
    end

>>>>>>> 9ecaff16
    if route.value.service_id then
        -- core.log.info("matched route: ", core.json.delay_encode(route.value))
        -- 根据服务的id 提取到该 service 的配置
        local service = service_fetch(route.value.service_id)
        if not service then
            core.log.error("failed to fetch service configuration by ",
                           "id: ", route.value.service_id)
            return core.response.exit(404)
        end

        local changed
        -- 插件对service、route进行合并
        route, changed = plugin.merge_service_route(service, route)
        api_ctx.matched_route = route

        if changed then
            api_ctx.conf_type = "route&service"
            api_ctx.conf_version = route.modifiedIndex .. "&"
                                   .. service.modifiedIndex
            api_ctx.conf_id = route.value.id .. "&"
                              .. service.value.id
        else
            api_ctx.conf_type = "service"
            api_ctx.conf_version = service.modifiedIndex
            api_ctx.conf_id = service.value.id
        end

    else
        api_ctx.conf_type = "route"
        api_ctx.conf_version = route.modifiedIndex
        api_ctx.conf_id = route.value.id
    end

    -- 提取到命名为 plugins 的lua table，初始化，空表
    local plugins = core.tablepool.fetch("plugins", 32, 0)
    -- 过滤当前匹配路由的插件,在上下文中标记出来
    api_ctx.plugins = plugin.filter(route, plugins)

    -- 执行后续操作
    run_plugin("rewrite", plugins, api_ctx)
    run_plugin("access", plugins, api_ctx)
end

--[[
    参见 http_access_phase 方法，基本上是一致的。
--]]
function _M.grpc_access_phase()
    local ngx_ctx = ngx.ctx
    local api_ctx = ngx_ctx.api_ctx

    if not api_ctx then
        api_ctx = core.tablepool.fetch("api_ctx", 0, 32)
        ngx_ctx.api_ctx = api_ctx
    end

    core.ctx.set_vars_meta(api_ctx)

    router.router_http.match(api_ctx)

    core.log.info("route: ",
                  core.json.delay_encode(api_ctx.matched_route, true))

    local route = api_ctx.matched_route
    if not route then
        return core.response.exit(404)
    end

    if route.value.service_id then
        -- core.log.info("matched route: ", core.json.delay_encode(route.value))
        local service = service_fetch(route.value.service_id)
        if not service then
            core.log.error("failed to fetch service configuration by ",
                           "id: ", route.value.service_id)
            return core.response.exit(404)
        end

        local changed
        route, changed = plugin.merge_service_route(service, route)
        api_ctx.matched_route = route

        if changed then
            api_ctx.conf_type = "route&service"
            api_ctx.conf_version = route.modifiedIndex .. "&"
                                   .. service.modifiedIndex
            api_ctx.conf_id = route.value.id .. "&"
                              .. service.value.id
        else
            api_ctx.conf_type = "service"
            api_ctx.conf_version = service.modifiedIndex
            api_ctx.conf_id = service.value.id
        end

    else
        api_ctx.conf_type = "route"
        api_ctx.conf_version = route.modifiedIndex
        api_ctx.conf_id = route.value.id
    end

    local plugins = core.tablepool.fetch("plugins", 32, 0)
    api_ctx.plugins = plugin.filter(route, plugins)

    run_plugin("rewrite", plugins, api_ctx)
    run_plugin("access", plugins, api_ctx)
end



function _M.http_header_filter_phase()
    run_plugin("header_filter")
end

function _M.http_body_filter_phase()
    run_plugin("body_filter")
end

function _M.http_log_phase()
    local api_ctx = run_plugin("log")
    if api_ctx then
        if api_ctx.uri_parse_param then
            core.tablepool.release("uri_parse_param", api_ctx.uri_parse_param)
        end

        core.ctx.release_vars(api_ctx)
        if api_ctx.plugins then
            core.tablepool.release("plugins", api_ctx.plugins)
        end

        core.tablepool.release("api_ctx", api_ctx)
    end
end

--[[
    执行balancer 阶段
--]]
function _M.http_balancer_phase()
    local api_ctx = ngx.ctx.api_ctx
    if not api_ctx then
        core.log.error("invalid api_ctx")
        return core.response.exit(500)
    end

    -- first time
    if not api_ctx.balancer_name then
        -- 执行插件的balancer阶段，捆绑上自己实现的balancer
        run_plugin("balancer", nil, api_ctx)
        if api_ctx.balancer_name then
            return
        end
    end
    -- 实现了一个自己的负载插件，没有走默认的balancer
    if api_ctx.balancer_name and api_ctx.balancer_name ~= "default" then
        return run_plugin("balancer", nil, api_ctx)
    end

    -- 走默认的balancer处理
    api_ctx.balancer_name = "default"
    load_balancer(api_ctx.matched_route, api_ctx)
end


do
    local router

function _M.http_admin()
    if not router then
        router = admin_init.get()
    end

    -- core.log.info("uri: ", get_var("uri"), " method: ", get_method())
    local ok = router:dispatch(get_var("uri"), {method = get_method()})
    if not ok then
        ngx_exit(404)
    end
end

end -- do


return _M<|MERGE_RESOLUTION|>--- conflicted
+++ resolved
@@ -57,17 +57,17 @@
 
     -- 加载负载均衡处理逻辑
     load_balancer = require("apisix.http.balancer").run
-    -- admin处理逻辑初始化
+    -- admin 处理逻辑初始化
     require("apisix.admin.init").init_worker()
-    -- 负载均衡器逻辑初始化，从配置中心加载upstreams配置数据
+    -- 负载均衡器逻辑初始化，从配置中心加载 pstreams 配置数据
     require("apisix.http.balancer").init_worker()
     -- 路由代理初始化，完成指定路由的初始化
     router.init_worker()
-    -- 服务初始化，从配置中心加载service配置数据
+    -- 服务初始化，从配置中心加载 service 配置数据
     require("apisix.http.service").init_worker()
-    -- 插件初始化，从本地配置文件加载plugin数据，初始化加载插件
+    -- 插件初始化，从本地配置文件加载 plugin 数据，初始化加载插件
     require("apisix.plugin").init_worker()
-    -- 客户初始化，从配置中心加载consumer配置数据
+    -- 客户初始化，从配置中心加载 consumer 配置数据
     require("apisix.consumer").init_worker()
 end
 
@@ -133,7 +133,7 @@
     for i = 1, #plugins, 2 do
         local phase_fun = plugins[i][phase]
         if phase_fun then
-            -- 执行对应的phase功能
+            -- 执行对应的 phase 功能
             phase_fun(plugins[i + 1], api_ctx)
         end
     end
@@ -177,7 +177,7 @@
     local api_ctx = ngx_ctx.api_ctx
 
     if not api_ctx then
-        --从table资源池中提取一个命名为api_ctx的lua table（如果不存在就新建）
+        --从 table 资源池中提取一个命名为 api_ctx 的 lua table（如果不存在就新建）
         api_ctx = core.tablepool.fetch("api_ctx", 0, 32)
         ngx_ctx.api_ctx = api_ctx
     end
@@ -197,15 +197,14 @@
         return core.response.exit(404)
     end
 
-    --进行grpc匹配
+    --进行 grpc 匹配
     if route.value.service_protocol == "grpc" then
         return ngx.exec("@grpc_pass")
     end
 
-<<<<<<< HEAD
-    -- 确定匹配到一个route后，则进行后续的处理
-    -- 如果路由配置信息是映射到一个service的id
-=======
+    -- 确定匹配到一个 route 后，则进行后续的处理
+
+    -- 如果 route 配置信息是映射到一个 upstream
     local upstream = route.value.upstream
     if upstream then
         for _, name in ipairs(upstream_names) do
@@ -213,14 +212,14 @@
                 ngx_var[upstream_vars[name]] = upstream[name]
             end
         end
-
+        -- 是否开启 websocket
         if upstream.enable_websocket then
             api_ctx.var["upstream_upgrade"] = api_ctx.var["http_upgrade"]
             api_ctx.var["upstream_connection"] = api_ctx.var["http_connection"]
         end
     end
 
->>>>>>> 9ecaff16
+    -- 如果 route 配置信息是映射到一个 service 的id
     if route.value.service_id then
         -- core.log.info("matched route: ", core.json.delay_encode(route.value))
         -- 根据服务的id 提取到该 service 的配置
@@ -232,7 +231,7 @@
         end
 
         local changed
-        -- 插件对service、route进行合并
+        -- 插件对 service、route 进行合并
         route, changed = plugin.merge_service_route(service, route)
         api_ctx.matched_route = route
 
@@ -254,7 +253,7 @@
         api_ctx.conf_id = route.value.id
     end
 
-    -- 提取到命名为 plugins 的lua table，初始化，空表
+    -- 提取到命名为 plugins 的 lua table，初始化，空表
     local plugins = core.tablepool.fetch("plugins", 32, 0)
     -- 过滤当前匹配路由的插件,在上下文中标记出来
     api_ctx.plugins = plugin.filter(route, plugins)
@@ -370,12 +369,12 @@
             return
         end
     end
-    -- 实现了一个自己的负载插件，没有走默认的balancer
+    -- 实现了一个自己的负载插件，没有走默认的 balancer
     if api_ctx.balancer_name and api_ctx.balancer_name ~= "default" then
         return run_plugin("balancer", nil, api_ctx)
     end
 
-    -- 走默认的balancer处理
+    -- 走默认的 balancer 处理
     api_ctx.balancer_name = "default"
     load_balancer(api_ctx.matched_route, api_ctx)
 end
