--- conflicted
+++ resolved
@@ -1,17 +1,11 @@
-<<<<<<< HEAD
 --[[
     封装了自己的上下文
 --]]
-local tablepool = require("tablepool")
-local get_var = require("resty.ngxvar").fetch
-local get_request = require("resty.ngxvar").request
-=======
 local log          = require("apisix.core.log")
 local tablepool    = require("tablepool")
 local get_var      = require("resty.ngxvar").fetch
 local get_request  = require("resty.ngxvar").request
 local ck           = require "resty.cookie"
->>>>>>> 9ecaff16
 local setmetatable = setmetatable
 local ffi          = require("ffi")
 local C            = ffi.C
