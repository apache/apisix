--- conflicted
+++ resolved
@@ -76,20 +76,6 @@
 events {
     accept_mutex off;
     worker_connections {* event.worker_connections *};
-<<<<<<< HEAD
-    {% if event.use_epoll then %}
-        {% if os_name == "Linux" then %}
-    use epoll;
-        {% end %}
-        {% if os_name == "Darwin" then %}
-    use kqueue;
-        {% end %}
-    {% end %}
-    {% if event.multi_accept then %}
-    multi_accept on;
-    {% end %}
-=======
->>>>>>> 403d039f
 }
 
 worker_rlimit_core  500M;
