#!/usr/bin/env lua

--
-- Licensed to the Apache Software Foundation (ASF) under one or more
-- contributor license agreements.  See the NOTICE file distributed with
-- this work for additional information regarding copyright ownership.
-- The ASF licenses this file to You under the Apache License, Version 2.0
-- (the "License"); you may not use this file except in compliance with
-- the License.  You may obtain a copy of the License at
--
--     http://www.apache.org/licenses/LICENSE-2.0
--
-- Unless required by applicable law or agreed to in writing, software
-- distributed under the License is distributed on an "AS IS" BASIS,
-- WITHOUT WARRANTIES OR CONDITIONS OF ANY KIND, either express or implied.
-- See the License for the specific language governing permissions and
-- limitations under the License.
--

local env = require("apisix.cli.env")
local util = require("apisix.cli.util")
local ngx_tpl = require("apisix.cli.ngx_tpl")
local yaml = require("tinyyaml")
local template = require("resty.template")

local function write_file(file_path, data)
    local file, err = io.open(file_path, "w+")
    if not file then
        return false, "failed to open file: " .. file_path .. ", error info:" .. err
    end

    file:write(data)
    file:close()
    return true
end

local function read_file(file_path)
    local file, err = io.open(file_path, "rb")
    if not file then
        return false, "failed to open file: " .. file_path .. ", error info:" .. err
    end

    local data = file:read("*all")
    file:close()
    return data
end


local function is_file_exist(file_path)
    local file, err = io.open(file_path)
    if not file then
        return false, "failed to open file: " .. file_path .. ", error info: " .. err
    end

    file:close()
    return true
end


local function is_empty_yaml_line(line)
    return line == '' or string.find(line, '^%s*$') or
           string.find(line, '^%s*#')
end


local function tab_is_array(t)
    local count = 0
    for k,v in pairs(t) do
        count = count + 1
    end

    return #t == count
end


local function merge_conf(base, new_tab)
    for key, val in pairs(new_tab) do
        if type(val) == "table" then
            if tab_is_array(val) then
                base[key] = val
            elseif base[key] == nil then
                base[key] = val
            else
                merge_conf(base[key], val)
            end
        else
            base[key] = val
        end
    end
    return base
end


local function read_yaml_conf()
    local profile = require("apisix.core.profile")
    profile.apisix_home = env.apisix_home .. "/"
    local local_conf_path = profile:yaml_path("config-default")
    local default_conf_yaml, err = read_file(local_conf_path)
    if not default_conf_yaml then
        return nil, err
    end

    local default_conf = yaml.parse(default_conf_yaml)
    if not default_conf then
        return nil, "invalid config-default.yaml file"
    end

    local_conf_path = profile:yaml_path("config")
    local user_conf_yaml, err = read_file(local_conf_path)
    if not user_conf_yaml then
        return nil, err
    end

    local is_empty_file = true
    for line in string.gmatch(user_conf_yaml .. '\n', '(.-)\r?\n') do
        if not is_empty_yaml_line(line) then
            is_empty_file = false
            break
        end
    end

    if not is_empty_file then
        local user_conf = yaml.parse(user_conf_yaml)
        if not user_conf then
            return nil, "invalid config.yaml file"
        end

        merge_conf(default_conf, user_conf)
    end

    return default_conf
end


local function get_openresty_version()
    local str = "nginx version: openresty/"
    local ret = util.execute_cmd("openresty -v 2>&1")
    local pos = string.find(ret,str)
    if pos then
        return string.sub(ret, pos + string.len(str))
    end

    str = "nginx version: nginx/"
    ret = util.execute_cmd("openresty -v 2>&1")
    pos = string.find(ret, str)
    if pos then
        return string.sub(ret, pos + string.len(str))
    end

    return nil
end


local function is_32bit_arch()
    local ok, ffi = pcall(require, "ffi")
    if ok then
        -- LuaJIT
        return ffi.abi("32bit")
    end
    local ret = util.execute_cmd("getconf LONG_BIT")
    local bits = tonumber(ret)
    return bits <= 32
end


local function split(self, sep)
    local sep, fields = sep or ":", {}
    local pattern = string.format("([^%s]+)", sep)
    self:gsub(pattern, function(c) fields[#fields + 1] = c end)
    return fields
end


local function parse_semantic_version(ver)
    local errmsg = "invalid semantic version: " .. ver

    local parts = split(ver, "-")
    if #parts > 2 then
        return nil, errmsg
    end

    if #parts == 2 then
        ver = parts[1]
    end

    local fields = split(ver, ".")
    if #fields ~= 3 then
        return nil, errmsg
    end

    local major = tonumber(fields[1])
    local minor = tonumber(fields[2])
    local patch = tonumber(fields[3])

    if not (major and minor and patch) then
        return nil, errmsg
    end

    return {
        major = major,
        minor = minor,
        patch = patch,
    }
end


local function compare_semantic_version(v1, v2)
    local ver1, err = parse_semantic_version(v1)
    if not ver1 then
        return nil, err
    end

    local ver2, err = parse_semantic_version(v2)
    if not ver2 then
        return nil, err
    end

    if ver1.major ~= ver2.major then
        return ver1.major < ver2.major
    end

    if ver1.minor ~= ver2.minor then
        return ver1.minor < ver2.minor
    end

    return ver1.patch < ver2.patch
end


local function check_version(cur_ver_s, need_ver_s)
    local cur_vers = split(cur_ver_s, [[.]])
    local need_vers = split(need_ver_s, [[.]])
    local len = math.max(#cur_vers, #need_vers)

    for i = 1, len do
        local cur_ver = tonumber(cur_vers[i]) or 0
        local need_ver = tonumber(need_vers[i]) or 0
        if cur_ver > need_ver then
            return true
        end

        if cur_ver < need_ver then
            return false
        end
    end

    return true
end


local function local_dns_resolver(file_path)
    local file, err = io.open(file_path, "rb")
    if not file then
        return false, "failed to open file: " .. file_path .. ", error info:" .. err
    end
    local dns_addrs = {}
    for line in file:lines() do
        local addr, n = line:gsub("^nameserver%s+(%d+%.%d+%.%d+%.%d+)%s*$", "%1")
        if n == 1 then
            table.insert(dns_addrs, addr)
        end
    end
    file:close()
    return dns_addrs
end


local _M = {version = 0.1}

function _M.help()
    print([[
Usage: apisix [action] <argument>

help:       show this message, then exit
init:       initialize the local nginx.conf
init_etcd:  initialize the data of etcd
start:      start the apisix server
stop:       stop the apisix server
restart:    restart the apisix server
reload:     reload the apisix server
version:    print the version of apisix
]])
end


local checked_admin_key = false
local function init()
    if env.is_root_path then
        print('Warning! Running apisix under /root is only suitable for development environments'
            .. ' and it is dangerous to do so. It is recommended to run APISIX in a directory other than /root.')
    end

    -- read_yaml_conf
    local yaml_conf, err = read_yaml_conf()
    if not yaml_conf then
        error("failed to read local yaml config of apisix: " .. err)
    end
    -- print("etcd: ", yaml_conf.etcd.host)

    -- check the Admin API token
    if yaml_conf.apisix.enable_admin and yaml_conf.apisix.allow_admin then
        for _, allow_ip in ipairs(yaml_conf.apisix.allow_admin) do
            if allow_ip == "127.0.0.0/24" then
                checked_admin_key = true
            end
        end
    end

    if yaml_conf.apisix.enable_admin and not checked_admin_key then
        checked_admin_key = true
        local help = [[

%s
Please modify "admin_key" in conf/config.yaml .

]]
        if type(yaml_conf.apisix.admin_key) ~= "table" or
           #yaml_conf.apisix.admin_key == 0
        then
            io.stderr:write(help:format("ERROR: missing valid Admin API token."))
            os.exit(1)
        end

        for _, admin in ipairs(yaml_conf.apisix.admin_key) do
            if type(admin.key) == "table" then
                admin.key = ""
            else
                admin.key = tostring(admin.key)
            end

            if admin.key == "" then
                io.stderr:write(help:format("ERROR: missing valid Admin API token."), "\n")
                os.exit(1)
            end

            if admin.key == "edd1c9f034335f136f87ad84b625c8f1" then
                io.stderr:write(
                    help:format([[WARNING: using fixed Admin API token has security risk.]]),
                    "\n"
                )
            end
        end
    end

    local or_ver = util.execute_cmd("openresty -V 2>&1")
    local with_module_status = true
    if or_ver and not or_ver:find("http_stub_status_module", 1, true) then
        io.stderr:write("'http_stub_status_module' module is missing in ",
                        "your openresty, please check it out. Without this ",
                        "module, there will be fewer monitoring indicators.\n")
        with_module_status = false
    end

    local enabled_plugins = {}
    for i, name in ipairs(yaml_conf.plugins) do
        enabled_plugins[name] = true
    end

    if enabled_plugins["proxy-cache"] and not yaml_conf.apisix.proxy_cache then
        error("missing apisix.proxy_cache for plugin proxy-cache")
    end

    --support multiple ports listen, compatible with the original style
    if type(yaml_conf.apisix.node_listen) == "number" then
        local node_listen = {yaml_conf.apisix.node_listen}
        yaml_conf.apisix.node_listen = node_listen
    end

    if type(yaml_conf.apisix.ssl.listen_port) == "number" then
        local listen_port = {yaml_conf.apisix.ssl.listen_port}
        yaml_conf.apisix.ssl.listen_port = listen_port
    end

    if yaml_conf.apisix.ssl.ssl_trusted_certificate ~= nil then
        local ok, err = is_file_exist(yaml_conf.apisix.ssl.ssl_trusted_certificate)
        if not ok then
            io.stderr:write(err, "\n")
            os.exit(1)
        end
    end


    -- Using template.render
    local sys_conf = {
        lua_path = env.pkg_path_org,
        lua_cpath = env.pkg_cpath_org,
        os_name = util.trim(util.execute_cmd("uname")),
        apisix_lua_home = env.apisix_home,
        with_module_status = with_module_status,
        error_log = {level = "warn"},
        enabled_plugins = enabled_plugins,
    }

    if not yaml_conf.apisix then
        error("failed to read `apisix` field from yaml file")
    end

    if not yaml_conf.nginx_config then
        error("failed to read `nginx_config` field from yaml file")
    end

    if is_32bit_arch() then
        sys_conf["worker_rlimit_core"] = "4G"
    else
        sys_conf["worker_rlimit_core"] = "16G"
    end

    for k,v in pairs(yaml_conf.apisix) do
        sys_conf[k] = v
    end
    for k,v in pairs(yaml_conf.nginx_config) do
        sys_conf[k] = v
    end

    local wrn = sys_conf["worker_rlimit_nofile"]
    local wc = sys_conf["event"]["worker_connections"]
    if not wrn or wrn <= wc then
        -- ensure the number of fds is slightly larger than the number of conn
        sys_conf["worker_rlimit_nofile"] = wc + 128
    end

    if(sys_conf["enable_dev_mode"] == true) then
        sys_conf["worker_processes"] = 1
        sys_conf["enable_reuseport"] = false
    elseif tonumber(sys_conf["worker_processes"]) == nil then
        sys_conf["worker_processes"] = "auto"
    end

    if sys_conf.allow_admin and #sys_conf.allow_admin == 0 then
        sys_conf.allow_admin = nil
    end

    local dns_resolver = sys_conf["dns_resolver"]
    if not dns_resolver or #dns_resolver == 0 then
        local dns_addrs, err = local_dns_resolver("/etc/resolv.conf")
        if not dns_addrs then
            error("failed to import local DNS: " .. err)
        end

        if #dns_addrs == 0 then
            error("local DNS is empty")
        end
        sys_conf["dns_resolver"] = dns_addrs
    end

    local env_worker_processes = os.getenv("APISIX_WORKER_PROCESSES")
    if env_worker_processes then
        sys_conf["worker_processes"] = math.floor(tonumber(env_worker_processes))
    end

    local conf_render = template.compile(ngx_tpl)
    local ngxconf = conf_render(sys_conf)

    local ok, err = write_file(env.apisix_home .. "/conf/nginx.conf", ngxconf)
    if not ok then
        error("failed to update nginx.conf: " .. err)
    end

    local op_ver = get_openresty_version()
    if op_ver == nil then
        io.stderr:write("can not find openresty\n")
        return
    end

    local need_ver = "1.15.8"
    if not check_version(op_ver, need_ver) then
        io.stderr:write("openresty version must >=", need_ver, " current ", op_ver, "\n")
        return
    end
end
_M.init = init

local function init_etcd()
    -- read_yaml_conf
    local yaml_conf, err = read_yaml_conf()
    if not yaml_conf then
        error("failed to read local yaml config of apisix: " .. err)
    end

    if not yaml_conf.apisix then
        error("failed to read `apisix` field from yaml file when init etcd")
    end

    if yaml_conf.apisix.config_center ~= "etcd" then
        return true
    end

    if not yaml_conf.etcd then
        error("failed to read `etcd` field from yaml file when init etcd")
    end

    local etcd_conf = yaml_conf.etcd

    local timeout = etcd_conf.timeout or 3
    local uri
    --convert old single etcd config to multiple etcd config
    if type(yaml_conf.etcd.host) == "string" then
        yaml_conf.etcd.host = {yaml_conf.etcd.host}
    end

    local host_count = #(yaml_conf.etcd.host)
    local scheme
    for i = 1, host_count do
        local host = yaml_conf.etcd.host[i]
        local fields = split(host, "://")
        if not fields then
            io.stderr:write("malformed etcd endpoint: ", host, "\n")
            os.exit(1)
        end

        if not scheme then
            scheme = fields[1]
        elseif scheme ~= fields[1] then
            print([[WARNING: mixed protocols among etcd endpoints]])
        end
    end

    local dkjson = require("dkjson")

    -- check the etcd cluster version
    for index, host in ipairs(yaml_conf.etcd.host) do
        uri = host .. "/version"
        local cmd = string.format("curl -s -m %d %s", timeout * 2, uri)
        local res = util.execute_cmd(cmd)
        local errmsg = string.format("got malformed version message: \"%s\" from etcd\n", res)
        local body, _, err = dkjson.decode(res)
        if err then
            io.stderr:write(errmsg)
            os.exit(1)
        end

        local cluster_version = body["etcdcluster"]
        if not cluster_version then
            io.stderr:write(errmsg)
            os.exit(1)
        end

        if compare_semantic_version(cluster_version, env.min_etcd_version) then
            io.stderr:write("etcd cluster version ".. cluster_version ..
                            " is less than the required version ".. min_etcd_version ..
                            ", please upgrade your etcd cluster\n")
            os.exit(1)
        end
    end

    local etcd_ok = false
    for index, host in ipairs(yaml_conf.etcd.host) do
        local is_success = true

        for _, dir_name in ipairs({"/routes", "/upstreams", "/services",
                                   "/plugins", "/consumers", "/node_status",
                                   "/ssl", "/global_rules", "/stream_routes",
                                   "/proto", "/plugin_metadata"}) do
            local key =  (etcd_conf.prefix or "") .. dir_name .. "/"

            local base64_encode = require("base64").encode
            local uri = host .. "/v3/kv/put"
            local post_json = '{"value":"' .. base64_encode("init_dir") ..  '", "key":"' .. base64_encode(key) .. '"}'
            local cmd = "curl " .. uri .. " -X POST -d '" .. post_json
                        .. "' --connect-timeout " .. timeout
                        .. " --max-time " .. timeout * 2 .. " --retry 1 2>&1"

            local res = util.execute_cmd(cmd)
            if res:find("OK", 1, true) then
                is_success = false
                if (index == host_count) then
                    error(cmd .. "\n" .. res)
                end

                break
            end

        end

        if is_success then
            etcd_ok = true
            break
        end
    end

    if not etcd_ok then
        error("none of the configured etcd works well")
    end
end
_M.init_etcd = init_etcd


<<<<<<< HEAD
function _M.start()

    local cmd_logs = "mkdir -p " ..  apisix_home .. "/logs"
    os.execute(cmd_logs)
=======
function _M.start(...)
    local cmd_logs = "mkdir -p " .. env.apisix_home .. "/logs"
    util.execute_cmd(cmd_logs)
>>>>>>> 61cd9144
    -- check running
    local pid_path = env.apisix_home .. "/logs/nginx.pid"
    local pid, err = read_file(pid_path)
    if pid then
        local hd = io.popen("lsof -p " .. pid)
        local res = hd:read("*a")
        if res and res ~= "" then
            print("APISIX is running...")
            return nil
        end
    end

    local argparse = require "argparse"
    local parser = argparse()
    parser:argument("_", "Placeholder")
    parser:option("-c --config-path", "location of customized config.yaml")
    local args = parser:parse()
    local customized_yaml = args["config"]

    local profile = require("apisix.core.profile")
    profile.apisix_home = apisix_home .. "/"
    local local_conf_path = profile:yaml_path("config")

    if customized_yaml then
        os.execute("mv " .. local_conf_path .. " " .. local_conf_path .. ".bak")
        os.execute("ln " .. customized_yaml .. " " .. local_conf_path)
        print("Use customized yaml: ", customized_yaml)
    end

    init()
    init_etcd()

    os.execute(env.openresty_args)
end

function _M.stop()
    local cmd = env.openresty_args .. [[ -s stop]]
    -- print(cmd)
    os.execute(cmd)
end

function _M.restart()
  _M.stop()
  _M.start()
end

function _M.reload()
    -- reinit nginx.conf
    init()

    local test_cmd = env.openresty_args .. [[ -t -q ]]
    -- When success,
    -- On linux, os.execute returns 0,
    -- On macos, os.execute returns 3 values: true, exit, 0, and we need the first.
    local test_ret = os.execute((test_cmd))
    if (test_ret == 0 or test_ret == true) then
        local cmd = env.openresty_args .. [[ -s reload]]
        -- print(cmd)
        os.execute(cmd)
        return
    end
    print("test openresty failed")
end

function _M.version()
    local ver = require("apisix.core.version")
    print(ver['VERSION'])
end

local cmd_action = arg[1]
if not cmd_action then
    return _M.help()
end

if not _M[cmd_action] then
    print("invalid argument: ", cmd_action, "\n")
    _M.help()
    return
end

_M[cmd_action](arg[2])<|MERGE_RESOLUTION|>--- conflicted
+++ resolved
@@ -584,17 +584,9 @@
 end
 _M.init_etcd = init_etcd
 
-
-<<<<<<< HEAD
-function _M.start()
-
-    local cmd_logs = "mkdir -p " ..  apisix_home .. "/logs"
-    os.execute(cmd_logs)
-=======
 function _M.start(...)
     local cmd_logs = "mkdir -p " .. env.apisix_home .. "/logs"
     util.execute_cmd(cmd_logs)
->>>>>>> 61cd9144
     -- check running
     local pid_path = env.apisix_home .. "/logs/nginx.pid"
     local pid, err = read_file(pid_path)
