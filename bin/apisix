#!/usr/bin/env lua

--
-- Licensed to the Apache Software Foundation (ASF) under one or more
-- contributor license agreements.  See the NOTICE file distributed with
-- this work for additional information regarding copyright ownership.
-- The ASF licenses this file to You under the Apache License, Version 2.0
-- (the "License"); you may not use this file except in compliance with
-- the License.  You may obtain a copy of the License at
--
--     http://www.apache.org/licenses/LICENSE-2.0
--
-- Unless required by applicable law or agreed to in writing, software
-- distributed under the License is distributed on an "AS IS" BASIS,
-- WITHOUT WARRANTIES OR CONDITIONS OF ANY KIND, either express or implied.
-- See the License for the specific language governing permissions and
-- limitations under the License.
--

local function trim(s)
    return (s:gsub("^%s*(.-)%s*$", "%1"))
end

-- Note: The `execute_cmd` return value will have a line break at the end,
-- it is recommended to use the `trim` function to handle the return value.
local function execute_cmd(cmd)
    local t, err = io.popen(cmd)
    if not t then
        return nil, "failed to execute command: " .. cmd .. ", error info:" .. err
    end
    local data = t:read("*all")
    t:close()
    return data
end

local pkg_cpath_org = package.cpath
local pkg_path_org = package.path

local apisix_home = "/usr/local/apisix"
local pkg_cpath = apisix_home .. "/deps/lib64/lua/5.1/?.so;"
                  .. apisix_home .. "/deps/lib/lua/5.1/?.so;;"
local pkg_path  = apisix_home ..    "/deps/share/lua/5.1/?.lua;;"
local min_etcd_version = "3.4.0"


-- only for developer, use current folder as working space
local is_root_path = false
local script_path = arg[0]
if script_path:sub(1, 2) == './' then
    apisix_home = trim(execute_cmd("pwd"))
    if not apisix_home then
        error("failed to fetch current path")
    end

    if string.match(apisix_home .. "/", '^/root/') then
            is_root_path = true
    end

    pkg_cpath = apisix_home .. "/deps/lib64/lua/5.1/?.so;"
                .. apisix_home .. "/deps/lib/lua/5.1/?.so;"
    pkg_path  = apisix_home .. "/?/init.lua;"
                .. apisix_home .. "/deps/share/lua/5.1/?.lua;;"
end
-- print("apisix_home: ", apisix_home)

package.cpath = pkg_cpath .. pkg_cpath_org
package.path  = pkg_path .. pkg_path_org

do
    -- skip luajit environment
    local ok = pcall(require, "table.new")
    if not ok then
        local ok, json = pcall(require, "cjson")
        if ok and json then
            io.stderr:write("please remove the cjson library in Lua, it may "
                            .. "conflict with the cjson library in openresty. "
                            .. "\n luarocks remove cjson\n")
            return
        end
    end
end

local yaml = require("tinyyaml")
local template = require("resty.template")

local ngx_tpl = [=[
# Configuration File - Nginx Server Configs
# This is a read-only file, do not try to modify it.

master_process on;

worker_processes {* worker_processes *};
{% if os_name == "Linux" and enable_cpu_affinity == true then %}
worker_cpu_affinity auto;
{% end %}

error_log {* error_log *} {* error_log_level or "warn" *};
pid logs/nginx.pid;

worker_rlimit_nofile {* worker_rlimit_nofile *};

events {
    accept_mutex off;
    worker_connections {* event.worker_connections *};
}

worker_rlimit_core  {* worker_rlimit_core *};

worker_shutdown_timeout {* worker_shutdown_timeout *};

env APISIX_PROFILE;

{% if envs then %}
{% for _, name in ipairs(envs) do %}
env {*name*};
{% end %}
{% end %}

{% if stream_proxy then %}
stream {
    lua_package_path  "$prefix/deps/share/lua/5.1/?.lua;$prefix/deps/share/lua/5.1/?/init.lua;]=]
                      .. [=[{*apisix_lua_home*}/?.lua;{*apisix_lua_home*}/?/init.lua;;{*lua_path*};";
    lua_package_cpath "$prefix/deps/lib64/lua/5.1/?.so;]=]
                      .. [=[$prefix/deps/lib/lua/5.1/?.so;;]=]
                      .. [=[{*lua_cpath*};";
    lua_socket_log_errors off;

    lua_shared_dict lrucache-lock-stream   10m;
    lua_shared_dict worker-events-stream   10m;
    lua_shared_dict upstream-healthcheck-stream 10m;

    resolver {% for _, dns_addr in ipairs(dns_resolver or {}) do %} {*dns_addr*} {% end %} valid={*dns_resolver_valid*};
    resolver_timeout {*resolver_timeout*};

    upstream apisix_backend {
        server 127.0.0.1:80;
        balancer_by_lua_block {
            apisix.stream_balancer_phase()
        }
    }

    init_by_lua_block {
        require "resty.core"
        apisix = require("apisix")
        apisix.stream_init()
    }

    init_worker_by_lua_block {
        apisix.stream_init_worker()
    }

    server {
        {% for _, port in ipairs(stream_proxy.tcp or {}) do %}
        listen {*port*} {% if enable_reuseport then %} reuseport {% end %} {% if proxy_protocol and proxy_protocol.enable_tcp_pp then %} proxy_protocol {% end %};
        {% end %}
        {% for _, port in ipairs(stream_proxy.udp or {}) do %}
        listen {*port*} udp {% if enable_reuseport then %} reuseport {% end %};
        {% end %}

        {% if proxy_protocol and proxy_protocol.enable_tcp_pp_to_upstream then %}
        proxy_protocol on;
        {% end %}

        preread_by_lua_block {
            apisix.stream_preread_phase()
        }

        proxy_pass apisix_backend;

        log_by_lua_block {
            apisix.stream_log_phase()
        }
    }
}
{% end %}

http {
    lua_package_path  "$prefix/deps/share/lua/5.1/?.lua;$prefix/deps/share/lua/5.1/?/init.lua;]=]
                       .. [=[{*apisix_lua_home*}/?.lua;{*apisix_lua_home*}/?/init.lua;;{*lua_path*};";
    lua_package_cpath "$prefix/deps/lib64/lua/5.1/?.so;]=]
                      .. [=[$prefix/deps/lib/lua/5.1/?.so;;]=]
                      .. [=[{*lua_cpath*};";

    lua_shared_dict plugin-limit-req     10m;
    lua_shared_dict plugin-limit-count   10m;
    lua_shared_dict prometheus-metrics   10m;
    lua_shared_dict plugin-limit-conn    10m;
    lua_shared_dict upstream-healthcheck 10m;
    lua_shared_dict worker-events        10m;
    lua_shared_dict lrucache-lock        10m;
    lua_shared_dict skywalking-tracing-buffer    100m;
    lua_shared_dict balancer_ewma        10m;
    lua_shared_dict balancer_ewma_locks  10m;
    lua_shared_dict balancer_ewma_last_touched_at 10m;
    lua_shared_dict plugin-limit-count-redis-cluster-slot-lock 1m;

    # for openid-connect plugin
    lua_shared_dict discovery             1m; # cache for discovery metadata documents
    lua_shared_dict jwks                  1m; # cache for JWKs
    lua_shared_dict introspection        10m; # cache for JWT verification results

    # for custom shared dict
    {% if http.lua_shared_dicts then %}
    {% for cache_key, cache_size in pairs(http.lua_shared_dicts) do %}
    lua_shared_dict {*cache_key*} {*cache_size*};
    {% end %}
    {% end %}

    {% if enabled_plugins["proxy-cache"] then %}
    # for proxy cache
    {% for _, cache in ipairs(proxy_cache.zones) do %}
    proxy_cache_path {* cache.disk_path *} levels={* cache.cache_levels *} keys_zone={* cache.name *}:{* cache.memory_size *} inactive=1d max_size={* cache.disk_size *} use_temp_path=off;
    {% end %}
    {% end %}

    {% if enabled_plugins["proxy-cache"] then %}
    # for proxy cache
    map $upstream_cache_zone $upstream_cache_zone_info {
    {% for _, cache in ipairs(proxy_cache.zones) do %}
        {* cache.name *} {* cache.disk_path *},{* cache.cache_levels *};
    {% end %}
    }
    {% end %}

    lua_ssl_verify_depth 5;
    ssl_session_timeout 86400;

    {% if http.underscores_in_headers then %}
    underscores_in_headers {* http.underscores_in_headers *};
    {%end%}

    lua_socket_log_errors off;

    resolver {% for _, dns_addr in ipairs(dns_resolver or {}) do %} {*dns_addr*} {% end %} valid={*dns_resolver_valid*};
    resolver_timeout {*resolver_timeout*};

    lua_http10_buffering off;

    lua_regex_match_limit 100000;
    lua_regex_cache_max_entries 8192;

    log_format main '{* http.access_log_format *}';

    access_log {* http.access_log *} main buffer=16384 flush=3;
    open_file_cache  max=1000 inactive=60;
    client_max_body_size {* http.client_max_body_size *};
    keepalive_timeout {* http.keepalive_timeout *};
    client_header_timeout {* http.client_header_timeout *};
    client_body_timeout {* http.client_body_timeout *};
    send_timeout {* http.send_timeout *};

    server_tokens off;

    include mime.types;
    charset utf-8;

    {% if real_ip_header then %}
    real_ip_header {* real_ip_header *};
    {% print("\nDeprecated: apisix.real_ip_header has been moved to nginx_config.http.real_ip_header. apisix.real_ip_header will be removed in the future version. Please use nginx_config.http.real_ip_header first.\n\n") %}
    {% elseif http.real_ip_header then %}
    real_ip_header {* http.real_ip_header *};
    {% end %}

    {% if real_ip_from then %}
    {% print("\nDeprecated: apisix.real_ip_from has been moved to nginx_config.http.real_ip_from. apisix.real_ip_from will be removed in the future version. Please use nginx_config.http.real_ip_from first.\n\n") %}
    {% for _, real_ip in ipairs(real_ip_from) do %}
    set_real_ip_from {*real_ip*};
    {% end %}
    {% elseif http.real_ip_from then %}
    {% for _, real_ip in ipairs(http.real_ip_from) do %}
    set_real_ip_from {*real_ip*};
    {% end %}
    {% end %}

    upstream apisix_backend {
        server 0.0.0.1;
        balancer_by_lua_block {
            apisix.http_balancer_phase()
        }

        keepalive 320;
    }

    init_by_lua_block {
        require "resty.core"
        apisix = require("apisix")

        local dns_resolver = { {% for _, dns_addr in ipairs(dns_resolver or {}) do %} "{*dns_addr*}", {% end %} }
        local args = {
            dns_resolver = dns_resolver,
        }
        apisix.http_init(args)
    }

    init_worker_by_lua_block {
        apisix.http_init_worker()
    }

    {% if enable_admin and port_admin then %}
    server {
        {%if https_admin then%}
        listen {* port_admin *} ssl;

        {%if admin_api_mtls and admin_api_mtls.admin_ssl_cert and admin_api_mtls.admin_ssl_cert ~= "" and
         admin_api_mtls.admin_ssl_cert_key and admin_api_mtls.admin_ssl_cert_key ~= "" and
         admin_api_mtls.admin_ssl_ca_cert and admin_api_mtls.admin_ssl_ca_cert ~= ""
        then%}
        ssl_verify_client on;
        ssl_certificate      {* admin_api_mtls.admin_ssl_cert *};
        ssl_certificate_key  {* admin_api_mtls.admin_ssl_cert_key *};
        ssl_client_certificate {* admin_api_mtls.admin_ssl_ca_cert *};
        {% else %}
        ssl_certificate      cert/apisix_admin_ssl.crt;
        ssl_certificate_key  cert/apisix_admin_ssl.key;
        {%end%}

        ssl_session_cache    shared:SSL:20m;
        ssl_protocols {* ssl.ssl_protocols *};
        ssl_ciphers {* ssl.ssl_ciphers *};
        ssl_prefer_server_ciphers on;

        {% else %}
        listen {* port_admin *};
        {%end%}
        log_not_found off;
        location /apisix/admin {
            {%if allow_admin then%}
                {% for _, allow_ip in ipairs(allow_admin) do %}
                allow {*allow_ip*};
                {% end %}
                deny all;
            {%else%}
                allow all;
            {%end%}

            content_by_lua_block {
                apisix.http_admin()
            }
        }

        location /apisix/dashboard {
            {%if allow_admin then%}
                {% for _, allow_ip in ipairs(allow_admin) do %}
                allow {*allow_ip*};
                {% end %}
                deny all;
            {%else%}
                allow all;
            {%end%}

            alias dashboard/;

            try_files $uri $uri/index.html /index.html =404;
        }

        location =/robots.txt {
            return 200 'User-agent: *\nDisallow: /';
        }
    }
    {% end %}

    server {
        {% for _, port in ipairs(node_listen) do %}
        listen {* port *} {% if enable_reuseport then %} reuseport {% end %};
        {% end %}
        {% if ssl.enable then %}
        {% for _, port in ipairs(ssl.listen_port) do %}
        listen {* port *} ssl {% if ssl.enable_http2 then %} http2 {% end %} {% if enable_reuseport then %} reuseport {% end %};
        {% end %}
        {% end %}
        {% if proxy_protocol and proxy_protocol.listen_http_port then %}
        listen {* proxy_protocol.listen_http_port *} proxy_protocol;
        {% end %}
        {% if proxy_protocol and proxy_protocol.listen_https_port then %}
        listen {* proxy_protocol.listen_https_port *} ssl {% if ssl.enable_http2 then %} http2 {% end %} proxy_protocol;
        {% end %}

        {% if enable_ipv6 then %}
        {% for _, port in ipairs(node_listen) do %}
        listen [::]:{* port *} {% if enable_reuseport then %} reuseport {% end %};
        {% end %}
        {% if ssl.enable then %}
        {% for _, port in ipairs(ssl.listen_port) do %}
        listen [::]:{* port *} ssl {% if ssl.enable_http2 then %} http2 {% end %} {% if enable_reuseport then %} reuseport {% end %};
        {% end %}
        {% end %}
        {% end %} {% -- if enable_ipv6 %}

        ssl_certificate      cert/apisix.crt;
        ssl_certificate_key  cert/apisix.key;
        ssl_session_cache    shared:SSL:20m;
        ssl_session_timeout 10m;

        ssl_protocols {* ssl.ssl_protocols *};
        ssl_ciphers {* ssl.ssl_ciphers *};
        ssl_prefer_server_ciphers on;

        {% if with_module_status then %}
        location = /apisix/nginx_status {
            allow 127.0.0.0/24;
            deny all;
            access_log off;
            stub_status;
        }
        {% end %}

        {% if enable_admin and not port_admin then %}
        location /apisix/admin {
            {%if allow_admin then%}
                {% for _, allow_ip in ipairs(allow_admin) do %}
                allow {*allow_ip*};
                {% end %}
                deny all;
            {%else%}
                allow all;
            {%end%}

            content_by_lua_block {
                apisix.http_admin()
            }
        }

        location /apisix/dashboard {
            {%if allow_admin then%}
                {% for _, allow_ip in ipairs(allow_admin) do %}
                allow {*allow_ip*};
                {% end %}
                deny all;
            {%else%}
                allow all;
            {%end%}

            alias dashboard/;

            try_files $uri $uri/index.html /index.html =404;
        }
        {% end %}

        ssl_certificate_by_lua_block {
            apisix.http_ssl_phase()
        }

        location / {
            set $upstream_mirror_host        '';
            set $upstream_scheme             'http';
            set $upstream_host               $host;
            set $upstream_upgrade            '';
            set $upstream_connection         '';
            set $upstream_uri                '';

            access_by_lua_block {
                apisix.http_access_phase()
            }

            proxy_http_version 1.1;
            proxy_set_header   Host              $upstream_host;
            proxy_set_header   Upgrade           $upstream_upgrade;
            proxy_set_header   Connection        $upstream_connection;
            proxy_set_header   X-Real-IP         $remote_addr;
            proxy_pass_header  Server;
            proxy_pass_header  Date;

            ### the following x-forwarded-* headers is to send to upstream server

            set $var_x_forwarded_for        $remote_addr;
            set $var_x_forwarded_proto      $scheme;
            set $var_x_forwarded_host       $host;
            set $var_x_forwarded_port       $server_port;

            if ($http_x_forwarded_for != "") {
                set $var_x_forwarded_for "${http_x_forwarded_for}, ${realip_remote_addr}";
            }
            if ($http_x_forwarded_proto != "") {
                set $var_x_forwarded_proto $http_x_forwarded_proto;
            }
            if ($http_x_forwarded_host != "") {
                set $var_x_forwarded_host $http_x_forwarded_host;
            }
            if ($http_x_forwarded_port != "") {
                set $var_x_forwarded_port $http_x_forwarded_port;
            }

            proxy_set_header   X-Forwarded-For      $var_x_forwarded_for;
            proxy_set_header   X-Forwarded-Proto    $var_x_forwarded_proto;
            proxy_set_header   X-Forwarded-Host     $var_x_forwarded_host;
            proxy_set_header   X-Forwarded-Port     $var_x_forwarded_port;

            {% if enabled_plugins["proxy-cache"] then %}
            ###  the following configuration is to cache response content from upstream server

            set $upstream_cache_zone            off;
            set $upstream_cache_key             '';
            set $upstream_cache_bypass          '';
            set $upstream_no_cache              '';
            set $upstream_hdr_expires           '';
            set $upstream_hdr_cache_control     '';

            proxy_cache                         $upstream_cache_zone;
            proxy_cache_valid                   any {% if proxy_cache.cache_ttl then %} {* proxy_cache.cache_ttl *} {% else %} 10s {% end %};
            proxy_cache_min_uses                1;
            proxy_cache_methods                 GET HEAD;
            proxy_cache_lock_timeout            5s;
            proxy_cache_use_stale               off;
            proxy_cache_key                     $upstream_cache_key;
            proxy_no_cache                      $upstream_no_cache;
            proxy_cache_bypass                  $upstream_cache_bypass;

            proxy_hide_header                   Cache-Control;
            proxy_hide_header                   Expires;
            add_header      Cache-Control       $upstream_hdr_cache_control;
            add_header      Expires             $upstream_hdr_expires;
            add_header      Apisix-Cache-Status $upstream_cache_status always;
            {% end %}

            proxy_pass      $upstream_scheme://apisix_backend$upstream_uri;

            {% if enabled_plugins["proxy-mirror"] then %}
            mirror          /proxy_mirror;
            {% end %}

            header_filter_by_lua_block {
                apisix.http_header_filter_phase()
            }

            body_filter_by_lua_block {
                apisix.http_body_filter_phase()
            }

            log_by_lua_block {
                apisix.http_log_phase()
            }
        }

        location @grpc_pass {

            access_by_lua_block {
                apisix.grpc_access_phase()
            }

            grpc_set_header   Content-Type application/grpc;
            grpc_socket_keepalive on;
            grpc_pass         grpc://apisix_backend;

            header_filter_by_lua_block {
                apisix.http_header_filter_phase()
            }

            body_filter_by_lua_block {
                apisix.http_body_filter_phase()
            }

            log_by_lua_block {
                apisix.http_log_phase()
            }
        }

        {% if enabled_plugins["proxy-mirror"] then %}
        location = /proxy_mirror {
            internal;

            if ($upstream_mirror_host = "") {
                return 200;
            }

            proxy_pass $upstream_mirror_host$request_uri;
        }
        {% end %}
    }
}
]=]

local function write_file(file_path, data)
    local file, err = io.open(file_path, "w+")
    if not file then
        return false, "failed to open file: " .. file_path .. ", error info:" .. err
    end

    file:write(data)
    file:close()
    return true
end

local function read_file(file_path)
    local file, err = io.open(file_path, "rb")
    if not file then
        return false, "failed to open file: " .. file_path .. ", error info:" .. err
    end

    local data = file:read("*all")
    file:close()
    return data
end


local function is_empty_yaml_line(line)
    return line == '' or string.find(line, '^%s*$') or
           string.find(line, '^%s*#')
end


local function tab_is_array(t)
    local count = 0
    for k,v in pairs(t) do
        count = count + 1
    end

    return #t == count
end


local function merge_conf(base, new_tab)
    for key, val in pairs(new_tab) do
        if type(val) == "table" then
            if tab_is_array(val) then
                base[key] = val
<<<<<<< HEAD
=======
            elseif base[key] == nil then
                base[key] = val
>>>>>>> a4ee0748
            else
                merge_conf(base[key], val)
            end
        else
            base[key] = val
        end
    end
    return base
end


local function read_yaml_conf()
    local profile = require("apisix.core.profile")
    profile.apisix_home = apisix_home .. "/"
    local local_conf_path = profile:yaml_path("config-default")
    local default_conf_yaml, err = read_file(local_conf_path)
    if not default_conf_yaml then
<<<<<<< HEAD
        return nil, err
    end

    local default_conf = yaml.parse(default_conf_yaml)
    if not default_conf then
        return nil, "invalid config-default.yaml file"
    end

    local_conf_path = profile:yaml_path("config")
    local user_conf_yaml, err = read_file(local_conf_path)
    if not user_conf_yaml then
        return nil, err
    end

=======
        return nil, err
    end

    local default_conf = yaml.parse(default_conf_yaml)
    if not default_conf then
        return nil, "invalid config-default.yaml file"
    end

    local_conf_path = profile:yaml_path("config")
    local user_conf_yaml, err = read_file(local_conf_path)
    if not user_conf_yaml then
        return nil, err
    end

>>>>>>> a4ee0748
    local is_empty_file = true
    for line in string.gmatch(user_conf_yaml .. '\n', '(.-)\r?\n') do
        if not is_empty_yaml_line(line) then
            is_empty_file = false
            break
        end
    end

    if not is_empty_file then
        local user_conf = yaml.parse(user_conf_yaml)
        if not user_conf then
            return nil, "invalid config.yaml file"
        end

        merge_conf(default_conf, user_conf)
    end

    return default_conf
end


local function get_openresty_version()
    local str = "nginx version: openresty/"
    local ret = execute_cmd("openresty -v 2>&1")
    local pos = string.find(ret,str)
    if pos then
        return string.sub(ret, pos + string.len(str))
    end

    str = "nginx version: nginx/"
    ret = execute_cmd("openresty -v 2>&1")
    pos = string.find(ret, str)
    if pos then
        return string.sub(ret, pos + string.len(str))
    end

    return nil
end


local function is_32bit_arch()
    local ok, ffi = pcall(require, "ffi")
    if ok then
        -- LuaJIT
        return ffi.abi("32bit")
    end
    local ret = execute_cmd("getconf LONG_BIT")
    local bits = tonumber(ret)
    return bits <= 32
end


local function split(self, sep)
    local sep, fields = sep or ":", {}
    local pattern = string.format("([^%s]+)", sep)
    self:gsub(pattern, function(c) fields[#fields + 1] = c end)
    return fields
end


local function parse_semantic_version(ver)
    local errmsg = "invalid semantic version: " .. ver

    local parts = split(ver, "-")
    if #parts > 2 then
        return nil, errmsg
    end

    if #parts == 2 then
        ver = parts[1]
    end

    local fields = split(ver, ".")
    if #fields ~= 3 then
        return nil, errmsg
    end

    local major = tonumber(fields[1])
    local minor = tonumber(fields[2])
    local patch = tonumber(fields[3])

    if not (major and minor and patch) then
        return nil, errmsg
    end
<<<<<<< HEAD

    return {
        major = major,
        minor = minor,
        patch = patch,
    }
end


local function compare_semantic_version(v1, v2)
    local ver1, err = parse_semantic_version(v1)
    if not ver1 then
        return nil, err
    end

    local ver2, err = parse_semantic_version(v2)
    if not ver2 then
        return nil, err
    end

    if ver1.major ~= ver2.major then
        return ver1.major < ver2.major
    end

=======

    return {
        major = major,
        minor = minor,
        patch = patch,
    }
end


local function compare_semantic_version(v1, v2)
    local ver1, err = parse_semantic_version(v1)
    if not ver1 then
        return nil, err
    end

    local ver2, err = parse_semantic_version(v2)
    if not ver2 then
        return nil, err
    end

    if ver1.major ~= ver2.major then
        return ver1.major < ver2.major
    end

>>>>>>> a4ee0748
    if ver1.minor ~= ver2.minor then
        return ver1.minor < ver2.minor
    end

    return ver1.patch < ver2.patch
end


local function check_version(cur_ver_s, need_ver_s)
    local cur_vers = split(cur_ver_s, [[.]])
    local need_vers = split(need_ver_s, [[.]])
    local len = math.max(#cur_vers, #need_vers)

    for i = 1, len do
        local cur_ver = tonumber(cur_vers[i]) or 0
        local need_ver = tonumber(need_vers[i]) or 0
        if cur_ver > need_ver then
            return true
        end

        if cur_ver < need_ver then
            return false
        end
    end

    return true
end


local function local_dns_resolver(file_path)
    local file, err = io.open(file_path, "rb")
    if not file then
        return false, "failed to open file: " .. file_path .. ", error info:" .. err
    end
    local dns_addrs = {}
    for line in file:lines() do
        local addr, n = line:gsub("^nameserver%s+(%d+%.%d+%.%d+%.%d+)%s*$", "%1")
        if n == 1 then
            table.insert(dns_addrs, addr)
        end
    end
    file:close()
    return dns_addrs
end


local _M = {version = 0.1}

function _M.help()
    print([[
Usage: apisix [action] <argument>

help:       show this message, then exit
init:       initialize the local nginx.conf
init_etcd:  initialize the data of etcd
start:      start the apisix server
stop:       stop the apisix server
restart:    restart the apisix server
reload:     reload the apisix server
version:    print the version of apisix
]])
end


local checked_admin_key = false
local function init()
    if is_root_path then
        print('Warning! Running apisix under /root is only suitable for development environments'
            .. ' and it is dangerous to do so. It is recommended to run APISIX in a directory other than /root.')
    end

    -- read_yaml_conf
    local yaml_conf, err = read_yaml_conf()
    if not yaml_conf then
        error("failed to read local yaml config of apisix: " .. err)
    end
    -- print("etcd: ", yaml_conf.etcd.host)

    -- check the Admin API token
    if yaml_conf.apisix.enable_admin and yaml_conf.apisix.allow_admin then
        for _, allow_ip in ipairs(yaml_conf.apisix.allow_admin) do
            if allow_ip == "127.0.0.0/24" then
                checked_admin_key = true
            end
        end
    end

    if yaml_conf.apisix.enable_admin and not checked_admin_key then
        checked_admin_key = true
        local help = [[

%s
Please modify "admin_key" in conf/config.yaml .

]]
        if type(yaml_conf.apisix.admin_key) ~= "table" or
           #yaml_conf.apisix.admin_key == 0
        then
            io.stderr:write(help:format("ERROR: missing valid Admin API token."))
            os.exit(1)
        end

        for _, admin in ipairs(yaml_conf.apisix.admin_key) do
            if type(admin.key) == "table" then
                admin.key = ""
            else
                admin.key = tostring(admin.key)
            end

            if admin.key == "" then
                io.stderr:write(help:format("ERROR: missing valid Admin API token."), "\n")
                os.exit(1)
            end

            if admin.key == "edd1c9f034335f136f87ad84b625c8f1" then
                io.stderr:write(
                    help:format([[WARNING: using fixed Admin API token has security risk.]]),
                    "\n"
                )
            end
        end
    end

    local or_ver = execute_cmd("openresty -V 2>&1")
    local with_module_status = true
    if or_ver and not or_ver:find("http_stub_status_module", 1, true) then
        io.stderr:write("'http_stub_status_module' module is missing in ",
                        "your openresty, please check it out. Without this ",
                        "module, there will be fewer monitoring indicators.\n")
        with_module_status = false
    end

    local enabled_plugins = {}
    for i, name in ipairs(yaml_conf.plugins) do
        enabled_plugins[name] = true
    end

    if enabled_plugins["proxy-cache"] and not yaml_conf.apisix.proxy_cache then
        error("missing apisix.proxy_cache for plugin proxy-cache")
    end

    --support multiple ports listen, compatible with the original style
    if type(yaml_conf.apisix.node_listen) == "number" then
        local node_listen = {yaml_conf.apisix.node_listen}
        yaml_conf.apisix.node_listen = node_listen
    end

    if type(yaml_conf.apisix.ssl.listen_port) == "number" then
        local listen_port = {yaml_conf.apisix.ssl.listen_port}
        yaml_conf.apisix.ssl.listen_port = listen_port
    end


    -- Using template.render
    local sys_conf = {
        lua_path = pkg_path_org,
        lua_cpath = pkg_cpath_org,
        os_name = trim(execute_cmd("uname")),
        apisix_lua_home = apisix_home,
        with_module_status = with_module_status,
        error_log = {level = "warn"},
        enabled_plugins = enabled_plugins,
    }

    if not yaml_conf.apisix then
        error("failed to read `apisix` field from yaml file")
    end

    if not yaml_conf.nginx_config then
        error("failed to read `nginx_config` field from yaml file")
    end

    if is_32bit_arch() then
        sys_conf["worker_rlimit_core"] = "4G"
    else
        sys_conf["worker_rlimit_core"] = "16G"
    end

    for k,v in pairs(yaml_conf.apisix) do
        sys_conf[k] = v
    end
    for k,v in pairs(yaml_conf.nginx_config) do
        sys_conf[k] = v
    end

    local wrn = sys_conf["worker_rlimit_nofile"]
    local wc = sys_conf["event"]["worker_connections"]
    if not wrn or wrn <= wc then
        -- ensure the number of fds is slightly larger than the number of conn
        sys_conf["worker_rlimit_nofile"] = wc + 128
    end

    if(sys_conf["enable_dev_mode"] == true) then
        sys_conf["worker_processes"] = 1
        sys_conf["enable_reuseport"] = false
    elseif tonumber(sys_conf["worker_processes"]) == nil then
        sys_conf["worker_processes"] = "auto"
    end

    if sys_conf.allow_admin and #sys_conf.allow_admin == 0 then
        sys_conf.allow_admin = nil
    end

    local dns_resolver = sys_conf["dns_resolver"]
    if not dns_resolver or #dns_resolver == 0 then
        local dns_addrs, err = local_dns_resolver("/etc/resolv.conf")
        if not dns_addrs then
            error("failed to import local DNS: " .. err)
        end

        if #dns_addrs == 0 then
            error("local DNS is empty")
        end
        sys_conf["dns_resolver"] = dns_addrs
    end

    local env_worker_processes = os.getenv("APIX_WORKER_PROCESSES")
    if env_worker_processes then
        sys_conf["worker_processes"] = math.floor(tonumber(env_worker_processes))
    end

    local conf_render = template.compile(ngx_tpl)
    local ngxconf = conf_render(sys_conf)

    local ok, err = write_file(apisix_home .. "/conf/nginx.conf", ngxconf)
    if not ok then
        error("failed to update nginx.conf: " .. err)
    end

    local op_ver = get_openresty_version()
    if op_ver == nil then
        io.stderr:write("can not find openresty\n")
        return
    end

    local need_ver = "1.15.8"
    if not check_version(op_ver, need_ver) then
        io.stderr:write("openresty version must >=", need_ver, " current ", op_ver, "\n")
        return
    end
end
_M.init = init

local function init_etcd(show_output)
    -- read_yaml_conf
    local yaml_conf, err = read_yaml_conf()
    if not yaml_conf then
        error("failed to read local yaml config of apisix: " .. err)
    end

    if not yaml_conf.apisix then
        error("failed to read `apisix` field from yaml file when init etcd")
    end

    if yaml_conf.apisix.config_center ~= "etcd" then
        return true
    end

    if not yaml_conf.etcd then
        error("failed to read `etcd` field from yaml file when init etcd")
    end

    local etcd_conf = yaml_conf.etcd

    local timeout = etcd_conf.timeout or 3
    local uri
    --convert old single etcd config to multiple etcd config
    if type(yaml_conf.etcd.host) == "string" then
        yaml_conf.etcd.host = {yaml_conf.etcd.host}
    end

    local host_count = #(yaml_conf.etcd.host)
    local dkjson = require("dkjson")

    -- check the etcd cluster version
    for index, host in ipairs(yaml_conf.etcd.host) do
        uri = host .. "/version"
        local cmd = string.format("curl -s -m %d %s", timeout * 2, uri)
        local res = execute_cmd(cmd)
        local errmsg = string.format("got malformed version message: \"%s\" from etcd\n", res)
        local body, _, err = dkjson.decode(res)
        if err then
            io.stderr:write(errmsg)
            os.exit(1)
        end

        local cluster_version = body["etcdcluster"]
        if not cluster_version then
            io.stderr:write(errmsg)
            os.exit(1)
        end

        if compare_semantic_version(cluster_version, min_etcd_version) then
            io.stderr:write("etcd cluster version ".. cluster_version ..
                            " is less than the required version ".. min_etcd_version ..
                            ", please upgrade your etcd cluster\n")
            os.exit(1)
        end
    end

    local etcd_ok = false
    for index, host in ipairs(yaml_conf.etcd.host) do
        local is_success = true

        for _, dir_name in ipairs({"/routes", "/upstreams", "/services",
                                   "/plugins", "/consumers", "/node_status",
                                   "/ssl", "/global_rules", "/stream_routes",
                                   "/proto", "/plugin_metadata"}) do
            local key =  (etcd_conf.prefix or "") .. dir_name .. "/"

            local base64_encode = require("base64").encode
            local uri = host .. "/v3/kv/put"
            local post_json = '{"value":"' .. base64_encode("init_dir") ..  '", "key":"' .. base64_encode(key) .. '"}'
            local cmd = "curl " .. uri .. " -X POST -d '" .. post_json
                        .. "' --connect-timeout " .. timeout
                        .. " --max-time " .. timeout * 2 .. " --retry 1 2>&1"

            local res = execute_cmd(cmd)
            if res:find("OK", 1, true) then
                is_success = false
                if (index == host_count) then
                    error(cmd .. "\n" .. res)
                end

                break
            end

            if show_output then
                print(cmd)
                print(res)
            end
        end

        if is_success then
            etcd_ok = true
            break
        end
    end

    if not etcd_ok then
        error("none of the configured etcd works well")
    end
end
_M.init_etcd = init_etcd

local openresty_args = [[openresty  -p ]] .. apisix_home .. [[ -c ]]
                       .. apisix_home .. [[/conf/nginx.conf]]

function _M.start(...)

    local cmd_logs = "mkdir -p " ..  apisix_home .. "/logs"
    os.execute(cmd_logs)
    -- check running
    local pid_path = apisix_home .. "/logs/nginx.pid"
    local pid, err = read_file(pid_path)
    if pid then
        local hd = io.popen("lsof -p " .. pid)
        local res = hd:read("*a")
        if res and res ~= "" then
            print("APISIX is running...")
            return nil
        end
    end

    init(...)
    init_etcd(...)

    local cmd = openresty_args
    -- print(cmd)
    os.execute(cmd)
end

function _M.stop()
    local cmd = openresty_args .. [[ -s stop]]
    -- print(cmd)
    os.execute(cmd)
end

function _M.restart()
  _M.stop()
  _M.start()
end

function _M.reload()
    -- reinit nginx.conf
    init()

    local test_cmd = openresty_args .. [[ -t -q ]]
    -- When success,
    -- On linux, os.execute returns 0,
    -- On macos, os.execute returns 3 values: true, exit, 0, and we need the first.
    local test_ret = os.execute((test_cmd))
    if (test_ret == 0 or test_ret == true) then
        local cmd = openresty_args .. [[ -s reload]]
        -- print(cmd)
        os.execute(cmd)
        return
    end
    print("test openresty failed")
end

function _M.version()
    local ver = require("apisix.core.version")
    print(ver['VERSION'])
end

local cmd_action = arg[1]
if not cmd_action then
    return _M.help()
end

if not _M[cmd_action] then
    print("invalid argument: ", cmd_action, "\n")
    _M.help()
    return
end

_M[cmd_action](arg[2])<|MERGE_RESOLUTION|>--- conflicted
+++ resolved
@@ -613,11 +613,8 @@
         if type(val) == "table" then
             if tab_is_array(val) then
                 base[key] = val
-<<<<<<< HEAD
-=======
             elseif base[key] == nil then
                 base[key] = val
->>>>>>> a4ee0748
             else
                 merge_conf(base[key], val)
             end
@@ -635,7 +632,6 @@
     local local_conf_path = profile:yaml_path("config-default")
     local default_conf_yaml, err = read_file(local_conf_path)
     if not default_conf_yaml then
-<<<<<<< HEAD
         return nil, err
     end
 
@@ -650,22 +646,6 @@
         return nil, err
     end
 
-=======
-        return nil, err
-    end
-
-    local default_conf = yaml.parse(default_conf_yaml)
-    if not default_conf then
-        return nil, "invalid config-default.yaml file"
-    end
-
-    local_conf_path = profile:yaml_path("config")
-    local user_conf_yaml, err = read_file(local_conf_path)
-    if not user_conf_yaml then
-        return nil, err
-    end
-
->>>>>>> a4ee0748
     local is_empty_file = true
     for line in string.gmatch(user_conf_yaml .. '\n', '(.-)\r?\n') do
         if not is_empty_yaml_line(line) then
@@ -750,7 +730,6 @@
     if not (major and minor and patch) then
         return nil, errmsg
     end
-<<<<<<< HEAD
 
     return {
         major = major,
@@ -775,32 +754,6 @@
         return ver1.major < ver2.major
     end
 
-=======
-
-    return {
-        major = major,
-        minor = minor,
-        patch = patch,
-    }
-end
-
-
-local function compare_semantic_version(v1, v2)
-    local ver1, err = parse_semantic_version(v1)
-    if not ver1 then
-        return nil, err
-    end
-
-    local ver2, err = parse_semantic_version(v2)
-    if not ver2 then
-        return nil, err
-    end
-
-    if ver1.major ~= ver2.major then
-        return ver1.major < ver2.major
-    end
-
->>>>>>> a4ee0748
     if ver1.minor ~= ver2.minor then
         return ver1.minor < ver2.minor
     end
