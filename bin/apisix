--- conflicted
+++ resolved
@@ -36,462 +36,6 @@
 local yaml = require("tinyyaml")
 local template = require("resty.template")
 
-<<<<<<< HEAD
-local ngx_tpl = [=[
-# Configuration File - Nginx Server Configs
-# This is a read-only file, do not try to modify it.
-
-master_process on;
-
-worker_processes {* worker_processes *};
-{% if os_name == "Linux" then %}
-worker_cpu_affinity auto;
-{% end %}
-
-error_log {* error_log *} {* error_log_level or "error" *};
-pid logs/nginx.pid;
-
-worker_rlimit_nofile {* worker_rlimit_nofile *};
-
-events {
-    accept_mutex off;
-    worker_connections {* event.worker_connections *};
-}
-
-worker_rlimit_core  {* worker_rlimit_core *};
-
-worker_shutdown_timeout {* worker_shutdown_timeout *};
-
-env APISIX_PROFILE;
-
-{% if stream_proxy then %}
-stream {
-    lua_package_path  "$prefix/deps/share/lua/5.1/?.lua;$prefix/deps/share/lua/5.1/?/init.lua;]=]
-                      .. [=[{*apisix_lua_home*}/?.lua;{*apisix_lua_home*}/?/init.lua;;{*lua_path*};";
-    lua_package_cpath "$prefix/deps/lib64/lua/5.1/?.so;]=]
-                      .. [=[$prefix/deps/lib/lua/5.1/?.so;;]=]
-                      .. [=[{*lua_cpath*};";
-    lua_socket_log_errors off;
-
-    lua_shared_dict lrucache-lock-stream   10m;
-
-    resolver {% for _, dns_addr in ipairs(dns_resolver or {}) do %} {*dns_addr*} {% end %} valid={*dns_resolver_valid*};
-    resolver_timeout {*resolver_timeout*};
-
-    upstream apisix_backend {
-        server 127.0.0.1:80;
-        balancer_by_lua_block {
-            apisix.stream_balancer_phase()
-        }
-    }
-
-    init_by_lua_block {
-        require "resty.core"
-        apisix = require("apisix")
-        apisix.stream_init()
-    }
-
-    init_worker_by_lua_block {
-        apisix.stream_init_worker()
-    }
-
-    server {
-        {% for _, port in ipairs(stream_proxy.tcp or {}) do %}
-        listen {*port*} {% if enable_reuseport then %} reuseport {% end %} {% if proxy_protocol and proxy_protocol.enable_tcp_pp then %} proxy_protocol {% end %};
-        {% end %}
-        {% for _, port in ipairs(stream_proxy.udp or {}) do %}
-        listen {*port*} udp {% if enable_reuseport then %} reuseport {% end %};
-        {% end %}
-
-        {% if proxy_protocol and proxy_protocol.enable_tcp_pp_to_upstream then %}
-        proxy_protocol on;
-        {% end %}
-
-        preread_by_lua_block {
-            apisix.stream_preread_phase()
-        }
-
-        proxy_pass apisix_backend;
-
-        log_by_lua_block {
-            apisix.stream_log_phase()
-        }
-    }
-}
-{% end %}
-
-http {
-    lua_package_path  "$prefix/deps/share/lua/5.1/?.lua;$prefix/deps/share/lua/5.1/?/init.lua;]=]
-                       .. [=[{*apisix_lua_home*}/?.lua;{*apisix_lua_home*}/?/init.lua;;{*lua_path*};";
-    lua_package_cpath "$prefix/deps/lib64/lua/5.1/?.so;]=]
-                      .. [=[$prefix/deps/lib/lua/5.1/?.so;;]=]
-                      .. [=[{*lua_cpath*};";
-
-    lua_shared_dict plugin-limit-req     10m;
-    lua_shared_dict plugin-limit-count   10m;
-    lua_shared_dict prometheus-metrics   10m;
-    lua_shared_dict plugin-limit-conn    10m;
-    lua_shared_dict upstream-healthcheck 10m;
-    lua_shared_dict worker-events        10m;
-    lua_shared_dict lrucache-lock        10m;
-    lua_shared_dict skywalking-tracing-buffer    100m;
-
-    # for openid-connect plugin
-    lua_shared_dict discovery             1m; # cache for discovery metadata documents
-    lua_shared_dict jwks                  1m; # cache for JWKs
-    lua_shared_dict introspection        10m; # cache for JWT verification results
-
-    # for custom shared dict
-    {% if http.lua_shared_dicts then %}
-    {% for cache_key, cache_size in pairs(http.lua_shared_dicts) do %}
-    lua_shared_dict {*cache_key*} {*cache_size*};
-    {% end %}
-    {% end %}
-
-    {% if enabled_plugins["proxy-cache"] then %}
-    # for proxy cache
-    {% for _, cache in ipairs(proxy_cache.zones) do %}
-    proxy_cache_path {* cache.disk_path *} levels={* cache.cache_levels *} keys_zone={* cache.name *}:{* cache.memory_size *} inactive=1d max_size={* cache.disk_size *};
-    {% end %}
-    {% end %}
-
-    {% if enabled_plugins["proxy-cache"] then %}
-    # for proxy cache
-    map $upstream_cache_zone $upstream_cache_zone_info {
-    {% for _, cache in ipairs(proxy_cache.zones) do %}
-        {* cache.name *} {* cache.disk_path *},{* cache.cache_levels *};
-    {% end %}
-    }
-    {% end %}
-
-    lua_ssl_verify_depth 5;
-    ssl_session_timeout 86400;
-
-    {% if http.underscores_in_headers then %}
-    underscores_in_headers {* http.underscores_in_headers *};
-    {%end%}
-
-    lua_socket_log_errors off;
-
-    resolver {% for _, dns_addr in ipairs(dns_resolver or {}) do %} {*dns_addr*} {% end %} valid={*dns_resolver_valid*};
-    resolver_timeout {*resolver_timeout*};
-
-    lua_http10_buffering off;
-
-    lua_regex_match_limit 100000;
-    lua_regex_cache_max_entries 8192;
-
-    log_format main '$remote_addr - $remote_user [$time_local] $http_host "$request" $status $body_bytes_sent $request_time "$http_referer" "$http_user_agent" $upstream_addr $upstream_status $upstream_response_time';
-
-    access_log {* http.access_log *} main buffer=16384 flush=3;
-    open_file_cache  max=1000 inactive=60;
-    client_max_body_size 0;
-    keepalive_timeout {* http.keepalive_timeout *};
-    client_header_timeout {* http.client_header_timeout *};
-    client_body_timeout {* http.client_body_timeout *};
-    send_timeout {* http.send_timeout *};
-
-    server_tokens off;
-
-    include mime.types;
-    charset utf-8;
-
-    {% if real_ip_header then %}
-    real_ip_header {* real_ip_header *};
-    {% print("\nDeprecated: apisix.real_ip_header has been moved to nginx_config.http.real_ip_header. apisix.real_ip_header will be removed in the future version. Please use nginx_config.http.real_ip_header first.\n\n") %}
-    {% elseif http.real_ip_header then %}
-    real_ip_header {* http.real_ip_header *};
-    {% end %}
-
-    {% if real_ip_from then %}
-    {% print("\nDeprecated: apisix.real_ip_from has been moved to nginx_config.http.real_ip_from. apisix.real_ip_from will be removed in the future version. Please use nginx_config.http.real_ip_from first.\n\n") %}
-    {% for _, real_ip in ipairs(real_ip_from) do %}
-    set_real_ip_from {*real_ip*};
-    {% end %}
-    {% elseif http.real_ip_from then %}
-    {% for _, real_ip in ipairs(http.real_ip_from) do %}
-    set_real_ip_from {*real_ip*};
-    {% end %}
-    {% end %}
-
-    upstream apisix_backend {
-        server 0.0.0.1;
-        balancer_by_lua_block {
-            apisix.http_balancer_phase()
-        }
-
-        keepalive 320;
-    }
-
-    init_by_lua_block {
-        require "resty.core"
-        apisix = require("apisix")
-
-        local dns_resolver = { {% for _, dns_addr in ipairs(dns_resolver or {}) do %} "{*dns_addr*}", {% end %} }
-        local args = {
-            dns_resolver = dns_resolver,
-        }
-        apisix.http_init(args)
-    }
-
-    init_worker_by_lua_block {
-        apisix.http_init_worker()
-    }
-
-    {% if enable_admin and port_admin then %}
-    server {
-        {%if https_admin then%}
-        listen {* port_admin *} ssl;
-
-        ssl_verify_client on;
-        ssl_certificate      {* admin_api_mtls.admin_ssl_cert *};
-        ssl_certificate_key  {* admin_api_mtls.admin_ssl_cert_key *};
-        ssl_client_certificate {* admin_api_mtls.admin_ssl_ca_cert *};
-
-        ssl_session_cache    shared:SSL:20m;
-        ssl_protocols {* ssl.ssl_protocols *};
-        ssl_ciphers {* ssl.ssl_ciphers *};
-        ssl_prefer_server_ciphers on;
-
-        {% else %}
-        listen {* port_admin *};
-        {%end%}
-        log_not_found off;
-        location /apisix/admin {
-            {%if allow_admin then%}
-                {% for _, allow_ip in ipairs(allow_admin) do %}
-                allow {*allow_ip*};
-                {% end %}
-                deny all;
-            {%end%}
-
-            content_by_lua_block {
-                apisix.http_admin()
-            }
-        }
-
-        location /apisix/dashboard {
-            {%if allow_admin then%}
-                {% for _, allow_ip in ipairs(allow_admin) do %}
-                allow {*allow_ip*};
-                {% end %}
-                deny all;
-            {%end%}
-
-            alias dashboard/;
-
-            try_files $uri $uri/index.html /index.html =404;
-        }
-
-        location =/robots.txt {
-            return 200 'User-agent: *\nDisallow: /';
-        }
-    }
-    {% end %}
-
-    server {
-        listen {* node_listen *} {% if enable_reuseport then %} reuseport {% end %};
-        {% if ssl.enable then %}
-        listen {* ssl.listen_port *} ssl {% if ssl.enable_http2 then %} http2 {% end %} {% if enable_reuseport then %} reuseport {% end %};
-        {% end %}
-
-        {% if proxy_protocol and proxy_protocol.listen_http_port then %}
-        listen {* proxy_protocol.listen_http_port *} proxy_protocol;
-        {% end %}
-        {% if proxy_protocol and proxy_protocol.listen_https_port then %}
-        listen {* proxy_protocol.listen_https_port *} ssl {% if ssl.enable_http2 then %} http2 {% end %} proxy_protocol;
-        {% end %}
-
-        {% if enable_ipv6 then %}
-        listen [::]:{* node_listen *} {% if enable_reuseport then %} reuseport {% end %};
-        {% if ssl.enable then %}
-        listen [::]:{* ssl.listen_port *} ssl {% if ssl.enable_http2 then %} http2 {% end %} {% if enable_reuseport then %} reuseport {% end %};
-        {% end %}
-        {% end %} {% -- if enable_ipv6 %}
-
-        {% if ssl.enable then %}
-        ssl_session_cache    shared:SSL:20m;
-        ssl_session_timeout 10m;
-
-        ssl_protocols {* ssl.ssl_protocols *};
-        ssl_ciphers {* ssl.ssl_ciphers *};
-        ssl_prefer_server_ciphers on;
-        {% end %}
-
-        {% if with_module_status then %}
-        location = /apisix/nginx_status {
-            allow 127.0.0.0/24;
-            deny all;
-            access_log off;
-            stub_status;
-        }
-        {% end %}
-
-        {% if enable_admin and not port_admin then %}
-        location /apisix/admin {
-            {%if allow_admin then%}
-                {% for _, allow_ip in ipairs(allow_admin) do %}
-                allow {*allow_ip*};
-                {% end %}
-                deny all;
-            {%end%}
-
-            content_by_lua_block {
-                apisix.http_admin()
-            }
-        }
-
-        location /apisix/dashboard {
-            {%if allow_admin then%}
-                {% for _, allow_ip in ipairs(allow_admin) do %}
-                allow {*allow_ip*};
-                {% end %}
-                deny all;
-            {%end%}
-
-            alias dashboard/;
-
-            try_files $uri $uri/index.html /index.html =404;
-        }
-        {% end %}
-
-        {% if ssl.enable then %}
-        ssl_certificate_by_lua_block {
-            apisix.http_ssl_phase()
-        }
-        {% end %}
-
-        location / {
-            set $upstream_mirror_host        '';
-            set $upstream_scheme             'http';
-            set $upstream_host               $host;
-            set $upstream_upgrade            '';
-            set $upstream_connection         '';
-            set $upstream_uri                '';
-
-            access_by_lua_block {
-                apisix.http_access_phase()
-            }
-
-            proxy_http_version 1.1;
-            proxy_set_header   Host              $upstream_host;
-            proxy_set_header   Upgrade           $upstream_upgrade;
-            proxy_set_header   Connection        $upstream_connection;
-            proxy_set_header   X-Real-IP         $remote_addr;
-            proxy_pass_header  Server;
-            proxy_pass_header  Date;
-
-            ### the following x-forwarded-* headers is to send to upstream server
-
-            set $var_x_forwarded_for        $remote_addr;
-            set $var_x_forwarded_proto      $scheme;
-            set $var_x_forwarded_host       $host;
-            set $var_x_forwarded_port       $server_port;
-
-            if ($http_x_forwarded_for != "") {
-                set $var_x_forwarded_for "${http_x_forwarded_for}, ${realip_remote_addr}";
-            }
-            if ($http_x_forwarded_proto != "") {
-                set $var_x_forwarded_proto $http_x_forwarded_proto;
-            }
-            if ($http_x_forwarded_host != "") {
-                set $var_x_forwarded_host $http_x_forwarded_host;
-            }
-            if ($http_x_forwarded_port != "") {
-                set $var_x_forwarded_port $http_x_forwarded_port;
-            }
-
-            proxy_set_header   X-Forwarded-For      $var_x_forwarded_for;
-            proxy_set_header   X-Forwarded-Proto    $var_x_forwarded_proto;
-            proxy_set_header   X-Forwarded-Host     $var_x_forwarded_host;
-            proxy_set_header   X-Forwarded-Port     $var_x_forwarded_port;
-
-            {% if enabled_plugins["proxy-cache"] then %}
-            ###  the following configuration is to cache response content from upstream server
-
-            set $upstream_cache_zone            off;
-            set $upstream_cache_key             '';
-            set $upstream_cache_bypass          '';
-            set $upstream_no_cache              '';
-            set $upstream_hdr_expires           '';
-            set $upstream_hdr_cache_control     '';
-
-            proxy_cache                         $upstream_cache_zone;
-            proxy_cache_valid                   any {% if proxy_cache.cache_ttl then %} {* proxy_cache.cache_ttl *} {% else %} 10s {% end %};
-            proxy_cache_min_uses                1;
-            proxy_cache_methods                 GET HEAD;
-            proxy_cache_lock_timeout            5s;
-            proxy_cache_use_stale               off;
-            proxy_cache_key                     $upstream_cache_key;
-            proxy_no_cache                      $upstream_no_cache;
-            proxy_cache_bypass                  $upstream_cache_bypass;
-
-            proxy_hide_header                   Cache-Control;
-            proxy_hide_header                   Expires;
-            add_header      Cache-Control       $upstream_hdr_cache_control;
-            add_header      Expires             $upstream_hdr_expires;
-            add_header      Apisix-Cache-Status $upstream_cache_status always;
-            {% end %}
-
-            proxy_pass      $upstream_scheme://apisix_backend$upstream_uri;
-
-            {% if enabled_plugins["proxy-mirror"] then %}
-            mirror          /proxy_mirror;
-            {% end %}
-
-            header_filter_by_lua_block {
-                apisix.http_header_filter_phase()
-            }
-
-            body_filter_by_lua_block {
-                apisix.http_body_filter_phase()
-            }
-
-            log_by_lua_block {
-                apisix.http_log_phase()
-            }
-        }
-
-        location @grpc_pass {
-
-            access_by_lua_block {
-                apisix.grpc_access_phase()
-            }
-
-            grpc_set_header   Content-Type application/grpc;
-            grpc_socket_keepalive on;
-            grpc_pass         grpc://apisix_backend;
-
-            header_filter_by_lua_block {
-                apisix.http_header_filter_phase()
-            }
-
-            body_filter_by_lua_block {
-                apisix.http_body_filter_phase()
-            }
-
-            log_by_lua_block {
-                apisix.http_log_phase()
-            }
-        }
-
-        {% if enabled_plugins["proxy-mirror"] then %}
-        location = /proxy_mirror {
-            internal;
-
-            if ($upstream_mirror_host = "") {
-                return 200;
-            }
-
-            proxy_pass $upstream_mirror_host$request_uri;
-        }
-        {% end %}
-    }
-}
-]=]
-
-=======
->>>>>>> a6678c33
 local function write_file(file_path, data)
     local file, err = io.open(file_path, "w+")
     if not file then
@@ -863,15 +407,6 @@
         error("missing apisix.proxy_cache for plugin proxy-cache")
     end
 
-<<<<<<< HEAD
-    if https_admin and not (admin_api_mtls and
-        admin_api_mtls.admin_ssl_cert and admin_api_mtls.admin_ssl_cert ~= "" and
-        admin_api_mtls.admin_ssl_cert_key and admin_api_mtls.admin_ssl_cert_key ~= "" and
-        admin_api_mtls.admin_ssl_ca_cert and admin_api_mtls.admin_ssl_ca_cert ~= "") then
-        error("missing ssl cert for https admin")
-    end
-
-=======
     --support multiple ports listen, compatible with the original style
     if type(yaml_conf.apisix.node_listen) == "number" then
         local node_listen = {yaml_conf.apisix.node_listen}
@@ -892,7 +427,6 @@
     end
 
 
->>>>>>> a6678c33
     -- Using template.render
     local sys_conf = {
         lua_path = env.pkg_path_org,
