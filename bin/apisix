#!/usr/bin/env lua

--
-- Licensed to the Apache Software Foundation (ASF) under one or more
-- contributor license agreements.  See the NOTICE file distributed with
-- this work for additional information regarding copyright ownership.
-- The ASF licenses this file to You under the Apache License, Version 2.0
-- (the "License"); you may not use this file except in compliance with
-- the License.  You may obtain a copy of the License at
--
--     http://www.apache.org/licenses/LICENSE-2.0
--
-- Unless required by applicable law or agreed to in writing, software
-- distributed under the License is distributed on an "AS IS" BASIS,
-- WITHOUT WARRANTIES OR CONDITIONS OF ANY KIND, either express or implied.
-- See the License for the specific language governing permissions and
-- limitations under the License.
--

local function trim(s)
    return (s:gsub("^%s*(.-)%s*$", "%1"))
end

-- Note: The `execute_cmd` return value will have a line break at the end,
-- it is recommended to use the `trim` function to handle the return value.
local function execute_cmd(cmd)
    local t, err = io.popen(cmd)
    if not t then
        return nil, "failed to execute command: " .. cmd .. ", error info:" .. err
    end
    local data = t:read("*all")
    t:close()
    return data
end

local pkg_cpath_org = package.cpath
local pkg_path_org = package.path

local apisix_home = "/usr/local/apisix"
local pkg_cpath = apisix_home .. "/deps/lib64/lua/5.1/?.so;"
                  .. apisix_home .. "/deps/lib/lua/5.1/?.so;;"
local pkg_path  = apisix_home ..    "/deps/share/lua/5.1/?.lua;;"
local min_etcd_version = "3.4.0"


-- only for developer, use current folder as working space
local is_root_path = false
local script_path = arg[0]
if script_path:sub(1, 2) == './' then
    apisix_home = trim(execute_cmd("pwd"))
    if not apisix_home then
        error("failed to fetch current path")
    end

    if string.match(apisix_home .. "/", '^/root/') then
            is_root_path = true
    end

    pkg_cpath = apisix_home .. "/deps/lib64/lua/5.1/?.so;"
                .. apisix_home .. "/deps/lib/lua/5.1/?.so;"
    pkg_path  = apisix_home .. "/?/init.lua;"
                .. apisix_home .. "/deps/share/lua/5.1/?.lua;;"
end
-- print("apisix_home: ", apisix_home)

package.cpath = pkg_cpath .. pkg_cpath_org
package.path  = pkg_path .. pkg_path_org

do
    -- skip luajit environment
    local ok = pcall(require, "table.new")
    if not ok then
        local ok, json = pcall(require, "cjson")
        if ok and json then
            io.stderr:write("please remove the cjson library in Lua, it may "
                            .. "conflict with the cjson library in openresty. "
                            .. "\n luarocks remove cjson\n")
            return
        end
    end
end

local yaml = require("tinyyaml")
local template = require("resty.template")

local ngx_tpl = [=[
# Configuration File - Nginx Server Configs
# This is a read-only file, do not try to modify it.

master_process on;

worker_processes {* worker_processes *};
{% if os_name == "Linux" and enable_cpu_affinity == true then %}
worker_cpu_affinity auto;
{% end %}

error_log {* error_log *} {* error_log_level or "warn" *};
pid logs/nginx.pid;

worker_rlimit_nofile {* worker_rlimit_nofile *};

events {
    accept_mutex off;
    worker_connections {* event.worker_connections *};
}

worker_rlimit_core  {* worker_rlimit_core *};

worker_shutdown_timeout {* worker_shutdown_timeout *};

env APISIX_PROFILE;

{% if envs then %}
{% for _, name in ipairs(envs) do %}
env {*name*};
{% end %}
{% end %}

{% if stream_proxy then %}
stream {
    lua_package_path  "$prefix/deps/share/lua/5.1/?.lua;$prefix/deps/share/lua/5.1/?/init.lua;]=]
                      .. [=[{*apisix_lua_home*}/?.lua;{*apisix_lua_home*}/?/init.lua;;{*lua_path*};";
    lua_package_cpath "$prefix/deps/lib64/lua/5.1/?.so;]=]
                      .. [=[$prefix/deps/lib/lua/5.1/?.so;;]=]
                      .. [=[{*lua_cpath*};";
    lua_socket_log_errors off;

    lua_shared_dict lrucache-lock-stream   10m;

    resolver {% for _, dns_addr in ipairs(dns_resolver or {}) do %} {*dns_addr*} {% end %} valid={*dns_resolver_valid*};
    resolver_timeout {*resolver_timeout*};

    upstream apisix_backend {
        server 127.0.0.1:80;
        balancer_by_lua_block {
            apisix.stream_balancer_phase()
        }
    }

    init_by_lua_block {
        require "resty.core"
        apisix = require("apisix")
        apisix.stream_init()
    }

    init_worker_by_lua_block {
        apisix.stream_init_worker()
    }

    server {
        {% for _, port in ipairs(stream_proxy.tcp or {}) do %}
        listen {*port*} {% if enable_reuseport then %} reuseport {% end %} {% if proxy_protocol and proxy_protocol.enable_tcp_pp then %} proxy_protocol {% end %};
        {% end %}
        {% for _, port in ipairs(stream_proxy.udp or {}) do %}
        listen {*port*} udp {% if enable_reuseport then %} reuseport {% end %};
        {% end %}

        {% if proxy_protocol and proxy_protocol.enable_tcp_pp_to_upstream then %}
        proxy_protocol on;
        {% end %}

        preread_by_lua_block {
            apisix.stream_preread_phase()
        }

        proxy_pass apisix_backend;

        log_by_lua_block {
            apisix.stream_log_phase()
        }
    }
}
{% end %}

http {
    lua_package_path  "$prefix/deps/share/lua/5.1/?.lua;$prefix/deps/share/lua/5.1/?/init.lua;]=]
                       .. [=[{*apisix_lua_home*}/?.lua;{*apisix_lua_home*}/?/init.lua;;{*lua_path*};";
    lua_package_cpath "$prefix/deps/lib64/lua/5.1/?.so;]=]
                      .. [=[$prefix/deps/lib/lua/5.1/?.so;;]=]
                      .. [=[{*lua_cpath*};";

    lua_shared_dict plugin-limit-req     10m;
    lua_shared_dict plugin-limit-count   10m;
    lua_shared_dict prometheus-metrics   10m;
    lua_shared_dict plugin-limit-conn    10m;
    lua_shared_dict upstream-healthcheck 10m;
    lua_shared_dict worker-events        10m;
    lua_shared_dict lrucache-lock        10m;
    lua_shared_dict skywalking-tracing-buffer    100m;
    lua_shared_dict balancer_ewma        10m;
    lua_shared_dict balancer_ewma_locks  10m;
    lua_shared_dict balancer_ewma_last_touched_at 10m;
    lua_shared_dict plugin-limit-count-redis-cluster-slot-lock 1m;
<<<<<<< HEAD
    lua_shared_dict tracing_buffer       10m; # plugin: skywalking
=======
    lua_shared_dict plugin-api-breaker 10m;
>>>>>>> 146e222e

    # for openid-connect plugin
    lua_shared_dict discovery             1m; # cache for discovery metadata documents
    lua_shared_dict jwks                  1m; # cache for JWKs
    lua_shared_dict introspection        10m; # cache for JWT verification results

    # for custom shared dict
    {% if http.lua_shared_dicts then %}
    {% for cache_key, cache_size in pairs(http.lua_shared_dicts) do %}
    lua_shared_dict {*cache_key*} {*cache_size*};
    {% end %}
    {% end %}

    {% if enabled_plugins["proxy-cache"] then %}
    # for proxy cache
    {% for _, cache in ipairs(proxy_cache.zones) do %}
    proxy_cache_path {* cache.disk_path *} levels={* cache.cache_levels *} keys_zone={* cache.name *}:{* cache.memory_size *} inactive=1d max_size={* cache.disk_size *} use_temp_path=off;
    {% end %}
    {% end %}

    {% if enabled_plugins["proxy-cache"] then %}
    # for proxy cache
    map $upstream_cache_zone $upstream_cache_zone_info {
    {% for _, cache in ipairs(proxy_cache.zones) do %}
        {* cache.name *} {* cache.disk_path *},{* cache.cache_levels *};
    {% end %}
    }
    {% end %}

    lua_ssl_verify_depth 5;
    ssl_session_timeout 86400;

    {% if http.underscores_in_headers then %}
    underscores_in_headers {* http.underscores_in_headers *};
    {%end%}

    lua_socket_log_errors off;

    resolver {% for _, dns_addr in ipairs(dns_resolver or {}) do %} {*dns_addr*} {% end %} valid={*dns_resolver_valid*};
    resolver_timeout {*resolver_timeout*};

    lua_http10_buffering off;

    lua_regex_match_limit 100000;
    lua_regex_cache_max_entries 8192;

    log_format main '{* http.access_log_format *}';

    access_log {* http.access_log *} main buffer=16384 flush=3;
    open_file_cache  max=1000 inactive=60;
    client_max_body_size {* http.client_max_body_size *};
    keepalive_timeout {* http.keepalive_timeout *};
    client_header_timeout {* http.client_header_timeout *};
    client_body_timeout {* http.client_body_timeout *};
    send_timeout {* http.send_timeout *};

    server_tokens off;

    include mime.types;
    charset utf-8;

    {% if real_ip_header then %}
    real_ip_header {* real_ip_header *};
    {% print("\nDeprecated: apisix.real_ip_header has been moved to nginx_config.http.real_ip_header. apisix.real_ip_header will be removed in the future version. Please use nginx_config.http.real_ip_header first.\n\n") %}
    {% elseif http.real_ip_header then %}
    real_ip_header {* http.real_ip_header *};
    {% end %}

    {% if real_ip_from then %}
    {% print("\nDeprecated: apisix.real_ip_from has been moved to nginx_config.http.real_ip_from. apisix.real_ip_from will be removed in the future version. Please use nginx_config.http.real_ip_from first.\n\n") %}
    {% for _, real_ip in ipairs(real_ip_from) do %}
    set_real_ip_from {*real_ip*};
    {% end %}
    {% elseif http.real_ip_from then %}
    {% for _, real_ip in ipairs(http.real_ip_from) do %}
    set_real_ip_from {*real_ip*};
    {% end %}
    {% end %}

    upstream apisix_backend {
        server 0.0.0.1;
        balancer_by_lua_block {
            apisix.http_balancer_phase()
        }

        keepalive 320;
    }

    init_by_lua_block {
        require "resty.core"
        apisix = require("apisix")

        local dns_resolver = { {% for _, dns_addr in ipairs(dns_resolver or {}) do %} "{*dns_addr*}", {% end %} }
        local args = {
            dns_resolver = dns_resolver,
        }
        apisix.http_init(args)
    }

    init_worker_by_lua_block {
        apisix.http_init_worker()
    }

    {% if enable_admin and port_admin then %}
    server {
        {%if https_admin then%}
        listen {* port_admin *} ssl;

        {%if admin_api_mtls and admin_api_mtls.admin_ssl_cert and admin_api_mtls.admin_ssl_cert ~= "" and
         admin_api_mtls.admin_ssl_cert_key and admin_api_mtls.admin_ssl_cert_key ~= "" and
         admin_api_mtls.admin_ssl_ca_cert and admin_api_mtls.admin_ssl_ca_cert ~= ""
        then%}
        ssl_verify_client on;
        ssl_certificate      {* admin_api_mtls.admin_ssl_cert *};
        ssl_certificate_key  {* admin_api_mtls.admin_ssl_cert_key *};
        ssl_client_certificate {* admin_api_mtls.admin_ssl_ca_cert *};
        {% else %}
        ssl_certificate      cert/apisix_admin_ssl.crt;
        ssl_certificate_key  cert/apisix_admin_ssl.key;
        {%end%}

        ssl_session_cache    shared:SSL:20m;
        ssl_protocols {* ssl.ssl_protocols *};
        ssl_ciphers {* ssl.ssl_ciphers *};
        ssl_prefer_server_ciphers on;

        {% else %}
        listen {* port_admin *};
        {%end%}
        log_not_found off;
        location /apisix/admin {
            {%if allow_admin then%}
                {% for _, allow_ip in ipairs(allow_admin) do %}
                allow {*allow_ip*};
                {% end %}
                deny all;
            {%else%}
                allow all;
            {%end%}

            content_by_lua_block {
                apisix.http_admin()
            }
        }

        location /apisix/dashboard {
            {%if allow_admin then%}
                {% for _, allow_ip in ipairs(allow_admin) do %}
                allow {*allow_ip*};
                {% end %}
                deny all;
            {%else%}
                allow all;
            {%end%}

            alias dashboard/;

            try_files $uri $uri/index.html /index.html =404;
        }

        location =/robots.txt {
            return 200 'User-agent: *\nDisallow: /';
        }
    }
    {% end %}

    server {
        {% for _, port in ipairs(node_listen) do %}
        listen {* port *} {% if enable_reuseport then %} reuseport {% end %};
        {% end %}
        {% if ssl.enable then %}
        {% for _, port in ipairs(ssl.listen_port) do %}
        listen {* port *} ssl {% if ssl.enable_http2 then %} http2 {% end %} {% if enable_reuseport then %} reuseport {% end %};
        {% end %}
        {% end %}
        {% if proxy_protocol and proxy_protocol.listen_http_port then %}
        listen {* proxy_protocol.listen_http_port *} proxy_protocol;
        {% end %}
        {% if proxy_protocol and proxy_protocol.listen_https_port then %}
        listen {* proxy_protocol.listen_https_port *} ssl {% if ssl.enable_http2 then %} http2 {% end %} proxy_protocol;
        {% end %}

        {% if enable_ipv6 then %}
        {% for _, port in ipairs(node_listen) do %}
        listen [::]:{* port *} {% if enable_reuseport then %} reuseport {% end %};
        {% end %}
        {% if ssl.enable then %}
        {% for _, port in ipairs(ssl.listen_port) do %}
        listen [::]:{* port *} ssl {% if ssl.enable_http2 then %} http2 {% end %} {% if enable_reuseport then %} reuseport {% end %};
        {% end %}
        {% end %}
        {% end %} {% -- if enable_ipv6 %}

        ssl_certificate      cert/apisix.crt;
        ssl_certificate_key  cert/apisix.key;
        ssl_session_cache    shared:SSL:20m;
        ssl_session_timeout 10m;

        {% if ssl.ssl_trusted_certificate ~= nil then %}
        lua_ssl_trusted_certificate {* ssl.ssl_trusted_certificate *};
        {% end %}

        ssl_protocols {* ssl.ssl_protocols *};
        ssl_ciphers {* ssl.ssl_ciphers *};
        ssl_prefer_server_ciphers on;

        {% if with_module_status then %}
        location = /apisix/nginx_status {
            allow 127.0.0.0/24;
            deny all;
            access_log off;
            stub_status;
        }
        {% end %}

        {% if enable_admin and not port_admin then %}
        location /apisix/admin {
            {%if allow_admin then%}
                {% for _, allow_ip in ipairs(allow_admin) do %}
                allow {*allow_ip*};
                {% end %}
                deny all;
            {%else%}
                allow all;
            {%end%}

            content_by_lua_block {
                apisix.http_admin()
            }
        }

        location /apisix/dashboard {
            {%if allow_admin then%}
                {% for _, allow_ip in ipairs(allow_admin) do %}
                allow {*allow_ip*};
                {% end %}
                deny all;
            {%else%}
                allow all;
            {%end%}

            alias dashboard/;

            try_files $uri $uri/index.html /index.html =404;
        }
        {% end %}

        ssl_certificate_by_lua_block {
            apisix.http_ssl_phase()
        }

        location / {
            set $upstream_mirror_host        '';
            set $upstream_scheme             'http';
            set $upstream_host               $host;
            set $upstream_upgrade            '';
            set $upstream_connection         '';
            set $upstream_uri                '';

            access_by_lua_block {
                apisix.http_access_phase()
            }

            proxy_http_version 1.1;
            proxy_set_header   Host              $upstream_host;
            proxy_set_header   Upgrade           $upstream_upgrade;
            proxy_set_header   Connection        $upstream_connection;
            proxy_set_header   X-Real-IP         $remote_addr;
            proxy_pass_header  Server;
            proxy_pass_header  Date;

            ### the following x-forwarded-* headers is to send to upstream server

            set $var_x_forwarded_for        $remote_addr;
            set $var_x_forwarded_proto      $scheme;
            set $var_x_forwarded_host       $host;
            set $var_x_forwarded_port       $server_port;

            if ($http_x_forwarded_for != "") {
                set $var_x_forwarded_for "${http_x_forwarded_for}, ${realip_remote_addr}";
            }
            if ($http_x_forwarded_proto != "") {
                set $var_x_forwarded_proto $http_x_forwarded_proto;
            }
            if ($http_x_forwarded_host != "") {
                set $var_x_forwarded_host $http_x_forwarded_host;
            }
            if ($http_x_forwarded_port != "") {
                set $var_x_forwarded_port $http_x_forwarded_port;
            }

            proxy_set_header   X-Forwarded-For      $var_x_forwarded_for;
            proxy_set_header   X-Forwarded-Proto    $var_x_forwarded_proto;
            proxy_set_header   X-Forwarded-Host     $var_x_forwarded_host;
            proxy_set_header   X-Forwarded-Port     $var_x_forwarded_port;

            {% if enabled_plugins["proxy-cache"] then %}
            ###  the following configuration is to cache response content from upstream server

            set $upstream_cache_zone            off;
            set $upstream_cache_key             '';
            set $upstream_cache_bypass          '';
            set $upstream_no_cache              '';
            set $upstream_hdr_expires           '';
            set $upstream_hdr_cache_control     '';

            proxy_cache                         $upstream_cache_zone;
            proxy_cache_valid                   any {% if proxy_cache.cache_ttl then %} {* proxy_cache.cache_ttl *} {% else %} 10s {% end %};
            proxy_cache_min_uses                1;
            proxy_cache_methods                 GET HEAD;
            proxy_cache_lock_timeout            5s;
            proxy_cache_use_stale               off;
            proxy_cache_key                     $upstream_cache_key;
            proxy_no_cache                      $upstream_no_cache;
            proxy_cache_bypass                  $upstream_cache_bypass;

            proxy_hide_header                   Cache-Control;
            proxy_hide_header                   Expires;
            add_header      Cache-Control       $upstream_hdr_cache_control;
            add_header      Expires             $upstream_hdr_expires;
            add_header      Apisix-Cache-Status $upstream_cache_status always;
            {% end %}

            proxy_pass      $upstream_scheme://apisix_backend$upstream_uri;

            {% if enabled_plugins["proxy-mirror"] then %}
            mirror          /proxy_mirror;
            {% end %}

            header_filter_by_lua_block {
                apisix.http_header_filter_phase()
            }

            body_filter_by_lua_block {
                apisix.http_body_filter_phase()
            }

            log_by_lua_block {
                apisix.http_log_phase()
            }
        }

        location @grpc_pass {

            access_by_lua_block {
                apisix.grpc_access_phase()
            }

            grpc_set_header   Content-Type application/grpc;
            grpc_socket_keepalive on;
            grpc_pass         grpc://apisix_backend;

            header_filter_by_lua_block {
                apisix.http_header_filter_phase()
            }

            body_filter_by_lua_block {
                apisix.http_body_filter_phase()
            }

            log_by_lua_block {
                apisix.http_log_phase()
            }
        }

        {% if enabled_plugins["proxy-mirror"] then %}
        location = /proxy_mirror {
            internal;

            if ($upstream_mirror_host = "") {
                return 200;
            }

            proxy_pass $upstream_mirror_host$request_uri;
        }
        {% end %}
    }
}
]=]

local function write_file(file_path, data)
    local file, err = io.open(file_path, "w+")
    if not file then
        return false, "failed to open file: " .. file_path .. ", error info:" .. err
    end

    file:write(data)
    file:close()
    return true
end

local function read_file(file_path)
    local file, err = io.open(file_path, "rb")
    if not file then
        return false, "failed to open file: " .. file_path .. ", error info:" .. err
    end

    local data = file:read("*all")
    file:close()
    return data
end


local function is_file_exist(file_path)
    local file, err = io.open(file_path)
    if not file then
        return false, "failed to open file: " .. file_path .. ", error info: " .. err
    end

    file:close()
    return true
end


local function is_empty_yaml_line(line)
    return line == '' or string.find(line, '^%s*$') or
           string.find(line, '^%s*#')
end


local function tab_is_array(t)
    local count = 0
    for k,v in pairs(t) do
        count = count + 1
    end

    return #t == count
end


local function merge_conf(base, new_tab)
    for key, val in pairs(new_tab) do
        if type(val) == "table" then
            if tab_is_array(val) then
                base[key] = val
            elseif base[key] == nil then
                base[key] = val
            else
                merge_conf(base[key], val)
            end
        else
            base[key] = val
        end
    end
    return base
end


local function read_yaml_conf()
    local profile = require("apisix.core.profile")
    profile.apisix_home = apisix_home .. "/"
    local local_conf_path = profile:yaml_path("config-default")
    local default_conf_yaml, err = read_file(local_conf_path)
    if not default_conf_yaml then
        return nil, err
    end

    local default_conf = yaml.parse(default_conf_yaml)
    if not default_conf then
        return nil, "invalid config-default.yaml file"
    end

    local_conf_path = profile:yaml_path("config")
    local user_conf_yaml, err = read_file(local_conf_path)
    if not user_conf_yaml then
        return nil, err
    end

    local is_empty_file = true
    for line in string.gmatch(user_conf_yaml .. '\n', '(.-)\r?\n') do
        if not is_empty_yaml_line(line) then
            is_empty_file = false
            break
        end
    end

    if not is_empty_file then
        local user_conf = yaml.parse(user_conf_yaml)
        if not user_conf then
            return nil, "invalid config.yaml file"
        end

        merge_conf(default_conf, user_conf)
    end

    return default_conf
end


local function get_openresty_version()
    local str = "nginx version: openresty/"
    local ret = execute_cmd("openresty -v 2>&1")
    local pos = string.find(ret,str)
    if pos then
        return string.sub(ret, pos + string.len(str))
    end

    str = "nginx version: nginx/"
    ret = execute_cmd("openresty -v 2>&1")
    pos = string.find(ret, str)
    if pos then
        return string.sub(ret, pos + string.len(str))
    end

    return nil
end


local function is_32bit_arch()
    local ok, ffi = pcall(require, "ffi")
    if ok then
        -- LuaJIT
        return ffi.abi("32bit")
    end
    local ret = execute_cmd("getconf LONG_BIT")
    local bits = tonumber(ret)
    return bits <= 32
end


local function split(self, sep)
    local sep, fields = sep or ":", {}
    local pattern = string.format("([^%s]+)", sep)
    self:gsub(pattern, function(c) fields[#fields + 1] = c end)
    return fields
end


local function parse_semantic_version(ver)
    local errmsg = "invalid semantic version: " .. ver

    local parts = split(ver, "-")
    if #parts > 2 then
        return nil, errmsg
    end

    if #parts == 2 then
        ver = parts[1]
    end

    local fields = split(ver, ".")
    if #fields ~= 3 then
        return nil, errmsg
    end

    local major = tonumber(fields[1])
    local minor = tonumber(fields[2])
    local patch = tonumber(fields[3])

    if not (major and minor and patch) then
        return nil, errmsg
    end

    return {
        major = major,
        minor = minor,
        patch = patch,
    }
end


local function compare_semantic_version(v1, v2)
    local ver1, err = parse_semantic_version(v1)
    if not ver1 then
        return nil, err
    end

    local ver2, err = parse_semantic_version(v2)
    if not ver2 then
        return nil, err
    end

    if ver1.major ~= ver2.major then
        return ver1.major < ver2.major
    end

    if ver1.minor ~= ver2.minor then
        return ver1.minor < ver2.minor
    end

    return ver1.patch < ver2.patch
end


local function check_version(cur_ver_s, need_ver_s)
    local cur_vers = split(cur_ver_s, [[.]])
    local need_vers = split(need_ver_s, [[.]])
    local len = math.max(#cur_vers, #need_vers)

    for i = 1, len do
        local cur_ver = tonumber(cur_vers[i]) or 0
        local need_ver = tonumber(need_vers[i]) or 0
        if cur_ver > need_ver then
            return true
        end

        if cur_ver < need_ver then
            return false
        end
    end

    return true
end


local function local_dns_resolver(file_path)
    local file, err = io.open(file_path, "rb")
    if not file then
        return false, "failed to open file: " .. file_path .. ", error info:" .. err
    end
    local dns_addrs = {}
    for line in file:lines() do
        local addr, n = line:gsub("^nameserver%s+(%d+%.%d+%.%d+%.%d+)%s*$", "%1")
        if n == 1 then
            table.insert(dns_addrs, addr)
        end
    end
    file:close()
    return dns_addrs
end


local _M = {version = 0.1}

function _M.help()
    print([[
Usage: apisix [action] <argument>

help:       show this message, then exit
init:       initialize the local nginx.conf
init_etcd:  initialize the data of etcd
start:      start the apisix server
stop:       stop the apisix server
restart:    restart the apisix server
reload:     reload the apisix server
version:    print the version of apisix
]])
end


local checked_admin_key = false
local function init()
    if is_root_path then
        print('Warning! Running apisix under /root is only suitable for development environments'
            .. ' and it is dangerous to do so. It is recommended to run APISIX in a directory other than /root.')
    end

    -- read_yaml_conf
    local yaml_conf, err = read_yaml_conf()
    if not yaml_conf then
        error("failed to read local yaml config of apisix: " .. err)
    end
    -- print("etcd: ", yaml_conf.etcd.host)

    -- check the Admin API token
    if yaml_conf.apisix.enable_admin and yaml_conf.apisix.allow_admin then
        for _, allow_ip in ipairs(yaml_conf.apisix.allow_admin) do
            if allow_ip == "127.0.0.0/24" then
                checked_admin_key = true
            end
        end
    end

    if yaml_conf.apisix.enable_admin and not checked_admin_key then
        checked_admin_key = true
        local help = [[

%s
Please modify "admin_key" in conf/config.yaml .

]]
        if type(yaml_conf.apisix.admin_key) ~= "table" or
           #yaml_conf.apisix.admin_key == 0
        then
            io.stderr:write(help:format("ERROR: missing valid Admin API token."))
            os.exit(1)
        end

        for _, admin in ipairs(yaml_conf.apisix.admin_key) do
            if type(admin.key) == "table" then
                admin.key = ""
            else
                admin.key = tostring(admin.key)
            end

            if admin.key == "" then
                io.stderr:write(help:format("ERROR: missing valid Admin API token."), "\n")
                os.exit(1)
            end

            if admin.key == "edd1c9f034335f136f87ad84b625c8f1" then
                io.stderr:write(
                    help:format([[WARNING: using fixed Admin API token has security risk.]]),
                    "\n"
                )
            end
        end
    end

    local or_ver = execute_cmd("openresty -V 2>&1")
    local with_module_status = true
    if or_ver and not or_ver:find("http_stub_status_module", 1, true) then
        io.stderr:write("'http_stub_status_module' module is missing in ",
                        "your openresty, please check it out. Without this ",
                        "module, there will be fewer monitoring indicators.\n")
        with_module_status = false
    end

    local enabled_plugins = {}
    for i, name in ipairs(yaml_conf.plugins) do
        enabled_plugins[name] = true
    end

    if enabled_plugins["proxy-cache"] and not yaml_conf.apisix.proxy_cache then
        error("missing apisix.proxy_cache for plugin proxy-cache")
    end

    --support multiple ports listen, compatible with the original style
    if type(yaml_conf.apisix.node_listen) == "number" then
        local node_listen = {yaml_conf.apisix.node_listen}
        yaml_conf.apisix.node_listen = node_listen
    end

    if type(yaml_conf.apisix.ssl.listen_port) == "number" then
        local listen_port = {yaml_conf.apisix.ssl.listen_port}
        yaml_conf.apisix.ssl.listen_port = listen_port
    end

    if yaml_conf.apisix.ssl.ssl_trusted_certificate ~= nil then
        local ok, err = is_file_exist(yaml_conf.apisix.ssl.ssl_trusted_certificate)
        if not ok then
            io.stderr:write(err, "\n")
            os.exit(1)
        end
    end


    -- Using template.render
    local sys_conf = {
        lua_path = pkg_path_org,
        lua_cpath = pkg_cpath_org,
        os_name = trim(execute_cmd("uname")),
        apisix_lua_home = apisix_home,
        with_module_status = with_module_status,
        error_log = {level = "warn"},
        enabled_plugins = enabled_plugins,
    }

    if not yaml_conf.apisix then
        error("failed to read `apisix` field from yaml file")
    end

    if not yaml_conf.nginx_config then
        error("failed to read `nginx_config` field from yaml file")
    end

    if is_32bit_arch() then
        sys_conf["worker_rlimit_core"] = "4G"
    else
        sys_conf["worker_rlimit_core"] = "16G"
    end

    for k,v in pairs(yaml_conf.apisix) do
        sys_conf[k] = v
    end
    for k,v in pairs(yaml_conf.nginx_config) do
        sys_conf[k] = v
    end

    local wrn = sys_conf["worker_rlimit_nofile"]
    local wc = sys_conf["event"]["worker_connections"]
    if not wrn or wrn <= wc then
        -- ensure the number of fds is slightly larger than the number of conn
        sys_conf["worker_rlimit_nofile"] = wc + 128
    end

    if(sys_conf["enable_dev_mode"] == true) then
        sys_conf["worker_processes"] = 1
        sys_conf["enable_reuseport"] = false
    elseif tonumber(sys_conf["worker_processes"]) == nil then
        sys_conf["worker_processes"] = "auto"
    end

    if sys_conf.allow_admin and #sys_conf.allow_admin == 0 then
        sys_conf.allow_admin = nil
    end

    local dns_resolver = sys_conf["dns_resolver"]
    if not dns_resolver or #dns_resolver == 0 then
        local dns_addrs, err = local_dns_resolver("/etc/resolv.conf")
        if not dns_addrs then
            error("failed to import local DNS: " .. err)
        end

        if #dns_addrs == 0 then
            error("local DNS is empty")
        end
        sys_conf["dns_resolver"] = dns_addrs
    end

    local env_worker_processes = os.getenv("APIX_WORKER_PROCESSES")
    if env_worker_processes then
        sys_conf["worker_processes"] = math.floor(tonumber(env_worker_processes))
    end

    local conf_render = template.compile(ngx_tpl)
    local ngxconf = conf_render(sys_conf)

    local ok, err = write_file(apisix_home .. "/conf/nginx.conf", ngxconf)
    if not ok then
        error("failed to update nginx.conf: " .. err)
    end

    local op_ver = get_openresty_version()
    if op_ver == nil then
        io.stderr:write("can not find openresty\n")
        return
    end

    local need_ver = "1.15.8"
    if not check_version(op_ver, need_ver) then
        io.stderr:write("openresty version must >=", need_ver, " current ", op_ver, "\n")
        return
    end
end
_M.init = init

local function init_etcd(show_output)
    -- read_yaml_conf
    local yaml_conf, err = read_yaml_conf()
    if not yaml_conf then
        error("failed to read local yaml config of apisix: " .. err)
    end

    if not yaml_conf.apisix then
        error("failed to read `apisix` field from yaml file when init etcd")
    end

    if yaml_conf.apisix.config_center ~= "etcd" then
        return true
    end

    if not yaml_conf.etcd then
        error("failed to read `etcd` field from yaml file when init etcd")
    end

    local etcd_conf = yaml_conf.etcd

    local timeout = etcd_conf.timeout or 3
    local uri
    --convert old single etcd config to multiple etcd config
    if type(yaml_conf.etcd.host) == "string" then
        yaml_conf.etcd.host = {yaml_conf.etcd.host}
    end

    local host_count = #(yaml_conf.etcd.host)
    local dkjson = require("dkjson")

    -- check the etcd cluster version
    for index, host in ipairs(yaml_conf.etcd.host) do
        uri = host .. "/version"
        local cmd = string.format("curl -s -m %d %s", timeout * 2, uri)
        local res = execute_cmd(cmd)
        local errmsg = string.format("got malformed version message: \"%s\" from etcd\n", res)
        local body, _, err = dkjson.decode(res)
        if err then
            io.stderr:write(errmsg)
            os.exit(1)
        end

        local cluster_version = body["etcdcluster"]
        if not cluster_version then
            io.stderr:write(errmsg)
            os.exit(1)
        end

        if compare_semantic_version(cluster_version, min_etcd_version) then
            io.stderr:write("etcd cluster version ".. cluster_version ..
                            " is less than the required version ".. min_etcd_version ..
                            ", please upgrade your etcd cluster\n")
            os.exit(1)
        end
    end

    local etcd_ok = false
    for index, host in ipairs(yaml_conf.etcd.host) do
        local is_success = true

        for _, dir_name in ipairs({"/routes", "/upstreams", "/services",
                                   "/plugins", "/consumers", "/node_status",
                                   "/ssl", "/global_rules", "/stream_routes",
                                   "/proto", "/plugin_metadata"}) do
            local key =  (etcd_conf.prefix or "") .. dir_name .. "/"

            local base64_encode = require("base64").encode
            local uri = host .. "/v3/kv/put"
            local post_json = '{"value":"' .. base64_encode("init_dir") ..  '", "key":"' .. base64_encode(key) .. '"}'
            local cmd = "curl " .. uri .. " -X POST -d '" .. post_json
                        .. "' --connect-timeout " .. timeout
                        .. " --max-time " .. timeout * 2 .. " --retry 1 2>&1"

            local res = execute_cmd(cmd)
            if res:find("OK", 1, true) then
                is_success = false
                if (index == host_count) then
                    error(cmd .. "\n" .. res)
                end

                break
            end

            if show_output then
                print(cmd)
                print(res)
            end
        end

        if is_success then
            etcd_ok = true
            break
        end
    end

    if not etcd_ok then
        error("none of the configured etcd works well")
    end
end
_M.init_etcd = init_etcd

local openresty_args = [[openresty  -p ]] .. apisix_home .. [[ -c ]]
                       .. apisix_home .. [[/conf/nginx.conf]]

function _M.start(...)

    local cmd_logs = "mkdir -p " ..  apisix_home .. "/logs"
    os.execute(cmd_logs)
    -- check running
    local pid_path = apisix_home .. "/logs/nginx.pid"
    local pid, err = read_file(pid_path)
    if pid then
        local hd = io.popen("lsof -p " .. pid)
        local res = hd:read("*a")
        if res and res ~= "" then
            print("APISIX is running...")
            return nil
        end
    end

    init(...)
    init_etcd(...)

    local cmd = openresty_args
    -- print(cmd)
    os.execute(cmd)
end

function _M.stop()
    local cmd = openresty_args .. [[ -s stop]]
    -- print(cmd)
    os.execute(cmd)
end

function _M.restart()
  _M.stop()
  _M.start()
end

function _M.reload()
    -- reinit nginx.conf
    init()

    local test_cmd = openresty_args .. [[ -t -q ]]
    -- When success,
    -- On linux, os.execute returns 0,
    -- On macos, os.execute returns 3 values: true, exit, 0, and we need the first.
    local test_ret = os.execute((test_cmd))
    if (test_ret == 0 or test_ret == true) then
        local cmd = openresty_args .. [[ -s reload]]
        -- print(cmd)
        os.execute(cmd)
        return
    end
    print("test openresty failed")
end

function _M.version()
    local ver = require("apisix.core.version")
    print(ver['VERSION'])
end

local cmd_action = arg[1]
if not cmd_action then
    return _M.help()
end

if not _M[cmd_action] then
    print("invalid argument: ", cmd_action, "\n")
    _M.help()
    return
end

_M[cmd_action](arg[2])<|MERGE_RESOLUTION|>--- conflicted
+++ resolved
@@ -191,11 +191,8 @@
     lua_shared_dict balancer_ewma_locks  10m;
     lua_shared_dict balancer_ewma_last_touched_at 10m;
     lua_shared_dict plugin-limit-count-redis-cluster-slot-lock 1m;
-<<<<<<< HEAD
     lua_shared_dict tracing_buffer       10m; # plugin: skywalking
-=======
-    lua_shared_dict plugin-api-breaker 10m;
->>>>>>> 146e222e
+    lua_shared_dict plugin-api-breaker   10m;
 
     # for openid-connect plugin
     lua_shared_dict discovery             1m; # cache for discovery metadata documents
