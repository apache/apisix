#
# Licensed to the Apache Software Foundation (ASF) under one or more
# contributor license agreements.  See the NOTICE file distributed with
# this work for additional information regarding copyright ownership.
# The ASF licenses this file to You under the Apache License, Version 2.0
# (the "License"); you may not use this file except in compliance with
# the License.  You may obtain a copy of the License at
#
#     http://www.apache.org/licenses/LICENSE-2.0
#
# Unless required by applicable law or agreed to in writing, software
# distributed under the License is distributed on an "AS IS" BASIS,
# WITHOUT WARRANTIES OR CONDITIONS OF ANY KIND, either express or implied.
# See the License for the specific language governing permissions and
# limitations under the License.
#

<<<<<<< HEAD
apiVersion: apps/v1 # for versions before 1.8.0 use apps/v1beta1
=======
apiVersion: apps/v1 # for versions before 1.8.0 use apps/v1beta1, before 1.9.0 use apps/v1beta2
>>>>>>> 8439c8d9
kind: Deployment
metadata:
  labels:
    app: apisix-gw
  name: apisix-gw-deployment
  # namespace: default
spec:
  replicas: 2
  selector:
    matchLabels:
      app: apisix-gw
  template:
    metadata:
      labels:
        app: apisix-gw
    spec:
      affinity:
        podAntiAffinity:
          preferredDuringSchedulingIgnoredDuringExecution:
            - podAffinityTerm:
                labelSelector:
                  matchExpressions:
                    - key: app
                      operator: In
                      values:
                        - apisix-gw
                topologyKey: kubernetes.io/hostname
              weight: 100
      initContainers:
        - command:
            - /bin/sh
            - -c
            - |
              sysctl -w net.core.somaxconn=65535
              sysctl -w net.ipv4.ip_local_port_range="1024 65535"
              sysctl -w net.ipv4.tcp_max_syn_backlog=8192
              sysctl -w fs.file-max=1048576
              sysctl -w fs.inotify.max_user_instances=16384
              sysctl -w fs.inotify.max_user_watches=524288
              sysctl -w fs.inotify.max_queued_events=16384
          image: busybox:latest
<<<<<<< HEAD
          imagePullPolicy: IfNotPresent
=======
>>>>>>> 8439c8d9
          name: init-sysctl
          resources: {}
          securityContext:
            privileged: true
            procMount: Default
      restartPolicy: Always

      containers:
        - env:
            - name: POD_NAME
              valueFrom:
                fieldRef:
                  apiVersion: v1
                  fieldPath: metadata.name
            - name: POD_NAMESPACE
              valueFrom:
                fieldRef:
                  apiVersion: v1
                  fieldPath: metadata.namespace
          image: "apache/apisix:latest"
          imagePullPolicy: IfNotPresent
          name: apisix-gw-deployment
          ports:
            - containerPort: 9080
              name: http
              protocol: TCP
            - containerPort: 9443
              name: https
              protocol: TCP
          readinessProbe:
            failureThreshold: 6
            initialDelaySeconds: 10
            periodSeconds: 10
            successThreshold: 1
            tcpSocket:
              port: 9080
            timeoutSeconds: 1
          volumeMounts:
            - mountPath: /usr/local/apisix/conf/config.yaml
              name: apisix-config-yaml-configmap
              subPath: config.yaml
            - mountPath: /etc/localtime
              name: localtime
              readOnly: true
      volumes:
        - configMap:
            name: apisix-gw-config.yaml
          name: apisix-config-yaml-configmap
        - hostPath:
            path: /etc/localtime
            type: File
          name: localtime<|MERGE_RESOLUTION|>--- conflicted
+++ resolved
@@ -15,11 +15,7 @@
 # limitations under the License.
 #
 
-<<<<<<< HEAD
-apiVersion: apps/v1 # for versions before 1.8.0 use apps/v1beta1
-=======
 apiVersion: apps/v1 # for versions before 1.8.0 use apps/v1beta1, before 1.9.0 use apps/v1beta2
->>>>>>> 8439c8d9
 kind: Deployment
 metadata:
   labels:
@@ -61,10 +57,7 @@
               sysctl -w fs.inotify.max_user_watches=524288
               sysctl -w fs.inotify.max_queued_events=16384
           image: busybox:latest
-<<<<<<< HEAD
           imagePullPolicy: IfNotPresent
-=======
->>>>>>> 8439c8d9
           name: init-sysctl
           resources: {}
           securityContext:
