--- conflicted
+++ resolved
@@ -73,11 +73,8 @@
     "inspect == 3.1.1",
     "lualdap = 1.2.6-1",
     "lua-resty-rocketmq = 0.3.0-0",
-<<<<<<< HEAD
+    "opentelemetry-lua = 0.1-1",
     "xml2lua = 1.5-2",
-=======
-    "opentelemetry-lua = 0.1-1",
->>>>>>> 53420f65
 }
 
 build = {
