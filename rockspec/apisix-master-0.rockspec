--
-- Licensed to the Apache Software Foundation (ASF) under one or more
-- contributor license agreements.  See the NOTICE file distributed with
-- this work for additional information regarding copyright ownership.
-- The ASF licenses this file to You under the Apache License, Version 2.0
-- (the "License"); you may not use this file except in compliance with
-- the License.  You may obtain a copy of the License at
--
--     http://www.apache.org/licenses/LICENSE-2.0
--
-- Unless required by applicable law or agreed to in writing, software
-- distributed under the License is distributed on an "AS IS" BASIS,
-- WITHOUT WARRANTIES OR CONDITIONS OF ANY KIND, either express or implied.
-- See the License for the specific language governing permissions and
-- limitations under the License.
--

package = "apisix"
version = "master-0"
supported_platforms = {"linux", "macosx"}

source = {
    url = "git://github.com/apache/apisix",
    branch = "master",
}

description = {
    summary = "Apache APISIX is a cloud-native microservices API gateway, delivering the ultimate performance, security, open source and scalable platform for all your APIs and microservices.",
    homepage = "https://github.com/apache/apisix",
    license = "Apache License 2.0",
}

dependencies = {
    "lua-resty-template = 1.9",
    "lua-resty-etcd = 1.4.3",
    "lua-resty-balancer = 0.02rc5",
    "lua-resty-ngxvar = 0.5.2",
    "lua-resty-jit-uuid = 0.0.7",
    "lua-resty-healthcheck-api7 = 2.2.0",
    "lua-resty-jwt = 0.2.0",
    "lua-resty-hmac-ffi = 0.05",
    "lua-resty-cookie = 0.1.0",
    "lua-resty-session = 2.24",
    "opentracing-openresty = 0.1",
    "lua-resty-radixtree = 2.6",
    "lua-protobuf = 0.3.1",
    "lua-resty-openidc = 1.7.2-1",
    "luafilesystem = 1.7.0-2",
    "lua-tinyyaml = 1.0",
    "lua-resty-prometheus = 1.1",
    "jsonschema = 0.9.3",
    "lua-resty-ipmatcher = 0.6",
    "lua-resty-kafka = 0.07",
    "lua-resty-logger-socket = 2.0-0",
    "skywalking-nginx-lua = 0.3-0",
    "base64 = 1.5-2",
    "dkjson = 2.5-2",
    "resty-redis-cluster = 1.02-4",
    "lua-resty-expr = 1.0.0",
    "graphql = 0.0.2",
<<<<<<< HEAD
    "argparse = 0.7.1-1",
=======
    "luasocket = 3.0rc1-2",
>>>>>>> 0ae16910
}

build = {
    type = "make",
    build_variables = {
        CFLAGS="$(CFLAGS)",
        LIBFLAG="$(LIBFLAG)",
        LUA_LIBDIR="$(LUA_LIBDIR)",
        LUA_BINDIR="$(LUA_BINDIR)",
        LUA_INCDIR="$(LUA_INCDIR)",
        LUA="$(LUA)",
    },
    install_variables = {
        INST_PREFIX="$(PREFIX)",
        INST_BINDIR="$(BINDIR)",
        INST_LIBDIR="$(LIBDIR)",
        INST_LUADIR="$(LUADIR)",
        INST_CONFDIR="$(CONFDIR)",
    },
}<|MERGE_RESOLUTION|>--- conflicted
+++ resolved
@@ -58,11 +58,8 @@
     "resty-redis-cluster = 1.02-4",
     "lua-resty-expr = 1.0.0",
     "graphql = 0.0.2",
-<<<<<<< HEAD
     "argparse = 0.7.1-1",
-=======
     "luasocket = 3.0rc1-2",
->>>>>>> 0ae16910
 }
 
 build = {
