--- conflicted
+++ resolved
@@ -71,11 +71,8 @@
     "casbin = 1.26.0",
     "api7-snowflake = 2.0-1",
     "inspect == 3.1.1",
-<<<<<<< HEAD
+    "lualdap = 1.2.6-1",
     "xml2lua = 1.5-2",
-=======
-    "lualdap = 1.2.6-1",
->>>>>>> d1c178da
 }
 
 build = {
