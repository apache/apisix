--- conflicted
+++ resolved
@@ -70,11 +70,7 @@
     "ext-plugin-proto = 0.3.0",
     "casbin = 1.26.0",
     "api7-snowflake = 2.0-1",
-<<<<<<< HEAD
-    "lua-zlib = 1.2-1",
-=======
     "inspect == 3.1.1",
->>>>>>> fe0b25b2
 }
 
 build = {
