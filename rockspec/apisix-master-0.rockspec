--- conflicted
+++ resolved
@@ -67,13 +67,8 @@
     "luasec = 0.9-1",
     "lua-resty-consul = 0.3-2",
     "penlight = 1.13.1",
-<<<<<<< HEAD
     "ext-plugin-proto = 0.6.1",
-    "casbin = 1.41.5",
-=======
-    "ext-plugin-proto = 0.6.0",
     "casbin = 1.41.8-1",
->>>>>>> 90783523
     "inspect == 3.1.1",
     "lualdap = 1.2.6-1",
     "lua-resty-rocketmq = 0.3.0-0",
