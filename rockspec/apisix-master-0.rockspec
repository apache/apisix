--
-- Licensed to the Apache Software Foundation (ASF) under one or more
-- contributor license agreements.  See the NOTICE file distributed with
-- this work for additional information regarding copyright ownership.
-- The ASF licenses this file to You under the Apache License, Version 2.0
-- (the "License"); you may not use this file except in compliance with
-- the License.  You may obtain a copy of the License at
--
--     http://www.apache.org/licenses/LICENSE-2.0
--
-- Unless required by applicable law or agreed to in writing, software
-- distributed under the License is distributed on an "AS IS" BASIS,
-- WITHOUT WARRANTIES OR CONDITIONS OF ANY KIND, either express or implied.
-- See the License for the specific language governing permissions and
-- limitations under the License.
--

package = "apisix"
version = "master-0"
supported_platforms = {"linux", "macosx"}

source = {
    url = "git://github.com/apache/apisix",
    branch = "master",
}

description = {
    summary = "Apache APISIX is a cloud-native microservices API gateway, delivering the ultimate performance, security, open source and scalable platform for all your APIs and microservices.",
    homepage = "https://github.com/apache/apisix",
    license = "Apache License 2.0",
}

dependencies = {
    "lua-resty-ctxdump = 0.1-0",
    "lua-resty-dns-client = 5.2.0",
    "lua-resty-template = 2.0",
    "lua-resty-etcd = 1.5.3",
    "lua-resty-balancer = 0.02rc5",
    "lua-resty-ngxvar = 0.5.2",
    "lua-resty-jit-uuid = 0.0.7",
    "lua-resty-healthcheck-api7 = 2.2.0",
    "lua-resty-jwt = 0.2.0",
    "lua-resty-hmac-ffi = 0.05",
    "lua-resty-cookie = 0.1.0",
    "lua-resty-session = 2.24",
    "opentracing-openresty = 0.1",
    "lua-resty-radixtree = 2.8.1",
    "lua-protobuf = 0.3.2",
    "lua-resty-openidc = 1.7.2-1",
    "luafilesystem = 1.7.0-2",
    "api7-lua-tinyyaml = 0.3.0",
    "nginx-lua-prometheus = 0.20210206",
    "jsonschema = 0.9.5",
    "lua-resty-ipmatcher = 0.6",
    "lua-resty-kafka = 0.07",
    "lua-resty-logger-socket = 2.0-0",
    "skywalking-nginx-lua = 0.4-1",
    "base64 = 1.5-2",
    "binaryheap = 0.4",
    "dkjson = 2.5-2",
    "resty-redis-cluster = 1.02-4",
    "lua-resty-expr = 1.3.1",
    "graphql = 0.0.2",
    "argparse = 0.7.1-1",
    "luasocket = 3.0rc1-2",
    "luasec = 0.9-1",
    "lua-resty-consul = 0.3-2",
    "penlight = 1.9.2-1",
<<<<<<< HEAD
    "ext-plugin-proto = 0.1.1",
    "api7-snowflake = 2.0-1",
=======
    "ext-plugin-proto = 0.2.1",
    "casbin = 1.26.0",
>>>>>>> 7a1287a6
}

build = {
    type = "make",
    build_variables = {
        CFLAGS="$(CFLAGS)",
        LIBFLAG="$(LIBFLAG)",
        LUA_LIBDIR="$(LUA_LIBDIR)",
        LUA_BINDIR="$(LUA_BINDIR)",
        LUA_INCDIR="$(LUA_INCDIR)",
        LUA="$(LUA)",
        OPENSSL_INCDIR="$(OPENSSL_INCDIR)",
        OPENSSL_LIBDIR="$(OPENSSL_LIBDIR)",
    },
    install_variables = {
        INST_PREFIX="$(PREFIX)",
        INST_BINDIR="$(BINDIR)",
        INST_LIBDIR="$(LIBDIR)",
        INST_LUADIR="$(LUADIR)",
        INST_CONFDIR="$(CONFDIR)",
    },
}<|MERGE_RESOLUTION|>--- conflicted
+++ resolved
@@ -66,13 +66,9 @@
     "luasec = 0.9-1",
     "lua-resty-consul = 0.3-2",
     "penlight = 1.9.2-1",
-<<<<<<< HEAD
-    "ext-plugin-proto = 0.1.1",
-    "api7-snowflake = 2.0-1",
-=======
     "ext-plugin-proto = 0.2.1",
     "casbin = 1.26.0",
->>>>>>> 7a1287a6
+    "api7-snowflake = 2.0-1",
 }
 
 build = {
