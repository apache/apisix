--- conflicted
+++ resolved
@@ -67,13 +67,8 @@
     "luasec = 0.9-1",
     "lua-resty-consul = 0.3-2",
     "penlight = 1.9.2-1",
-<<<<<<< HEAD
-    "ext-plugin-proto = 0.4.0",
+    "ext-plugin-proto = 0.5.0",
     "casbin = 1.41.1",
-=======
-    "ext-plugin-proto = 0.5.0",
-    "casbin = 1.26.0",
->>>>>>> 2e495017
     "api7-snowflake = 2.0-1",
     "inspect == 3.1.1",
     "lualdap = 1.2.6-1",
