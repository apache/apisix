--- conflicted
+++ resolved
@@ -49,13 +49,8 @@
     "lua-resty-openidc = 1.7.2-1",
     "luafilesystem = 1.7.0-2",
     "lua-tinyyaml = 1.0",
-<<<<<<< HEAD
     "nginx-lua-prometheus = 0.20210206",
-    "jsonschema = 0.9.3",
-=======
-    "nginx-lua-prometheus = 0.20201218",
     "jsonschema = 0.9.5",
->>>>>>> baf84340
     "lua-resty-ipmatcher = 0.6",
     "lua-resty-kafka = 0.07",
     "lua-resty-logger-socket = 2.0-0",
