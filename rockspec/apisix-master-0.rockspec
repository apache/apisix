--
-- Licensed to the Apache Software Foundation (ASF) under one or more
-- contributor license agreements.  See the NOTICE file distributed with
-- this work for additional information regarding copyright ownership.
-- The ASF licenses this file to You under the Apache License, Version 2.0
-- (the "License"); you may not use this file except in compliance with
-- the License.  You may obtain a copy of the License at
--
--     http://www.apache.org/licenses/LICENSE-2.0
--
-- Unless required by applicable law or agreed to in writing, software
-- distributed under the License is distributed on an "AS IS" BASIS,
-- WITHOUT WARRANTIES OR CONDITIONS OF ANY KIND, either express or implied.
-- See the License for the specific language governing permissions and
-- limitations under the License.
--

package = "apisix"
version = "master-0"
supported_platforms = {"linux", "macosx"}

source = {
    url = "git://github.com/apache/apisix",
    branch = "master",
}

description = {
    summary = "Apache APISIX is a cloud-native microservices API gateway, delivering the ultimate performance, security, open source and scalable platform for all your APIs and microservices.",
    homepage = "https://github.com/apache/apisix",
    license = "Apache License 2.0",
}

dependencies = {
    "lua-resty-template = 1.9",
    "lua-resty-etcd = 1.2",
    "lua-resty-balancer = 0.02rc5",
    "lua-resty-ngxvar = 0.5",
    "lua-resty-jit-uuid = 0.0.7",
    "lua-resty-healthcheck-api7 = 2.2.0",
    "lua-resty-jwt = 0.2.0",
    "lua-resty-cookie = 0.1.0",
    "lua-resty-session = 2.24",
    "opentracing-openresty = 0.1",
    "lua-resty-radixtree = 2.2",
    "lua-protobuf = 0.3.1",
    "lua-resty-openidc = 1.7.2-1",
    "luafilesystem = 1.7.0-2",
    "lua-tinyyaml = 1.0",
    "lua-resty-prometheus = 1.1",
    "jsonschema = 0.8",
    "lua-resty-ipmatcher = 0.6",
    "lua-resty-kafka = 0.07",
    "lua-resty-logger-socket = 2.0-0",
    "skywalking-nginx-lua-plugin = 1.0-0",
<<<<<<< HEAD
    "argparse = 0.7.1-1",
=======
    "base64 = 1.5-2",
    "dkjson = 2.5-2",
>>>>>>> 6f066223
}

build = {
    type = "make",
    build_variables = {
        CFLAGS="$(CFLAGS)",
        LIBFLAG="$(LIBFLAG)",
        LUA_LIBDIR="$(LUA_LIBDIR)",
        LUA_BINDIR="$(LUA_BINDIR)",
        LUA_INCDIR="$(LUA_INCDIR)",
        LUA="$(LUA)",
    },
    install_variables = {
        INST_PREFIX="$(PREFIX)",
        INST_BINDIR="$(BINDIR)",
        INST_LIBDIR="$(LIBDIR)",
        INST_LUADIR="$(LUADIR)",
        INST_CONFDIR="$(CONFDIR)",
    },
}<|MERGE_RESOLUTION|>--- conflicted
+++ resolved
@@ -52,12 +52,9 @@
     "lua-resty-kafka = 0.07",
     "lua-resty-logger-socket = 2.0-0",
     "skywalking-nginx-lua-plugin = 1.0-0",
-<<<<<<< HEAD
     "argparse = 0.7.1-1",
-=======
     "base64 = 1.5-2",
     "dkjson = 2.5-2",
->>>>>>> 6f066223
 }
 
 build = {
