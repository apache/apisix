--- conflicted
+++ resolved
@@ -66,12 +66,8 @@
     "luasec = 0.9-1",
     "lua-resty-consul = 0.3-2",
     "penlight = 1.9.2-1",
-<<<<<<< HEAD
-    "ext-plugin-proto = 0.1.1",
+    "ext-plugin-proto = 0.2.1",
     "casbin = 1.26.0",
-=======
-    "ext-plugin-proto = 0.2.1",
->>>>>>> 1b247c8e
 }
 
 build = {
