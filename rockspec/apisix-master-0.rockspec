--
-- Licensed to the Apache Software Foundation (ASF) under one or more
-- contributor license agreements.  See the NOTICE file distributed with
-- this work for additional information regarding copyright ownership.
-- The ASF licenses this file to You under the Apache License, Version 2.0
-- (the "License"); you may not use this file except in compliance with
-- the License.  You may obtain a copy of the License at
--
--     http://www.apache.org/licenses/LICENSE-2.0
--
-- Unless required by applicable law or agreed to in writing, software
-- distributed under the License is distributed on an "AS IS" BASIS,
-- WITHOUT WARRANTIES OR CONDITIONS OF ANY KIND, either express or implied.
-- See the License for the specific language governing permissions and
-- limitations under the License.
--

package = "apisix"
version = "master-0"
supported_platforms = {"linux", "macosx"}

source = {
    url = "git://github.com/apache/apisix",
    branch = "master",
}

description = {
    summary = "Apache APISIX is a cloud-native microservices API gateway, delivering the ultimate performance, security, open source and scalable platform for all your APIs and microservices.",
    homepage = "https://github.com/apache/apisix",
    license = "Apache License 2.0",
}

dependencies = {
    "lua-resty-ctxdump = 0.1-0",
    "api7-lua-resty-dns-client = 7.0.1",
    "lua-resty-template = 2.0",
    "lua-resty-etcd = 1.10.4",
    "api7-lua-resty-http = 0.2.0",
    "lua-resty-balancer = 0.04",
    "lua-resty-ngxvar = 0.5.2",
    "lua-resty-jit-uuid = 0.0.7",
    "lua-resty-healthcheck-api7 = 3.0.0",
    "api7-lua-resty-jwt = 0.2.5",
    "lua-resty-hmac-ffi = 0.05",
    "lua-resty-cookie = 0.1.0",
    "lua-resty-session = 3.10",
    "opentracing-openresty = 0.1",
    "lua-resty-radixtree = 2.8.2",
    "lua-protobuf = 0.4.1",
    "lua-resty-openidc = 1.7.5",
    "luafilesystem = 1.7.0-2",
    "api7-lua-tinyyaml = 0.4.2",
    "nginx-lua-prometheus = 0.20221218",
    "jsonschema = 0.9.8",
    "lua-resty-ipmatcher = 0.6.1",
    "lua-resty-kafka = 0.20-0",
    "lua-resty-logger-socket = 2.0.1-0",
    "skywalking-nginx-lua = 0.6.0",
    "base64 = 1.5-2",
    "binaryheap = 0.4",
    "api7-dkjson = 0.1.1",
    "resty-redis-cluster = 1.02-4",
    "lua-resty-expr = 1.3.2",
    "graphql = 0.0.2",
    "argparse = 0.7.1-1",
    "luasocket = 3.1.0-1",
    "luasec = 0.9-1",
    "lua-resty-consul = 0.3-2",
    "penlight = 1.13.1",
    "ext-plugin-proto = 0.6.0",
    "casbin = 1.41.5",
    "inspect == 3.1.1",
    "lualdap = 1.2.6-1",
    "lua-resty-rocketmq = 0.3.0-0",
    "opentelemetry-lua = 0.2-3",
    "net-url = 0.9-1",
    "xml2lua = 1.5-2",
    "nanoid = 0.1-1",
    "lua-resty-mediador = 0.1.2-1",
<<<<<<< HEAD
    "lua-resty-ldap = 0.1.0-0",
    "lua-resty-t1k = 1.0.3"
=======
    "lua-resty-ldap = 0.2.2-0",
    "lua-resty-t1k = 1.1.0"
>>>>>>> b9dc8b8c
}

build = {
    type = "make",
    build_variables = {
        CFLAGS="$(CFLAGS)",
        LIBFLAG="$(LIBFLAG)",
        LUA_LIBDIR="$(LUA_LIBDIR)",
        LUA_BINDIR="$(LUA_BINDIR)",
        LUA_INCDIR="$(LUA_INCDIR)",
        LUA="$(LUA)",
        OPENSSL_INCDIR="$(OPENSSL_INCDIR)",
        OPENSSL_LIBDIR="$(OPENSSL_LIBDIR)",
    },
    install_variables = {
        ENV_INST_PREFIX="$(PREFIX)",
        ENV_INST_BINDIR="$(BINDIR)",
        ENV_INST_LIBDIR="$(LIBDIR)",
        ENV_INST_LUADIR="$(LUADIR)",
        ENV_INST_CONFDIR="$(CONFDIR)",
    },
}<|MERGE_RESOLUTION|>--- conflicted
+++ resolved
@@ -77,13 +77,8 @@
     "xml2lua = 1.5-2",
     "nanoid = 0.1-1",
     "lua-resty-mediador = 0.1.2-1",
-<<<<<<< HEAD
     "lua-resty-ldap = 0.1.0-0",
-    "lua-resty-t1k = 1.0.3"
-=======
-    "lua-resty-ldap = 0.2.2-0",
     "lua-resty-t1k = 1.1.0"
->>>>>>> b9dc8b8c
 }
 
 build = {
