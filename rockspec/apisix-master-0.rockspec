--
-- Licensed to the Apache Software Foundation (ASF) under one or more
-- contributor license agreements.  See the NOTICE file distributed with
-- this work for additional information regarding copyright ownership.
-- The ASF licenses this file to You under the Apache License, Version 2.0
-- (the "License"); you may not use this file except in compliance with
-- the License.  You may obtain a copy of the License at
--
--     http://www.apache.org/licenses/LICENSE-2.0
--
-- Unless required by applicable law or agreed to in writing, software
-- distributed under the License is distributed on an "AS IS" BASIS,
-- WITHOUT WARRANTIES OR CONDITIONS OF ANY KIND, either express or implied.
-- See the License for the specific language governing permissions and
-- limitations under the License.
--

package = "apisix"
version = "master-0"
supported_platforms = {"linux", "macosx"}

source = {
    url = "git://github.com/apache/apisix",
    branch = "master",
}

description = {
    summary = "Apache APISIX is a cloud-native microservices API gateway, delivering the ultimate performance, security, open source and scalable platform for all your APIs and microservices.",
    homepage = "https://github.com/apache/apisix",
    license = "Apache License 2.0",
}

dependencies = {
    "lua-resty-template = 1.9",
    "lua-resty-etcd = 1.4.3",
    "lua-resty-balancer = 0.02rc5",
    "lua-resty-ngxvar = 0.5.2",
    "lua-resty-jit-uuid = 0.0.7",
    "lua-resty-healthcheck-api7 = 2.2.0",
    "lua-resty-jwt = 0.2.0",
    "lua-resty-hmac-ffi = 0.05",
    "lua-resty-cookie = 0.1.0",
    "lua-resty-session = 2.24",
    "opentracing-openresty = 0.1",
    "lua-resty-radixtree = 2.6",
    "lua-protobuf = 0.3.1",
    "lua-resty-openidc = 1.7.2-1",
    "luafilesystem = 1.7.0-2",
    "lua-tinyyaml = 1.0",
    "lua-resty-prometheus = 1.1",
    "jsonschema = 0.9.3",
    "lua-resty-ipmatcher = 0.6",
    "lua-resty-kafka = 0.07",
    "lua-resty-logger-socket = 2.0-0",
    "skywalking-nginx-lua = 0.3-0",
    "base64 = 1.5-2",
    "dkjson = 2.5-2",
    "resty-redis-cluster = 1.02-4",
    "lua-resty-expr = 1.0.0",
    "graphql = 0.0.2",
<<<<<<< HEAD
    "lua-resty-dns-client = 5.1.1-2",
=======
    "luasocket = 3.0rc1-2",
>>>>>>> 7b5d2eae
}

build = {
    type = "make",
    build_variables = {
        CFLAGS="$(CFLAGS)",
        LIBFLAG="$(LIBFLAG)",
        LUA_LIBDIR="$(LUA_LIBDIR)",
        LUA_BINDIR="$(LUA_BINDIR)",
        LUA_INCDIR="$(LUA_INCDIR)",
        LUA="$(LUA)",
    },
    install_variables = {
        INST_PREFIX="$(PREFIX)",
        INST_BINDIR="$(BINDIR)",
        INST_LIBDIR="$(LIBDIR)",
        INST_LUADIR="$(LUADIR)",
        INST_CONFDIR="$(CONFDIR)",
    },
}<|MERGE_RESOLUTION|>--- conflicted
+++ resolved
@@ -58,11 +58,8 @@
     "resty-redis-cluster = 1.02-4",
     "lua-resty-expr = 1.0.0",
     "graphql = 0.0.2",
-<<<<<<< HEAD
     "lua-resty-dns-client = 5.1.1-2",
-=======
     "luasocket = 3.0rc1-2",
->>>>>>> 7b5d2eae
 }
 
 build = {
