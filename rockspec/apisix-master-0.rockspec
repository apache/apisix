--- conflicted
+++ resolved
@@ -53,13 +53,8 @@
     "nginx-lua-prometheus = 0.20220127",
     "jsonschema = 0.9.8",
     "lua-resty-ipmatcher = 0.6.1",
-<<<<<<< HEAD
     "lua-resty-kafka = 0.20-0",
-    "lua-resty-logger-socket = 2.0-0",
-=======
-    "lua-resty-kafka = 0.07",
     "lua-resty-logger-socket = 2.0.1-0",
->>>>>>> 1b5c1900
     "skywalking-nginx-lua = 0.6.0",
     "base64 = 1.5-2",
     "binaryheap = 0.4",
