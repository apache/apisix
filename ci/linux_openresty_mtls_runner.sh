#!/usr/bin/env bash
#
# Licensed to the Apache Software Foundation (ASF) under one or more
# contributor license agreements.  See the NOTICE file distributed with
# this work for additional information regarding copyright ownership.
# The ASF licenses this file to You under the Apache License, Version 2.0
# (the "License"); you may not use this file except in compliance with
# the License.  You may obtain a copy of the License at
#
#     http://www.apache.org/licenses/LICENSE-2.0
#
# Unless required by applicable law or agreed to in writing, software
# distributed under the License is distributed on an "AS IS" BASIS,
# WITHOUT WARRANTIES OR CONDITIONS OF ANY KIND, either express or implied.
# See the License for the specific language governing permissions and
# limitations under the License.
#

. ./ci/common.sh

before_install() {
    sudo cpanm --notest Test::Nginx >build.log 2>&1 || (cat build.log && exit 1)
}

do_install() {
    export_or_prefix

    ./utils/linux-install-openresty.sh

    ./utils/linux-install-luarocks.sh
<<<<<<< HEAD
    sudo luarocks install luacheck > build.log 2>&1 || (cat build.log && exit 1)
=======
>>>>>>> 6a7db721

    ./utils/linux-install-etcd-client.sh

    create_lua_deps

    # sudo apt-get install tree -y
    # tree deps

    git clone https://github.com/iresty/test-nginx.git test-nginx
    make utils

    git clone https://github.com/apache/openwhisk-utilities.git ci/openwhisk-utilities
    cp ci/ASF* ci/openwhisk-utilities/scancode/

    ls -l ./
}

script() {
    export_or_prefix
    openresty -V


    # enable mTLS
    echo "
apisix:
    port_admin: 9180
    https_admin: true

    admin_api_mtls:
        admin_ssl_cert: "../t/certs/mtls_server.crt"
        admin_ssl_cert_key: "../t/certs/mtls_server.key"
        admin_ssl_ca_cert: "../t/certs/mtls_ca.crt"

" > conf/config.yaml

    ./bin/apisix help
    ./bin/apisix init
    ./bin/apisix init_etcd
    ./bin/apisix start

    sleep 1
    cat logs/error.log


    echo "127.0.0.1 admin.apisix.dev" | sudo tee -a /etc/hosts

    # correct certs
    code=$(curl -i -o /dev/null -s -w %{http_code}  --cacert ./t/certs/mtls_ca.crt --key ./t/certs/mtls_client.key --cert ./t/certs/mtls_client.crt -H 'X-API-KEY: edd1c9f034335f136f87ad84b625c8f1' https://admin.apisix.dev:9180/apisix/admin/routes)
    if [ ! $code -eq 200 ]; then
        echo "failed: failed to enabled mTLS for admin"
        exit 1
    fi

    # # no certs
    # code=$(curl -i -o /dev/null -s -w %{http_code} -H 'X-API-KEY: edd1c9f034335f136f87ad84b625c8f1' https://admin.apisix.dev:9180/apisix/admin/routes)
    # if [ ! $code -eq 000 ]; then
    #     echo "failed: failed to enabled mTLS for admin"
    #     exit 1
    # fi

    # # no ca cert
    # code=$(curl -i -o /dev/null -s -w %{http_code} --key ./t/certs/mtls_client.key --cert ./t/certs/mtls_client.crt -H 'X-API-KEY: edd1c9f034335f136f87ad84b625c8f1' https://admin.apisix.dev:9180/apisix/admin/routes)
    # if [ ! $code -eq 000 ]; then
    #     echo "failed: failed to enabled mTLS for admin"
    #     exit 1
    # fi

    # # error key
    # code=$(curl -i -o /dev/null -s -w %{http_code}  --cacert ./t/certs/mtls_ca.crt --key ./t/certs/mtls_server.key --cert ./t/certs/mtls_client.crt -H 'X-API-KEY: edd1c9f034335f136f87ad84b625c8f1' https://admin.apisix.dev:9180/apisix/admin/routes)
    # if [ ! $code -eq 000 ]; then
    #     echo "failed: failed to enabled mTLS for admin"
    #     exit 1
    # fi

    # skip
    code=$(curl -i -o /dev/null -s -w %{http_code} -k -H 'X-API-KEY: edd1c9f034335f136f87ad84b625c8f1' https://admin.apisix.dev:9180/apisix/admin/routes)
    if [ ! $code -eq 400 ]; then
        echo "failed: failed to enabled mTLS for admin"
        exit 1
    fi

    ./bin/apisix stop
    sleep 1

    make license-check || exit 1
}

after_success() {
    #cat luacov.stats.out
    #luacov-coveralls
    echo "done"
}

case_opt=$1
shift

case ${case_opt} in
before_install)
    before_install "$@"
    ;;
do_install)
    do_install "$@"
    ;;
script)
    script "$@"
    ;;
after_success)
    after_success "$@"
    ;;
esac<|MERGE_RESOLUTION|>--- conflicted
+++ resolved
@@ -28,10 +28,6 @@
     ./utils/linux-install-openresty.sh
 
     ./utils/linux-install-luarocks.sh
-<<<<<<< HEAD
-    sudo luarocks install luacheck > build.log 2>&1 || (cat build.log && exit 1)
-=======
->>>>>>> 6a7db721
 
     ./utils/linux-install-etcd-client.sh
 
