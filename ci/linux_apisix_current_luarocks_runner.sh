--- conflicted
+++ resolved
@@ -35,13 +35,8 @@
     # install APISIX with local version
     sudo luarocks install rockspec/apisix-master-0.rockspec --only-deps > build.log 2>&1 || (cat build.log && exit 1)
     sudo luarocks make rockspec/apisix-master-0.rockspec > build.log 2>&1 || (cat build.log && exit 1)
-<<<<<<< HEAD
-    # ensure all files under ../apisix is installed
-    diff -rq ../apisix /usr/local/share/lua/5.1/apisix || exit 1
-=======
     # ensure all files under apisix is installed
     diff -rq apisix /usr/local/share/lua/5.1/apisix
->>>>>>> 615ee413
 
     mkdir cli_tmp && cd cli_tmp
 
