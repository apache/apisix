--- conflicted
+++ resolved
@@ -32,9 +32,9 @@
 docker exec -i rmqnamesrv /home/rocketmq/rocketmq-4.6.0/bin/mqadmin updateTopic -n rocketmq_namesrv:9876 -t test3 -c DefaultCluster
 docker exec -i rmqnamesrv /home/rocketmq/rocketmq-4.6.0/bin/mqadmin updateTopic -n rocketmq_namesrv:9876 -t test4 -c DefaultCluster
 
-<<<<<<< HEAD
+# prepare vault kv engine
 docker exec -i vault sh -c "VAULT_TOKEN='root' VAULT_ADDR='http://0.0.0.0:8200' vault secrets enable -path=kv -version=1 kv"
-=======
+
 # prepare OPA env
 curl -XPUT 'http://localhost:8181/v1/policies/example' \
 --header 'Content-Type: text/plain' \
@@ -44,5 +44,4 @@
 
 allow {
   input.request.header["test-header"] == "only-for-test"
-}'
->>>>>>> 1e53ccb3
+}'