#!/usr/bin/env bash
#
# Licensed to the Apache Software Foundation (ASF) under one or more
# contributor license agreements.  See the NOTICE file distributed with
# this work for additional information regarding copyright ownership.
# The ASF licenses this file to You under the Apache License, Version 2.0
# (the "License"); you may not use this file except in compliance with
# the License.  You may obtain a copy of the License at
#
#     http://www.apache.org/licenses/LICENSE-2.0
#
# Unless required by applicable law or agreed to in writing, software
# distributed under the License is distributed on an "AS IS" BASIS,
# WITHOUT WARRANTIES OR CONDITIONS OF ANY KIND, either express or implied.
# See the License for the specific language governing permissions and
# limitations under the License.
#

. ./ci/common.sh

before_install() {
    sudo cpanm --notest Test::Nginx >build.log 2>&1 || (cat build.log && exit 1)
<<<<<<< HEAD
    docker pull redis:3.0-alpine
    docker run --rm -itd -p 6379:6379 --name apisix_redis redis:3.0-alpine
    docker run --rm -itd -e HTTP_PORT=8888 -e HTTPS_PORT=9999 -p 8888:8888 -p 9999:9999 mendhak/http-https-echo
    # Runs Keycloak version 10.0.2 with inbuilt policies for unit tests
    docker run --rm -itd -e KEYCLOAK_USER=admin -e KEYCLOAK_PASSWORD=123456 -p 8090:8080 -p 8443:8443 sshniro/keycloak-apisix:1.0.0
    # spin up kafka cluster for tests (1 zookeper and 1 kafka instance)
    docker pull bitnami/zookeeper:3.6.0
    docker pull bitnami/kafka:latest
    docker network create kafka-net --driver bridge
    docker run --name zookeeper-server -d -p 2181:2181 --network kafka-net -e ALLOW_ANONYMOUS_LOGIN=yes bitnami/zookeeper:3.6.0
    docker run --name kafka-server1 -d --network kafka-net -e ALLOW_PLAINTEXT_LISTENER=yes -e KAFKA_CFG_ZOOKEEPER_CONNECT=zookeeper-server:2181 -e KAFKA_CFG_ADVERTISED_LISTENERS=PLAINTEXT://127.0.0.1:9092 -p 9092:9092 -e KAFKA_CFG_AUTO_CREATE_TOPICS_ENABLE=true bitnami/kafka:latest
    docker pull bitinit/eureka
    docker run --name eureka -d -p 8761:8761 --env ENVIRONMENT=apisix --env spring.application.name=apisix-eureka --env server.port=8761 --env eureka.instance.ip-address=127.0.0.1 --env eureka.client.registerWithEureka=true --env eureka.client.fetchRegistry=false --env eureka.client.serviceUrl.defaultZone=http://127.0.0.1:8761/eureka/ bitinit/eureka
    sleep 5
    docker exec -i kafka-server1 /opt/bitnami/kafka/bin/kafka-topics.sh --create --zookeeper zookeeper-server:2181 --replication-factor 1 --partitions 1 --topic test2
    docker exec -i kafka-server1 /opt/bitnami/kafka/bin/kafka-topics.sh --create --zookeeper zookeeper-server:2181 --replication-factor 1 --partitions 3 --topic test3

    # start skywalking
    docker run --rm --name skywalking -d -p 1234:1234 -p 11800:11800 -p 12800:12800 apache/skywalking-oap-server:8.3.0-es6
    # start consul servers
    docker run --rm --name consul_1 -d -p 8500:8500 consul:1.7 consul agent -server -bootstrap-expect=1 -client 0.0.0.0 -log-level info -data-dir=/consul/data
    docker run --rm --name consul_2 -d -p 8600:8500 consul:1.7 consul agent -server -bootstrap-expect=1 -client 0.0.0.0 -log-level info -data-dir=/consul/data

    # start openldap server
    docker run -d --rm --name openldap -p 1389:1389 -p 1636:1636 --env LDAP_ADMIN_USERNAME=admin --env LDAP_ADMIN_PASSWORD=adminpassword --env LDAP_USERS=user01,user02 --env LDAP_PASSWORDS=password1,password2 bitnami/openldap:latest
=======

    ./ci/install-ext-services-via-docker.sh
>>>>>>> effaf3c6
}

do_install() {
    export_or_prefix

    ./utils/linux-install-openresty.sh

    ./utils/linux-install-luarocks.sh

    ./utils/linux-install-etcd-client.sh

    create_lua_deps

    # sudo apt-get install tree -y
    # tree deps

    git clone https://github.com/iresty/test-nginx.git test-nginx
    make utils

    git clone https://github.com/apache/openwhisk-utilities.git ci/openwhisk-utilities
    cp ci/ASF* ci/openwhisk-utilities/scancode/

    mkdir -p build-cache
    if [ ! -f "build-cache/grpc_server_example_$GRPC_SERVER_EXAMPLE_VER" ]; then
        wget https://github.com/api7/grpc_server_example/releases/download/"$GRPC_SERVER_EXAMPLE_VER"/grpc_server_example-amd64.tar.gz
        tar -xvf grpc_server_example-amd64.tar.gz
        mv grpc_server_example build-cache/

        git clone --depth 1 https://github.com/api7/grpc_server_example.git grpc_server_example
        pushd grpc_server_example/ || exit 1
        mv proto/ ../build-cache/
        popd || exit 1

        touch build-cache/grpc_server_example_"$GRPC_SERVER_EXAMPLE_VER"
    fi

    if [ ! -f "build-cache/grpcurl" ]; then
        wget https://github.com/api7/grpcurl/releases/download/20200314/grpcurl-amd64.tar.gz
        tar -xvf grpcurl-amd64.tar.gz
        mv grpcurl build-cache/
    fi
}

script() {
    export_or_prefix
    openresty -V

    ./utils/set-dns.sh

    ./build-cache/grpc_server_example \
        -grpc-address :50051 -grpcs-address :50052 -grpcs-mtls-address :50053 \
        -crt ./t/certs/apisix.crt -key ./t/certs/apisix.key -ca ./t/certs/mtls_ca.crt \
        &

    # listen 9081 for http2 with plaintext
    echo '
apisix:
    node_listen:
        - port: 9080
          enable_http2: false
        - port: 9081
          enable_http2: true
    ' > conf/config.yaml

    ./bin/apisix help
    ./bin/apisix init
    ./bin/apisix init_etcd
    ./bin/apisix start

    #start again  --> fail
    res=`./bin/apisix start`
    if ! echo "$res" | grep "APISIX is running"; then
        echo "failed: APISIX runs repeatedly"
        exit 1
    fi

    #kill apisix
    sudo kill -9 `ps aux | grep apisix | grep nginx | awk '{print $2}'`

    #start -> ok
    res=`./bin/apisix start`
    if echo "$res" | grep "APISIX is running"; then
        echo "failed: shouldn't stop APISIX running after kill the old process."
        exit 1
    fi

    sleep 1
    cat logs/error.log

    ./t/grpc-proxy-test.sh
    sleep 1

    ./bin/apisix stop
    sleep 1

    # APISIX_ENABLE_LUACOV=1 PERL5LIB=.:$PERL5LIB prove -Itest-nginx/lib -r t
    FLUSH_ETCD=1 PERL5LIB=.:$PERL5LIB prove -Itest-nginx/lib -r t
}

after_success() {
    # cat luacov.stats.out
    # luacov-coveralls
    echo "done"
}

case_opt=$1
shift

case ${case_opt} in
before_install)
    before_install "$@"
    ;;
do_install)
    do_install "$@"
    ;;
script)
    script "$@"
    ;;
after_success)
    after_success "$@"
    ;;
esac<|MERGE_RESOLUTION|>--- conflicted
+++ resolved
@@ -20,36 +20,8 @@
 
 before_install() {
     sudo cpanm --notest Test::Nginx >build.log 2>&1 || (cat build.log && exit 1)
-<<<<<<< HEAD
-    docker pull redis:3.0-alpine
-    docker run --rm -itd -p 6379:6379 --name apisix_redis redis:3.0-alpine
-    docker run --rm -itd -e HTTP_PORT=8888 -e HTTPS_PORT=9999 -p 8888:8888 -p 9999:9999 mendhak/http-https-echo
-    # Runs Keycloak version 10.0.2 with inbuilt policies for unit tests
-    docker run --rm -itd -e KEYCLOAK_USER=admin -e KEYCLOAK_PASSWORD=123456 -p 8090:8080 -p 8443:8443 sshniro/keycloak-apisix:1.0.0
-    # spin up kafka cluster for tests (1 zookeper and 1 kafka instance)
-    docker pull bitnami/zookeeper:3.6.0
-    docker pull bitnami/kafka:latest
-    docker network create kafka-net --driver bridge
-    docker run --name zookeeper-server -d -p 2181:2181 --network kafka-net -e ALLOW_ANONYMOUS_LOGIN=yes bitnami/zookeeper:3.6.0
-    docker run --name kafka-server1 -d --network kafka-net -e ALLOW_PLAINTEXT_LISTENER=yes -e KAFKA_CFG_ZOOKEEPER_CONNECT=zookeeper-server:2181 -e KAFKA_CFG_ADVERTISED_LISTENERS=PLAINTEXT://127.0.0.1:9092 -p 9092:9092 -e KAFKA_CFG_AUTO_CREATE_TOPICS_ENABLE=true bitnami/kafka:latest
-    docker pull bitinit/eureka
-    docker run --name eureka -d -p 8761:8761 --env ENVIRONMENT=apisix --env spring.application.name=apisix-eureka --env server.port=8761 --env eureka.instance.ip-address=127.0.0.1 --env eureka.client.registerWithEureka=true --env eureka.client.fetchRegistry=false --env eureka.client.serviceUrl.defaultZone=http://127.0.0.1:8761/eureka/ bitinit/eureka
-    sleep 5
-    docker exec -i kafka-server1 /opt/bitnami/kafka/bin/kafka-topics.sh --create --zookeeper zookeeper-server:2181 --replication-factor 1 --partitions 1 --topic test2
-    docker exec -i kafka-server1 /opt/bitnami/kafka/bin/kafka-topics.sh --create --zookeeper zookeeper-server:2181 --replication-factor 1 --partitions 3 --topic test3
-
-    # start skywalking
-    docker run --rm --name skywalking -d -p 1234:1234 -p 11800:11800 -p 12800:12800 apache/skywalking-oap-server:8.3.0-es6
-    # start consul servers
-    docker run --rm --name consul_1 -d -p 8500:8500 consul:1.7 consul agent -server -bootstrap-expect=1 -client 0.0.0.0 -log-level info -data-dir=/consul/data
-    docker run --rm --name consul_2 -d -p 8600:8500 consul:1.7 consul agent -server -bootstrap-expect=1 -client 0.0.0.0 -log-level info -data-dir=/consul/data
-
-    # start openldap server
-    docker run -d --rm --name openldap -p 1389:1389 -p 1636:1636 --env LDAP_ADMIN_USERNAME=admin --env LDAP_ADMIN_PASSWORD=adminpassword --env LDAP_USERS=user01,user02 --env LDAP_PASSWORDS=password1,password2 bitnami/openldap:latest
-=======
 
     ./ci/install-ext-services-via-docker.sh
->>>>>>> effaf3c6
 }
 
 do_install() {
