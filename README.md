--- conflicted
+++ resolved
@@ -145,17 +145,15 @@
   - Custom load balancing algorithms: You can use custom load balancing algorithms during the `balancer` phase.
   - Custom routing: Support users to implement routing algorithms themselves.
 
-<<<<<<< HEAD
 - **Multi-Language support**
   - Apache APISIX is a multi-language gateway for plugin development and provides support via `WASM` and `RPC`.
   ![Multi Language Support into Apache APISIX](docs/assets/images/apisix-multi-lang-support.png)
   - The WASM or WebAssembly, is the modern way. APISIX can load and run WASM bytecode via APISIX [wasm plugin](https://github.com/apache/apisix/blob/master/docs/en/latest/wasm.md) written with the [Proxy WASM SDK](https://github.com/proxy-wasm/spec#sdks). Developers only need to write the code according to the SDK and then compile it into a WASM bytecode that runs on WASM VM with APISIX.
   - The RPC way, is a traditional way. Developers can choose the language according to their needs and after starting an independent process with the RPC, it exchanges data with APISIX through local RPC communication. Till this moment, APISIX has support for [Java](https://github.com/apache/apisix-java-plugin-runner), [Golang](https://github.com/apache/apisix-go-plugin-runner), [Python](https://github.com/apache/apisix-python-plugin-runner) and Node.js.
-=======
+
 - **Serverless**
   - [Lua functions](docs/en/latest/plugins/serverless.md): Invoke functions in each phase in APISIX.
   - [Azure functions](docs/en/latest/plugins/azure-functions.md): seamless integration with Azure Serverless Function as a dynamic upstream to proxy all requests for a particular URI to the Microsoft Azure cloud.
->>>>>>> 3f043abf
 
 ## Get Started
 
