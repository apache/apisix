<!--
#
# Licensed to the Apache Software Foundation (ASF) under one or more
# contributor license agreements.  See the NOTICE file distributed with
# this work for additional information regarding copyright ownership.
# The ASF licenses this file to You under the Apache License, Version 2.0
# (the "License"); you may not use this file except in compliance with
# the License.  You may obtain a copy of the License at
#
#     http://www.apache.org/licenses/LICENSE-2.0
#
# Unless required by applicable law or agreed to in writing, software
# distributed under the License is distributed on an "AS IS" BASIS,
# WITHOUT WARRANTIES OR CONDITIONS OF ANY KIND, either express or implied.
# See the License for the specific language governing permissions and
# limitations under the License.
#
-->

# Apache APISIX

<img src="https://svn.apache.org/repos/asf/comdev/project-logos/originals/apisix.svg" alt="APISIX logo" height="150px" align="right" />

[![Build Status](https://github.com/apache/apisix/workflows/build/badge.svg?branch=master)](https://github.com/apache/apisix/actions)
[![License](https://img.shields.io/badge/License-Apache%202.0-blue.svg)](https://github.com/apache/apisix/blob/master/LICENSE)

**Apache APISIX** is a dynamic, real-time, high-performance API gateway.

APISIX provides rich traffic management features such as load balancing, dynamic upstream, canary release, circuit breaking, authentication, observability, and more.

You can use Apache APISIX to handle traditional north-south traffic,
as well as east-west traffic between services.
It can also be used as a [k8s ingress controller](https://github.com/apache/apisix-ingress-controller).

The technical architecture of Apache APISIX:

![](docs/assets/images/apisix.png)

## Community

- Mailing List: Mail to dev-subscribe@apisix.apache.org, follow the reply to subscribe the mailing list.
- QQ Group - 578997126
<<<<<<< HEAD
- [Slack Workspace](https://join.slack.com/t/the-asf/shared_invite/zt-mrougyeu-2aG7BnFaV0VnAT9_JIUVaA) - join `#apisix` on our Slack to meet the team and ask questions
=======
- [Slack Workspace](https://join.slack.com/t/the-asf/shared_invite/zt-lcbw4olf-_5s17RLU0Cx8xTvj2bNbjg) - join `#apisix` on our Slack to meet the team and ask questions
>>>>>>> 8c2d7c9e
- ![Twitter Follow](https://img.shields.io/twitter/follow/ApacheAPISIX?style=social) - follow and interact with us using hashtag `#ApacheAPISIX`
- [bilibili video](https://space.bilibili.com/551921247)
- **Good first issues**:
  - [Apache APISIX](https://github.com/apache/apisix/issues?q=is%3Aissue+is%3Aopen+label%3A%22good+first+issue%22)
  - [Apache APISIX Ingress Controller](https://github.com/apache/apisix-ingress-controller/issues?q=is%3Aissue+is%3Aopen+label%3A%22good+first+issue%22)
  - [Apache APISIX dashboard](https://github.com/apache/apisix-dashboard/issues?q=is%3Aissue+is%3Aopen+label%3A%22good+first+issue%22)
  - [Apache APISIX Helm Chart](https://github.com/apache/apisix-helm-chart/issues?q=is%3Aissue+is%3Aopen+label%3A%22good+first+issue%22)
  - [Docker distribution for APISIX](https://github.com/apache/apisix-docker/issues?q=is%3Aissue+is%3Aopen+label%3A%22good+first+issue%22)
  - [Apache APISIX Website](https://github.com/apache/apisix-website/issues?q=is%3Aissue+is%3Aopen+label%3A%22good+first+issue%22)
  - [The Control-Plane for APISIX](https://github.com/apache/apisix-control-plane/issues?q=is%3Aissue+is%3Aopen+label%3A%22good+first+issue%22)

## Features

You can use Apache APISIX as a traffic entrance to process all business data, including dynamic routing, dynamic upstream, dynamic certificates,
A/B testing, canary release, blue-green deployment, limit rate, defense against malicious attacks, metrics, monitoring alarms, service observability, service governance, etc.

- **All platforms**

  - Cloud-Native: Platform agnostic, No vendor lock-in, APISIX can run from bare-metal to Kubernetes.
  - Run Environment: Both OpenResty and Tengine are supported.
  - Supports ARM64: Don't worry about the lock-in of the infra technology.

- **Multi protocols**

  - [TCP/UDP Proxy](docs/en/latest/stream-proxy.md): Dynamic TCP/UDP proxy.
  - [Dubbo Proxy](docs/en/latest/plugins/dubbo-proxy.md): Dynamic HTTP to Dubbo proxy.
  - [Dynamic MQTT Proxy](docs/en/latest/plugins/mqtt-proxy.md): Supports to load balance MQTT by `client_id`, both support MQTT [3.1.\*](http://docs.oasis-open.org/mqtt/mqtt/v3.1.1/os/mqtt-v3.1.1-os.html), [5.0](https://docs.oasis-open.org/mqtt/mqtt/v5.0/mqtt-v5.0.html).
  - [gRPC proxy](docs/en/latest/grpc-proxy.md): Proxying gRPC traffic.
  - [gRPC transcoding](docs/en/latest/plugins/grpc-transcode.md): Supports protocol transcoding so that clients can access your gRPC API by using HTTP/JSON.
  - Proxy Websocket
  - Proxy Protocol
  - Proxy Dubbo: Dubbo Proxy based on Tengine.
  - HTTP(S) Forward Proxy
  - [SSL](docs/en/latest/https.md): Dynamically load an SSL certificate.

- **Full dynamic**

  - [Hot Updates And Hot Plugins](docs/en/latest/plugins.md): Continuously updates its configurations and plugins without restarts!
  - [Proxy Rewrite](docs/en/latest/plugins/proxy-rewrite.md): Support rewrite the `host`, `uri`, `schema`, `enable_websocket`, `headers` of the request before send to upstream.
  - [Response Rewrite](docs/en/latest/plugins/response-rewrite.md): Set customized response status code, body and header to the client.
  - [Serverless](docs/en/latest/plugins/serverless.md): Invoke functions in each phase in APISIX.
  - Dynamic Load Balancing: Round-robin load balancing with weight.
  - Hash-based Load Balancing: Load balance with consistent hashing sessions.
  - [Health Checks](docs/en/latest/health-check.md): Enable health check on the upstream node, and will automatically filter unhealthy nodes during load balancing to ensure system stability.
  - Circuit-Breaker: Intelligent tracking of unhealthy upstream services.
  - [Proxy Mirror](docs/en/latest/plugins/proxy-mirror.md): Provides the ability to mirror client requests.
  - [Traffic Split](docs/en/latest/plugins/traffic-split.md): Allows users to incrementally direct percentages of traffic between various upstreams.

- **Fine-grained routing**

  - [Supports full path matching and prefix matching](docs/en/latest/router-radixtree.md#how-to-use-libradixtree-in-apisix)
  - [Support all Nginx built-in variables as conditions for routing](docs/en/latest/router-radixtree.md#how-to-filter-route-by-nginx-builtin-variable), so you can use `cookie`, `args`, etc. as routing conditions to implement canary release, A/B testing, etc.
  - Support [various operators as judgment conditions for routing](https://github.com/iresty/lua-resty-radixtree#operator-list), for example `{"arg_age", ">", 24}`
  - Support [custom route matching function](https://github.com/iresty/lua-resty-radixtree/blob/master/t/filter-fun.t#L10)
  - IPv6: Use IPv6 to match route.
  - Support [TTL](docs/en/latest/admin-api.md#route)
  - [Support priority](docs/en/latest/router-radixtree.md#3-match-priority)
  - [Support Batch Http Requests](docs/en/latest/plugins/batch-requests.md)

- **Security**

  - Authentications: [key-auth](docs/en/latest/plugins/key-auth.md), [JWT](docs/en/latest/plugins/jwt-auth.md), [basic-auth](docs/en/latest/plugins/basic-auth.md), [wolf-rbac](docs/en/latest/plugins/wolf-rbac.md)
  - [IP Whitelist/Blacklist](docs/en/latest/plugins/ip-restriction.md)
  - [Referer Whitelist/Blacklist](docs/en/latest/plugins/referer-restriction.md)
  - [IdP](docs/en/latest/plugins/openid-connect.md): Support external authentication services, such as Auth0, okta, etc., users can use this to connect to OAuth 2.0 and other authentication methods.
  - [Limit-req](docs/en/latest/plugins/limit-req.md)
  - [Limit-count](docs/en/latest/plugins/limit-count.md)
  - [Limit-concurrency](docs/en/latest/plugins/limit-conn.md)
  - Anti-ReDoS(Regular expression Denial of Service): Built-in policies to Anti ReDoS without configuration.
  - [CORS](docs/en/latest/plugins/cors.md) Enable CORS(Cross-origin resource sharing) for your API.
  - [URI Blocker](docs/en/latest/plugins/uri-blocker.md): Block client request by URI.
  - [Request Validator](docs/en/latest/plugins/request-validation.md)

- **OPS friendly**

  - OpenTracing: support [Apache Skywalking](docs/en/latest/plugins/skywalking.md) and [Zipkin](docs/en/latest/plugins/zipkin.md)
  - works with external service discovery：In addition to the built-in etcd, it also supports `Consul` and `Nacos` [DNS discovery mode](https://github.com/apache/apisix/issues/1731#issuecomment-646392129), and [Eureka](docs/en/latest/discovery.md)
  - Monitoring And Metrics: [Prometheus](docs/en/latest/plugins/prometheus.md)
  - Clustering: APISIX nodes are stateless, creates clustering of the configuration center, please refer to [etcd Clustering Guide](https://etcd.io/docs/v3.4.0/op-guide/clustering/).
  - High availability: support to configure multiple etcd addresses in the same cluster.
  - [Dashboard](https://github.com/apache/apisix-dashboard)
  - Version Control: Supports rollbacks of operations.
  - CLI: start\stop\reload APISIX through the command line.
  - [Stand-docs/en/latest/stand-alone.md): Supports to load route rules from local yaml file, it is more friendly such as under the kubernetes(k8s).
  - [Global Rule](docs/en/latest/architecture-design.md#global-rule): Allows to run any plugin for all request, eg: limit rate, IP filter etc.
  - High performance: The single-core QPS reaches 18k with an average delay of less than 0.2 milliseconds.
  - [Fault Injection](docs/en/latest/plugins/fault-injection.md)
  - [REST Admin API](docs/en/latest/admin-api.md): Using the REST Admin API to control Apache APISIX, which only allows 127.0.0.1 access by default, you can modify the `allow_admin` field in `conf/config.yaml` to specify a list of IPs that are allowed to call the Admin API. Also note that the Admin API uses key auth to verify the identity of the caller. **The `admin_key` field in `conf/config.yaml` needs to be modified before deployment to ensure security**.
  - External Loggers: Export access logs to external log management tools. ([HTTP Logger](docs/en/latest/plugins/http-logger.md), [TCP Logger](docs/en/latest/plugins/tcp-logger.md), [Kafka Logger](docs/en/latest/plugins/kafka-logger.md), [UDP Logger](docs/en/latest/plugins/udp-logger.md))
  - [Helm charts](https://github.com/apache/apisix-helm-chart)

- **Highly scalable**
  - [Custom plugins](docs/en/latest/plugin-develop.md): Allows hooking of common phases, such as `rewrite`, `access`, `header filter`, `body filter` and `log`, also allows to hook the `balancer` stage.
  - Custom load balancing algorithms: You can use custom load balancing algorithms during the `balancer` phase.
  - Custom routing: Support users to implement routing algorithms themselves.

## Get Started

### Configure and Installation

APISIX Installed and tested in the following systems:

CentOS 7, Ubuntu 16.04, Ubuntu 18.04, Debian 9, Debian 10, macOS, **ARM64** Ubuntu 18.04

There are several ways to install the Apache Release version of APISIX:

1. Source code compilation (applicable to all systems)

   - Installation runtime dependencies: OpenResty and etcd, and compilation dependencies: luarocks. Refer to [install dependencies documentation](docs/en/latest/install-dependencies.md)
   - Download the latest source code release package:

     ```shell
     $ mkdir apisix-2.3
     $ wget https://downloads.apache.org/apisix/2.3/apache-apisix-2.3-src.tgz
     $ tar zxvf apache-apisix-2.3-src.tgz -C apisix-2.3
     ```

   - Install the dependencies：

     ```shell
     $ make deps
     ```

   - check version of APISIX:

     ```shell
     $ ./bin/apisix version
     ```

   - start APISIX:

     ```shell
     $ ./bin/apisix start
     ```

2. [Docker image](https://hub.docker.com/r/apache/apisix) （applicable to all systems）

   By default, the latest Apache release package will be pulled:

   ```shell
   $ docker pull apache/apisix
   ```

   The Docker image does not include `etcd`, you can refer to [docker compose example](https://github.com/apache/apisix-docker/tree/master/example) to start a test cluster.

3. RPM package（only for CentOS 7）

   - Installation runtime dependencies: OpenResty, etcd and OpenSSL develop library, refer to [install dependencies documentation](docs/en/latest/install-dependencies.md#centos-7)
   - install APISIX：

   ```shell
   $ sudo yum install -y https://github.com/apache/apisix/releases/download/2.3/apisix-2.3-0.x86_64.rpm
   ```

   - check version of APISIX:

     ```shell
     $ apisix version
     ```

   - start APISIX:

     ```shell
     $ apisix start
     ```

**Note**: Apache APISIX would not support the v2 protocol of etcd anymore since APISIX v2.0, and the minimum etcd version supported is v3.4.0. Please update etcd when needed. If you need to migrate your data from etcd v2 to v3, please follow [etcd migration guide](https://etcd.io/docs/v3.4.0/op-guide/v2-migration/).

### For Developer

1. For developers, you can use the latest master branch to experience more features

   - build from source code

   ```shell
   $ git clone git@github.com:apache/apisix.git
   $ cd apisix
   $ make deps
   ```

   - Docker image

   ```shell
   $ git clone https://github.com/apache/apisix-docker.git
   $ cd apisix-docker
   $ sudo docker build -f alpine-dev/Dockerfile .
   ```

2. Getting started

   The getting started guide is a great way to learn the basics of APISIX, just follow the steps in [Getting Started](docs/en/latest/getting-started.md).

   Further, you can follow the documentation to try more [plugins](README.md#plugins).

3. Admin API

   Apache APISIX provides [REST Admin API](docs/en/latest/admin-api.md) to dynamic control the Apache APISIX cluster.

4. Plugin development

   You can refer to [plugin development guide](docs/en/latest/plugin-develop.md), and [sample plugin `echo`](docs/en/latest/plugins/echo.md) documentation and code implementation.

   Please note that Apache APISIX plugins' added, updated, deleted, etc. are hot loaded, without restarting the service.

For more documents, please refer to [Apache APISIX Document Index](README.md)

## Benchmark

Using AWS's 8 core server, APISIX's QPS reach to 140,000 with a latency of only 0.2 ms.

[Benchmark script](benchmark/run.sh), [test method and process](https://gist.github.com/membphis/137db97a4bf64d3653aa42f3e016bd01) has been open source, welcome to try and contribute.

## Apache APISIX vs Kong

#### Both of them have been covered core features of API gateway

| **Features**         | **Apache APISIX** | **KONG** |
| :------------------- | :---------------- | :------- |
| **Dynamic upstream** | Yes               | Yes      |
| **Dynamic router**   | Yes               | Yes      |
| **Health check**     | Yes               | Yes      |
| **Dynamic SSL**      | Yes               | Yes      |
| **L4 and L7 proxy**  | Yes               | Yes      |
| **Opentracing**      | Yes               | Yes      |
| **Custom plugin**    | Yes               | Yes      |
| **REST API**         | Yes               | Yes      |
| **CLI**              | Yes               | Yes      |

#### The advantages of Apache APISIX

| **Features**                                                    | **Apache APISIX**                                 | **Kong**                |
| :-------------------------------------------------------------- | :------------------------------------------------ | :---------------------- |
| Belongs to                                                      | Apache Software Foundation                        | Kong Inc.               |
| Tech Architecture                                               | Nginx + etcd                                      | Nginx + postgres        |
| Communication channels                                          | Mail list, Wechat group, QQ group, GitHub, meetup | GitHub, freenode, forum |
| Single-core CPU, QPS(enable limit-count and prometheus plugins) | 18000                                             | 1700                    |
| Latency                                                         | 0.2 ms                                            | 2 ms                    |
| Dubbo                                                           | Yes                                               | No                      |
| Configuration rollback                                          | Yes                                               | No                      |
| Route with TTL                                                  | Yes                                               | No                      |
| Plug-in hot loading                                             | Yes                                               | No                      |
| Custom LB and route                                             | Yes                                               | No                      |
| REST API <--> gRPC transcoding                                  | Yes                                               | No                      |
| Tengine                                                         | Yes                                               | No                      |
| MQTT                                                            | Yes                                               | No                      |
| Configuration effective time                                    | Event driven, < 1ms                               | polling, 5 seconds      |
| Dashboard                                                       | Yes                                               | No                      |
| IdP                                                             | Yes                                               | No                      |
| Configuration Center HA                                         | Yes                                               | No                      |
| Speed limit for a specified time window                         | Yes                                               | No                      |
| Support any Nginx variable as routing condition                 | Yes                                               | No                      |

Benchmark comparison test [details data](https://gist.github.com/membphis/137db97a4bf64d3653aa42f3e016bd01)

### Contributor Over Time

![contributor-over-time](docs/assets/images/contributor-over-time.png)

## Videos And Articles

- [Apache APISIX: How to implement plugin orchestration in API Gateway](https://www.youtube.com/watch?v=iEegNXOtEhQ)
- [Improve Apache APISIX observability with Apache Skywalking](https://www.youtube.com/watch?v=DleVJwPs4i4)
- [APISIX technology selection, testing and continuous integration](https://medium.com/@ming_wen/apache-apisixs-technology-selection-testing-and-continuous-integration-313221b02542)
- [Analysis of Excellent Performance of Apache APISIX Microservices Gateway](https://medium.com/@ming_wen/analysis-of-excellent-performance-of-apache-apisix-microservices-gateway-fc77db4090b5)

## User Stories

- [European Factory Platform: API Security Gateway – Using APISIX in the eFactory Platform](https://www.efactory-project.eu/post/api-security-gateway-using-apisix-in-the-efactory-platform)
- [ke.com: How to Build a Gateway Based on Apache APISIX(Chinese)](https://mp.weixin.qq.com/s/yZl9MWPyF1-gOyCp8plflA)
- [360: Apache APISIX Practice in OPS Platform(Chinese)](https://mp.weixin.qq.com/s/zHF_vlMaPOSoiNvqw60tVw)
- [HelloTalk: Exploring Globalization Based on OpenResty and Apache APISIX(Chinese)](https://www.upyun.com/opentalk/447.html)
- [Tencent Cloud: Why choose Apache APISIX to implement the k8s ingress controller?(Chinese)](https://www.upyun.com/opentalk/448.html)
- [aispeech: Why we create a new k8s ingress controller?(Chinese)](https://mp.weixin.qq.com/s/bmm2ibk2V7-XYneLo9XAPQ)

## Who Uses APISIX?

A wide variety of companies and organizations use APISIX for research, production and commercial product, including:

<img src="https://user-images.githubusercontent.com/40708551/109484046-f7c4e280-7aa5-11eb-9d71-aab90830773a.png" width="725" height="1700" />

Users are encouraged to add themselves to the [Powered By](docs/en/latest/powered-by.md) page.

## Landscape

<p align="left">
<img src="https://landscape.cncf.io/images/left-logo.svg" width="150">&nbsp;&nbsp;<img src="https://landscape.cncf.io/images/right-logo.svg" width="200" />
<br /><br />
APISIX enriches the <a href="https://landscape.cncf.io/card-mode?category=api-gateway&grouping=category">
CNCF API Gateway Landscape.</a>
</p>

## Logos

- [Apache APISIX logo(PNG)](https://github.com/apache/apisix/tree/master/logos/apache-apisix.png)
- [Apache APISIX logo source](https://apache.org/logos/#apisix)

## Acknowledgments

Inspired by Kong and Orange.

## License

[Apache 2.0 License](https://github.com/apache/apisix/tree/master/LICENSE)<|MERGE_RESOLUTION|>--- conflicted
+++ resolved
@@ -40,11 +40,7 @@
 
 - Mailing List: Mail to dev-subscribe@apisix.apache.org, follow the reply to subscribe the mailing list.
 - QQ Group - 578997126
-<<<<<<< HEAD
 - [Slack Workspace](https://join.slack.com/t/the-asf/shared_invite/zt-mrougyeu-2aG7BnFaV0VnAT9_JIUVaA) - join `#apisix` on our Slack to meet the team and ask questions
-=======
-- [Slack Workspace](https://join.slack.com/t/the-asf/shared_invite/zt-lcbw4olf-_5s17RLU0Cx8xTvj2bNbjg) - join `#apisix` on our Slack to meet the team and ask questions
->>>>>>> 8c2d7c9e
 - ![Twitter Follow](https://img.shields.io/twitter/follow/ApacheAPISIX?style=social) - follow and interact with us using hashtag `#ApacheAPISIX`
 - [bilibili video](https://space.bilibili.com/551921247)
 - **Good first issues**:
