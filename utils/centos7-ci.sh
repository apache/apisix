--- conflicted
+++ resolved
@@ -30,11 +30,7 @@
     yum install -y openresty-debug openresty-openssl-debug-devel
 
     # install luarocks
-<<<<<<< HEAD
-    ./apisix/utils/linux-install-luarocks.sh
-=======
     ./utils/linux-install-luarocks.sh
->>>>>>> e1dbe2c4
 
     # install etcdctl
     wget https://github.com/etcd-io/etcd/releases/download/v3.4.0/etcd-v3.4.0-linux-amd64.tar.gz
