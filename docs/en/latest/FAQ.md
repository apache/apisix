--- conflicted
+++ resolved
@@ -704,11 +704,10 @@
     prefix: "/apisix"
 ```
 
-<<<<<<< HEAD
 ## Why is the file-logger logging garbled?
 
 If you are using the `file-logger` plugin and you are getting garbled log files, it may be because your upstream response is returning a compressed response body. You can fix this by bringing the request header with no compressed response parameters.
-=======
+
 ## How does APISIX configure ETCD with authentication?
 
 Suppose you have an ETCD cluster that enables the auth. To access this cluster, you need to configure the correct username and password for Apache APISIX in `conf/config.yaml`:
@@ -723,7 +722,6 @@
 ```
 
 For other ETCD configurations, such as expiration times, retries, and so on, you can refer to the `ETCD` section in the `conf/config-default.yaml` file.
->>>>>>> 789e1222
 
 ## Where can I find more answers?
 
