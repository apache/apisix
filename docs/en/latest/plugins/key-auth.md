---
title: key-auth
---

<!--
#
# Licensed to the Apache Software Foundation (ASF) under one or more
# contributor license agreements.  See the NOTICE file distributed with
# this work for additional information regarding copyright ownership.
# The ASF licenses this file to You under the Apache License, Version 2.0
# (the "License"); you may not use this file except in compliance with
# the License.  You may obtain a copy of the License at
#
#     http://www.apache.org/licenses/LICENSE-2.0
#
# Unless required by applicable law or agreed to in writing, software
# distributed under the License is distributed on an "AS IS" BASIS,
# WITHOUT WARRANTIES OR CONDITIONS OF ANY KIND, either express or implied.
# See the License for the specific language governing permissions and
# limitations under the License.
#
-->

## Description

`key-auth` is an authentication plugin, it should work with `consumer` together.

Add Key Authentication (also sometimes referred to as an API key) to a Service or a Route. Consumers then add their key either in a query string parameter or a header to authenticate their requests.

## Attributes

For consumer side:

| Name | Type   | Requirement | Default | Valid | Description                                                                  |
| ---- | ------ | ----------- | ------- | ----- | ---------------------------------------------------------------------------- |
| key  | string | required    |         |       | different consumer objects should use different values, it should be unique. |

For route side:

| Name | Type   | Requirement | Default | Valid | Description                                                                  |
| ---- | ------ | ----------- | ------- | ----- | ---------------------------------------------------------------------------- |
| header  | string | optional    | apikey        |       | the header we get the key from |
<<<<<<< HEAD
| query   | string | optional    | apikey        |       | the querystring we get the key from, which priority is lower than header |
| hide_credentials  | bool | optional    | false        |       | Whether to pass the apikey request headers to the upsream. |
=======
| query   | string | optional    | apikey        |       | the query string we get the key from, which priority is lower than `header` |
>>>>>>> 66e944ca

## How To Enable

Two steps are required:

1. creates a consumer object, and set the attributes of plugin `key-auth`.

```shell
curl http://127.0.0.1:9080/apisix/admin/consumers -H 'X-API-KEY: edd1c9f034335f136f87ad84b625c8f1' -X PUT -d '
{
    "username": "jack",
    "plugins": {
        "key-auth": {
            "key": "auth-one"
        }
    }
}'
```

You also can complete the above operation through the web interface, first add a route:
![create a consumer](../../../assets/images/plugin/key-auth-1.png)

Then add key-auth plugin:
![enable key-auth plugin](../../../assets/images/plugin/key-auth-2.png)

2. creates a route or service object, and enable plugin `key-auth`.

```shell
curl http://127.0.0.1:9080/apisix/admin/routes/1 -H 'X-API-KEY: edd1c9f034335f136f87ad84b625c8f1' -X PUT -d '
{
    "methods": ["GET"],
    "uri": "/index.html",
    "id": 1,
    "plugins": {
        "key-auth": {}
    },
    "upstream": {
        "type": "roundrobin",
        "nodes": {
            "127.0.0.1:1980": 1
        }
    }
}'
```

If you don't want to fetch key from the default `apikey` header, you can customize the header:

```json
{
    "key-auth": {
        "header": "Authorization"
    }
}
```

## Test Plugin

Here is a correct test example:

```shell
$ curl http://127.0.0.2:9080/index.html -H 'apikey: auth-one' -i
HTTP/1.1 200 OK
...
```

If the request does not set `apikey` correctly, will get a `401` response.

```shell
$ curl http://127.0.0.2:9080/index.html -i
HTTP/1.1 401 Unauthorized
...
{"message":"Missing API key found in request"}

$ curl http://127.0.0.2:9080/index.html -H 'apikey: abcabcabc' -i
HTTP/1.1 401 Unauthorized
...
{"message":"Invalid API key in request"}
```

## Disable Plugin

When you want to disable the `key-auth` plugin, it is very simple,
 you can delete the corresponding json configuration in the plugin configuration,
  no need to restart the service, it will take effect immediately:

```shell
$ curl http://127.0.0.1:9080/apisix/admin/routes/1 -H 'X-API-KEY: edd1c9f034335f136f87ad84b625c8f1' -X PUT -d '
{
    "uri": "/index.html",
    "plugins": {},
    "upstream": {
        "type": "roundrobin",
        "nodes": {
            "127.0.0.1:1980": 1
        }
    }
}'
```

The `key-auth` plugin has been disabled now. It works for other plugins.<|MERGE_RESOLUTION|>--- conflicted
+++ resolved
@@ -40,12 +40,7 @@
 | Name | Type   | Requirement | Default | Valid | Description                                                                  |
 | ---- | ------ | ----------- | ------- | ----- | ---------------------------------------------------------------------------- |
 | header  | string | optional    | apikey        |       | the header we get the key from |
-<<<<<<< HEAD
-| query   | string | optional    | apikey        |       | the querystring we get the key from, which priority is lower than header |
-| hide_credentials  | bool | optional    | false        |       | Whether to pass the apikey request headers to the upsream. |
-=======
 | query   | string | optional    | apikey        |       | the query string we get the key from, which priority is lower than `header` |
->>>>>>> 66e944ca
 
 ## How To Enable
 
