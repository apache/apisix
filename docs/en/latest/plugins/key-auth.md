---
title: key-auth
keywords:
  - APISIX
  - Plugin
  - Key Auth
  - key-auth
description: This document contains information about the Apache APISIX key-auth Plugin.
---

<!--
#
# Licensed to the Apache Software Foundation (ASF) under one or more
# contributor license agreements.  See the NOTICE file distributed with
# this work for additional information regarding copyright ownership.
# The ASF licenses this file to You under the Apache License, Version 2.0
# (the "License"); you may not use this file except in compliance with
# the License.  You may obtain a copy of the License at
#
#     http://www.apache.org/licenses/LICENSE-2.0
#
# Unless required by applicable law or agreed to in writing, software
# distributed under the License is distributed on an "AS IS" BASIS,
# WITHOUT WARRANTIES OR CONDITIONS OF ANY KIND, either express or implied.
# See the License for the specific language governing permissions and
# limitations under the License.
#
-->

## Description

The `key-auth` Plugin is used to add an authentication key (API key) to a Route or a Service.

This works well with a [Consumer](../architecture-design/consumer.md). Consumers of the API can then add their key to the query string or the header to authenticate their requests.

## Attributes

For Consumer:

| Name | Type   | Requirement | Description                |
|------|--------|-------------|----------------------------|
| key  | string | required    | Unique key for a Consumer. |

For Route:

<<<<<<< HEAD
| Name   | Type   | Requirement | Default | Valid | Description                                                       |
|--------|--------|-------------|---------|-------|-------------------------------------------------------------------|
| header | string | optional    | apikey  |       | The header to get the key from.                                   |
| query  | string | optional    | apikey  |       | The query string to get the key from. Lower priority than header. |
=======
| Name | Type   | Requirement | Default | Valid | Description                                                                  |
| ---- | ------ | ----------- | ------- | ----- | ---------------------------------------------------------------------------- |
| header  | string | optional    | apikey        |       | the header we get the key from |
| query   | string | optional    | apikey        |       | the query string we get the key from, which priority is lower than `header` |
| hide_credentials   | bool | optional    | false        |       | Whether to pass the request header containing authentication information to upstream. |
>>>>>>> f735f2e5

## Enabling the Plugin

To enable the Plugin, you have to create a Consumer object with an authentication key and configure your Route to authenticate requests.

First you can create a Consumer object through the [Admin API](../admin-api.md) with a unique key:

```shell
curl http://127.0.0.1:9080/apisix/admin/consumers -H 'X-API-KEY: edd1c9f034335f136f87ad84b625c8f1' -X PUT -d '
{
    "username": "jack",
    "plugins": {
        "key-auth": {
            "key": "auth-one"
        }
    }
}'
```

You can also use the [APISIX Dashboard](/docs/dashboard/USER_GUIDE) to complete the operation through a web UI.

First, create a Consumer object:

![create a consumer](https://raw.githubusercontent.com/apache/apisix/master/docs/assets/images/plugin/key-auth-1.png)

You can then add the `key-auth` Plugin:

![enable key-auth plugin](https://raw.githubusercontent.com/apache/apisix/master/docs/assets/images/plugin/key-auth-2.png)

Once you have created a Consumer object, you can then configure a Route or a Service to authenticate requests:

```shell
curl http://127.0.0.1:9080/apisix/admin/routes/1 -H 'X-API-KEY: edd1c9f034335f136f87ad84b625c8f1' -X PUT -d '
{
    "methods": ["GET"],
    "uri": "/index.html",
    "id": 1,
    "plugins": {
        "key-auth": {}
    },
    "upstream": {
        "type": "roundrobin",
        "nodes": {
            "127.0.0.1:1980": 1
        }
    }
}'
```

To fetch the key from a different header than `apikey`, change the `header` in the configuration:

```json
{
    "key-auth": {
        "header": "Authorization"
    }
}
```

## Example usage

After you have configured the Plugin as mentioned above, you can make a request as shown:

```shell
curl http://127.0.0.2:9080/index.html -H 'apikey: auth-one' -i
```

```
HTTP/1.1 200 OK
...
```

And if the request has a missing key or a wrong key:

```shell
curl http://127.0.0.2:9080/index.html -i
```

```
HTTP/1.1 401 Unauthorized
...
{"message":"Missing API key found in request"}
```


```shell
curl http://127.0.0.2:9080/index.html -H 'apikey: abcabcabc' -i
```

```
HTTP/1.1 401 Unauthorized
...
{"message":"Invalid API key in request"}
```

## Disable Plugin

To disable the `key-auth` Plugin, you can delete the corresponding JSON configuration from the Plugin configuration. APISIX will automatically reload and you do not have to restart for this to take effect.

```shell
curl http://127.0.0.1:9080/apisix/admin/routes/1 -H 'X-API-KEY: edd1c9f034335f136f87ad84b625c8f1' -X PUT -d '
{
    "uri": "/index.html",
    "plugins": {},
    "upstream": {
        "type": "roundrobin",
        "nodes": {
            "127.0.0.1:1980": 1
        }
    }
}'
```<|MERGE_RESOLUTION|>--- conflicted
+++ resolved
@@ -43,18 +43,11 @@
 
 For Route:
 
-<<<<<<< HEAD
 | Name   | Type   | Requirement | Default | Valid | Description                                                       |
 |--------|--------|-------------|---------|-------|-------------------------------------------------------------------|
 | header | string | optional    | apikey  |       | The header to get the key from.                                   |
 | query  | string | optional    | apikey  |       | The query string to get the key from. Lower priority than header. |
-=======
-| Name | Type   | Requirement | Default | Valid | Description                                                                  |
-| ---- | ------ | ----------- | ------- | ----- | ---------------------------------------------------------------------------- |
-| header  | string | optional    | apikey        |       | the header we get the key from |
-| query   | string | optional    | apikey        |       | the query string we get the key from, which priority is lower than `header` |
-| hide_credentials   | bool | optional    | false        |       | Whether to pass the request header containing authentication information to upstream. |
->>>>>>> f735f2e5
+| hide_credentials   | bool | optional    | false        |       | When set to `false` passes the request header containing authentication information to the Upstream. |
 
 ## Enabling the Plugin
 
