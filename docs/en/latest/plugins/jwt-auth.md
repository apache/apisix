---
title: jwt-auth
keywords:
  - APISIX
  - Plugin
  - JWT Auth
  - jwt-auth
description: This document contains information about the Apache APISIX jwt-auth Plugin.
---

<!--
#
# Licensed to the Apache Software Foundation (ASF) under one or more
# contributor license agreements.  See the NOTICE file distributed with
# this work for additional information regarding copyright ownership.
# The ASF licenses this file to You under the Apache License, Version 2.0
# (the "License"); you may not use this file except in compliance with
# the License.  You may obtain a copy of the License at
#
#     http://www.apache.org/licenses/LICENSE-2.0
#
# Unless required by applicable law or agreed to in writing, software
# distributed under the License is distributed on an "AS IS" BASIS,
# WITHOUT WARRANTIES OR CONDITIONS OF ANY KIND, either express or implied.
# See the License for the specific language governing permissions and
# limitations under the License.
#
-->

## Description

The `jwt-auth` Plugin is used to add [JWT](https://jwt.io/) authentication to a [Service](../terminology/service.md) or a [Route](../terminology/route.md).

A [Consumer](../terminology/consumer.md) of the service then needs to provide a key through a query string, a request header or a cookie to verify its request.

The `jwt-auth` Plugin can be integrated with [HashiCorp Vault](https://www.vaultproject.io/) to store and fetch secrets and RSA keys pairs from its [encrypted KV engine](https://www.vaultproject.io/docs/secrets/kv). Learn more from the [examples](#enable-jwt-auth-with-vault-compatibility) below.

## Attributes

For Consumer:

| Name          | Type    | Required                                              | Default | Valid values                | Description                                                                                                                                                                                 |
|---------------|---------|-------------------------------------------------------|---------|-----------------------------|---------------------------------------------------------------------------------------------------------------------------------------------------------------------------------------------|
| key           | string  | True                                                  |         |                             | Unique key for a Consumer.                                                                                                                                                                  |
| secret        | string  | False                                                 |         |                             | The encryption key. If unspecified, auto generated in the background.                                                                                                                       |
| public_key    | string  | True if `RS256` or `ES256` is set for the `algorithm` attribute. |         |                             | RSA or ECDSA public key.                                                                                                                                                                             |
| private_key   | string  | True if `RS256` or `ES256` is set for the `algorithm` attribute. |         |                             | RSA or ECDSA private key.                                                                                                                                                                            |
| algorithm     | string  | False                                                 | "HS256" | ["HS256", "HS512", "RS256", "ES256"] | Encryption algorithm.                                                                                                                                                                       |
| exp           | integer | False                                                 | 86400   | [1,...]                     | Expiry time of the token in seconds.                                                                                                                                                        |
| base64_secret | boolean | False                                                 | false   |                             | Set to true if the secret is base64 encoded.                                                                                                                                                |
<<<<<<< HEAD
| vault         | object  | False                                                 |         |                             | Set to true to use Vault for storing and retrieving secret (secret for HS256/HS512 or public_key and private_key for RS256/ES256). By default, the Vault path is `kv/apisix/consumer/<consumer_name>/jwt-auth`. |
=======
| vault         | object  | False                                                 |         |                             | Set to true to use Vault for storing and retrieving secret (secret for HS256/HS512  or public_key and private_key for RS256). By default, the Vault path is `kv/apisix/consumer/<consumer_name>/jwt-auth`. |
| lifetime_grace_period | integer | False                                         | 0       | [0,...]                     | Define the leeway in seconds to account for clock skew between the server that generated the jwt and the server validating it. Value should be zero (0) or a positive integer. |
>>>>>>> 2fd97ba7

:::info IMPORTANT

To enable Vault integration, you have to first update your configuration file (`conf/config.yaml`) with your Vault server configuration, host address and access token.

Refer to the Vault attributes in the default configuration file ([config-default.yaml](https://github.com/apache/apisix/blob/master/conf/config-default.yaml)) to learn more about these configurations.

:::

For Route:

| Name   | Type   | Required | Default       | Description                                                         |
|--------|--------|----------|---------------|---------------------------------------------------------------------|
| header | string | False    | authorization | The header to get the token from.                                   |
| query  | string | False    | jwt           | The query string to get the token from. Lower priority than header. |
| cookie | string | False    | jwt           | The cookie to get the token from. Lower priority than query.        |

## API

This Plugin adds `/apisix/plugin/jwt/sign` as an endpoint.

:::note

You may need to use the [public-api](public-api.md) plugin to expose this endpoint.

:::

## Enabling the Plugin

To enable the Plugin, you have to create a Consumer object with the JWT token and configure your Route to use JWT authentication.

First, you can create a Consumer object through the Admin API:

```shell
curl http://127.0.0.1:9080/apisix/admin/consumers -H 'X-API-KEY: edd1c9f034335f136f87ad84b625c8f1' -X PUT -d '
{
    "username": "jack",
    "plugins": {
        "jwt-auth": {
            "key": "user-key",
            "secret": "my-secret-key"
        }
    }
}'
```

:::note

The `jwt-auth` Plugin uses the HS256 algorithm by default. To use the RS256 algorithm, you can configure the public key and private key and specify the algorithm:

```shell
curl http://127.0.0.1:9080/apisix/admin/consumers -H 'X-API-KEY: edd1c9f034335f136f87ad84b625c8f1' -X PUT -d '
{
    "username": "kerouac",
    "plugins": {
        "jwt-auth": {
            "key": "user-key",
            "public_key": "-----BEGIN PUBLIC KEY-----\n……\n-----END PUBLIC KEY-----",
            "private_key": "-----BEGIN RSA PRIVATE KEY-----\n……\n-----END RSA PRIVATE KEY-----",
            "algorithm": "RS256"
        }
    }
}'
```

:::

Once you have created a Consumer object, you can configure a Route to authenticate requests:

```shell
curl http://127.0.0.1:9080/apisix/admin/routes/1 -H 'X-API-KEY: edd1c9f034335f136f87ad84b625c8f1' -X PUT -d '
{
    "methods": ["GET"],
    "uri": "/index.html",
    "plugins": {
        "jwt-auth": {}
    },
    "upstream": {
        "type": "roundrobin",
        "nodes": {
            "127.0.0.1:1980": 1
        }
    }
}'
```

### Usage with HashiCorp Vault

[HashiCorp Vault](https://www.vaultproject.io/) offers a centralized key management solution and it can be used along with APISIX for authentication.

So, if your organization frequently changes the secret/keys (secret for HS256/HS512 or public_key and private_key for RS256) and you don't want to update the APISIX consumer each time or if you don't want to use the key through the Admin API (to reduce secret sprawl), you can use Vault and the `jwt-auth` Plugin.

:::note

The current version of Apache APISIX expects the key names of the secrets stored in Vault to be among `secret`, `public_key`, and `private_key`. The former one is for the HS256/HS512 algorithm and the latter two are for the RS256 algorithm.

Support for custom names will be added in a future release.

:::

To use Vault, you can add an empty vault object in your configuration.

For example, if you have a stored HS256 signing secret inside Vault, you can use it in APISIX by:

```shell
curl http://127.0.0.1:9080/apisix/admin/consumers -H 'X-API-KEY: edd1c9f034335f136f87ad84b625c8f1' -X PUT -d '
{
    "username": "jack",
    "plugins": {
        "jwt-auth": {
            "key": "key-1",
            "vault": {}
        }
    }
}'
```

The Plugin will look for a key "secret" in the provided Vault path (`<vault.prefix>/consumer/jack/jwt-auth`) and uses it for JWT authentication. If the key is not found in the same path, the Plugin logs an error and JWT authentication fails.

:::note

The `vault.prefix` should be set in your configuration file (`conf/config.yaml`) file based on the base path you have chosen while enabling the Vault kv secret engine.

For example, if you did `vault secrets enable -path=foobar kv`, you should use `foobar` in `vault.prefix`.

:::

If the key is not found in this path, the Plugin will log an error.

And for RS256, both the public and private keys should stored in Vault and it can be configured by:

```shell
curl http://127.0.0.1:9080/apisix/admin/consumers -H 'X-API-KEY: edd1c9f034335f136f87ad84b625c8f1' -X PUT -d '
{
    "username": "jack",
    "plugins": {
        "jwt-auth": {
            "key": "rsa-keypair",
            "algorithm": "RS256",
            "vault": {}
        }
    }
}'
```

The Plugin will look for keys "public_key" and "private_key" in the provided Vault path (`<vault.prefix>/consumer/jack/jwt-auth`) and uses it for JWT authentication.

If the key is not found in this path, the Plugin will log an error.

You can also configure the `public_key` in the Consumer configuration and use the `private_key` stored in Vault:

```shell
curl http://127.0.0.1:9080/apisix/admin/consumers -H 'X-API-KEY: edd1c9f034335f136f87ad84b625c8f1' -X PUT -d '
{
    "username": "rico",
    "plugins": {
        "jwt-auth": {
            "key": "user-key",
            "algorithm": "RS256",
            "public_key": "-----BEGIN PUBLIC KEY-----\n……\n-----END PUBLIC KEY-----"
            "vault": {}
        }
    }
}'
```

You can also use the [APISIX Dashboard](/docs/dashboard/USER_GUIDE) to complete the operation through a web UI.

<!--
![create a consumer](../../../assets/images/plugin/jwt-auth-1.png)
![enable jwt plugin](../../../assets/images/plugin/jwt-auth-2.png)
![enable jwt from route or service](../../../assets/images/plugin/jwt-auth-3.png)
-->

## Example usage

You need to first setup a Route for an API that signs the token using the [public-api](public-api.md) Plugin:

```shell
curl http://127.0.0.1:9080/apisix/admin/routes/jas -H 'X-API-KEY: edd1c9f034335f136f87ad84b625c8f1' -X PUT -d '
{
    "uri": "/apisix/plugin/jwt/sign",
    "plugins": {
        "public-api": {}
    }
}'
```

Now, we can get a token:

- Without extension payload:

```shell
curl http://127.0.0.1:9080/apisix/plugin/jwt/sign?key=user-key -i
```

```
HTTP/1.1 200 OK
Date: Wed, 24 Jul 2019 10:33:31 GMT
Content-Type: text/plain
Transfer-Encoding: chunked
Connection: keep-alive
Server: APISIX web server

eyJhbGciOiJIUzI1NiIsInR5cCI6IkpXVCJ9.eyJrZXkiOiJ1c2VyLWtleSIsImV4cCI6MTU2NDA1MDgxMX0.Us8zh_4VjJXF-TmR5f8cif8mBU7SuefPlpxhH0jbPVI
```

- With extension payload:

```shell
curl -G --data-urlencode 'payload={"uid":10000,"uname":"test"}' http://127.0.0.1:9080/apisix/plugin/jwt/sign?key=user-key -i
```

```
HTTP/1.1 200 OK
Date: Wed, 21 Apr 2021 06:43:59 GMT
Content-Type: text/plain; charset=utf-8
Transfer-Encoding: chunked
Connection: keep-alive
Server: APISIX/2.4

eyJ0eXAiOiJKV1QiLCJhbGciOiJIUzI1NiJ9.eyJ1bmFtZSI6InRlc3QiLCJ1aWQiOjEwMDAwLCJrZXkiOiJ1c2VyLWtleSIsImV4cCI6MTYxOTA3MzgzOX0.jI9-Rpz1gc3u8Y6lZy8I43RXyCu0nSHANCvfn0YZUCY
```

You can now use this token while making requests:

```shell
curl http://127.0.0.1:9080/index.html -H 'Authorization: eyJhbGciOiJIUzI1NiIsInR5cCI6IkpXVCJ9.eyJrZXkiOiJ1c2VyLWtleSIsImV4cCI6MTU2NDA1MDgxMX0.Us8zh_4VjJXF-TmR5f8cif8mBU7SuefPlpxhH0jbPVI' -i
```

```
HTTP/1.1 200 OK
Content-Type: text/html
Content-Length: 13175
...
Accept-Ranges: bytes

<!DOCTYPE html>
<html lang="cn">
...
```

Without the token, you will receive an error:

```shell
HTTP/1.1 401 Unauthorized
...
{"message":"Missing JWT token in request"}
```

You can also pass the token as query parameters:

```shell
curl http://127.0.0.1:9080/index.html?jwt=eyJhbGciOiJIUzI1NiIsInR5cCI6IkpXVCJ9.eyJrZXkiOiJ1c2VyLWtleSIsImV4cCI6MTU2NDA1MDgxMX0.Us8zh_4VjJXF-TmR5f8cif8mBU7SuefPlpxhH0jbPVI -i
```

```
HTTP/1.1 200 OK
Content-Type: text/html
Content-Length: 13175
...
Accept-Ranges: bytes

<!DOCTYPE html>
<html lang="cn">
...
```

And also as cookies:

```shell
curl http://127.0.0.1:9080/index.html --cookie jwt=eyJhbGciOiJIUzI1NiIsInR5cCI6IkpXVCJ9.eyJrZXkiOiJ1c2VyLWtleSIsImV4cCI6MTU2NDA1MDgxMX0.Us8zh_4VjJXF-TmR5f8cif8mBU7SuefPlpxhH0jbPVI -i
```

```
HTTP/1.1 200 OK
Content-Type: text/html
Content-Length: 13175
...
Accept-Ranges: bytes

<!DOCTYPE html>
<html lang="cn">
...
```

## Disable Plugin

To disable the `jwt-auth` Plugin, you can delete the corresponding JSON configuration from the Plugin configuration. APISIX will automatically reload and you do not have to restart for this to take effect.

```shell
curl http://127.0.0.1:9080/apisix/admin/routes/1 -H 'X-API-KEY: edd1c9f034335f136f87ad84b625c8f1' -X PUT -d '
{
    "methods": ["GET"],
    "uri": "/index.html",
    "id": 1,
    "plugins": {},
    "upstream": {
        "type": "roundrobin",
        "nodes": {
            "127.0.0.1:1980": 1
        }
    }
}'
```<|MERGE_RESOLUTION|>--- conflicted
+++ resolved
@@ -48,12 +48,8 @@
 | algorithm     | string  | False                                                 | "HS256" | ["HS256", "HS512", "RS256", "ES256"] | Encryption algorithm.                                                                                                                                                                       |
 | exp           | integer | False                                                 | 86400   | [1,...]                     | Expiry time of the token in seconds.                                                                                                                                                        |
 | base64_secret | boolean | False                                                 | false   |                             | Set to true if the secret is base64 encoded.                                                                                                                                                |
-<<<<<<< HEAD
-| vault         | object  | False                                                 |         |                             | Set to true to use Vault for storing and retrieving secret (secret for HS256/HS512 or public_key and private_key for RS256/ES256). By default, the Vault path is `kv/apisix/consumer/<consumer_name>/jwt-auth`. |
-=======
-| vault         | object  | False                                                 |         |                             | Set to true to use Vault for storing and retrieving secret (secret for HS256/HS512  or public_key and private_key for RS256). By default, the Vault path is `kv/apisix/consumer/<consumer_name>/jwt-auth`. |
+| vault         | object  | False                                                 |         |                             | Set to true to use Vault for storing and retrieving secret (secret for HS256/HS512  or public_key and private_key for RS256/ES256). By default, the Vault path is `kv/apisix/consumer/<consumer_name>/jwt-auth`. |
 | lifetime_grace_period | integer | False                                         | 0       | [0,...]                     | Define the leeway in seconds to account for clock skew between the server that generated the jwt and the server validating it. Value should be zero (0) or a positive integer. |
->>>>>>> 2fd97ba7
 
 :::info IMPORTANT
 
