---
title: jwt-auth
keywords:
  - Apache APISIX
  - API Gateway
  - Plugin
  - JWT Auth
  - jwt-auth
description: The jwt-auth plugin supports the use of JSON Web Token (JWT) as a mechanism for clients to authenticate themselves before accessing Upstream resources.
---

<!--
#
# Licensed to the Apache Software Foundation (ASF) under one or more
# contributor license agreements.  See the NOTICE file distributed with
# this work for additional information regarding copyright ownership.
# The ASF licenses this file to You under the Apache License, Version 2.0
# (the "License"); you may not use this file except in compliance with
# the License.  You may obtain a copy of the License at
#
#     http://www.apache.org/licenses/LICENSE-2.0
#
# Unless required by applicable law or agreed to in writing, software
# distributed under the License is distributed on an "AS IS" BASIS,
# WITHOUT WARRANTIES OR CONDITIONS OF ANY KIND, either express or implied.
# See the License for the specific language governing permissions and
# limitations under the License.
#
-->

<head>
  <link rel="canonical" href="https://docs.api7.ai/hub/jwt-auth" />
</head>

## Description

The `jwt-auth` plugin supports the use of [JSON Web Token (JWT)](https://jwt.io/) as a mechanism for clients to authenticate themselves before accessing Upstream resources.

Once enabled, the plugin exposes an endpoint to create JWT credentials by [Consumers](../terminology/consumer.md). The process generates a token that client requests should carry to identify themselves to APISIX. The token can be included in the request URL query string, request header, or cookie. APISIX will then verify the token to determine if a request should be allowed or denied to access Upstream resources.

When a Consumer is successfully authenticated, APISIX adds additional headers, such as `X-Consumer-Username`, `X-Credential-Indentifier`, and other Consumer custom headers if configured, to the request, before proxying it to the Upstream service. The Upstream service will be able to differentiate between consumers and implement additional logics as needed. If any of these values is not available, the corresponding header will not be added.

## Attributes

For Consumer/Credential:

| Name          | Type    | Required                                              | Default | Valid values                | Description                                                                                                                                                                                 |
|---------------|---------|-------------------------------------------------------|---------|-----------------------------|---------------------------------------------------------------------------------------------------------------------------------------------------------------------------------------------|
| key           | string  | True                                                  |         |                             | Unique key for a Consumer.                                                                                                                                                                  |
| secret        | string  | False                                                 |         |                             | Shared key used to sign and verify the JWT when the algorithm is symmetric. Required when using `HS256` or `HS512` as the algorithm. If unspecified, the secret will be auto-generated. This field supports saving the value in Secret Manager using the [APISIX Secret](../terminology/secret.md) resource.       |
| public_key    | string  | True if `RS256` or `ES256` is set for the `algorithm` attribute. |         |                             | RSA or ECDSA public key. This field supports saving the value in Secret Manager using the [APISIX Secret](../terminology/secret.md) resource.                      |
| algorithm     | string  | False                                                 | HS256 | ["HS256", "HS512", "RS256", "ES256"] | Encryption algorithm.                                                                                                                                                                       |
| exp           | integer | False                                                 | 86400   | [1,...]                     | Expiry time of the token in seconds.                                                                                                                                                        |
<<<<<<< HEAD
| base64_secret | boolean | False                                                 | false   |                             | If true, encode the secret with base64.                                                                                                                                                |
| lifetime_grace_period | integer | False                                         | 0       | [0,...]                     | Grace period in seconds. Used to account for clock skew between the server generating the JWT and the server validating the JWT.  |
| key_claim_name | string | False                                                 | key     |                             | The claim in the JWT payload that identifies the associated secret, such as `iss`. |
=======
| base64_secret | boolean | False                                                 | false   |                             | Set to true if the secret is base64 encoded.                                                                                                                                                |
| lifetime_grace_period | integer | False                                         | 0       | [0,...]                     | Define the leeway in seconds to account for clock skew between the server that generated the jwt and the server validating it. Value should be zero (0) or a positive integer. |
>>>>>>> 3e5e0ebd

NOTE: `encrypt_fields = {"secret"}` is also defined in the schema, which means that the field will be stored encrypted in etcd. See [encrypted storage fields](../plugin-develop.md#encrypted-storage-fields).

For Route:

<<<<<<< HEAD
| Name   | Type   | Required | Default       | Description                                                         |
|--------|--------|----------|---------------|---------------------------------------------------------------------|
| header | string | False    | authorization | The header to get the token from.                                   |
| query  | string | False    | jwt           | The query string to get the token from. Lower priority than header. |
| cookie | string | False    | jwt           | The cookie to get the token from. Lower priority than query.        |
| hide_credentials | boolean | False     | false  | If true, do not pass the header, query, or cookie with JWT to Upstream services.  |
| anonymous_consumer | string | False     | false  | Anonymous Consumer name. If configured, allow anonymous users to bypass the authentication.   |
=======
| Name             | Type    | Required | Default       | Description                                                                                     |
|------------------|---------|----------|---------------|-------------------------------------------------------------------------------------------------|
| header           | string  | False    | authorization | The header to get the token from.                                                               |
| query            | string  | False    | jwt           | The query string to get the token from. Lower priority than header.                             |
| cookie           | string  | False    | jwt           | The cookie to get the token from. Lower priority than query.                                    |
| hide_credentials | boolean | False    | false         | Set to true will not pass the authorization request of header\query\cookie to the Upstream.     |
| key_claim_name   | string  | False    | key           | The name of the JWT claim that contains the user key (corresponds to Consumer's key attribute). |
>>>>>>> 3e5e0ebd

You can implement `jwt-auth` with [HashiCorp Vault](https://www.vaultproject.io/) to store and fetch secrets and RSA keys pairs from its [encrypted KV engine](https://developer.hashicorp.com/vault/docs/secrets/kv) using the [APISIX Secret](../terminology/secret.md) resource.

## Examples

The examples below demonstrate how you can work with the `jwt-auth` plugin for different scenarios.

:::note

You can fetch the `admin_key` from `config.yaml` and save to an environment variable with the following command:

```bash
admin_key=$(yq '.deployment.admin.admin_key[0].key' conf/config.yaml | sed 's/"//g')
```

:::

### Use JWT for Consumer Authentication

The following example demonstrates how to implement JWT for Consumer key authentication.

Create a Consumer `jack`:

```shell
curl "http://127.0.0.1:9180/apisix/admin/consumers" -X PUT \
  -H "X-API-KEY: ${admin_key}" \
  -d '{
    "username": "jack"
  }'
```

Create `jwt-auth` Credential for the consumer:

```shell
curl "http://127.0.0.1:9180/apisix/admin/consumers/jack/credentials" -X PUT \
  -H "X-API-KEY: ${admin_key}" \
  -d '{
    "id": "cred-jack-jwt-auth",
    "plugins": {
      "jwt-auth": {
        "key": "jack-key",
        "secret": "jack-hs256-secret"
      }
    }
  }'
```

Create a Route with `jwt-auth` plugin:

```shell
curl "http://127.0.0.1:9180/apisix/admin/routes" -X PUT \
  -H "X-API-KEY: ${admin_key}" \
  -d '{
    "id": "jwt-route",
    "uri": "/headers",
    "plugins": {
      "jwt-auth": {}
    },
    "upstream": {
      "type": "roundrobin",
      "nodes": {
        "httpbin.org:80": 1
      }
    }
  }'
```

To issue a JWT for `jack`, you could use [JWT.io's debugger](https://jwt.io/#debugger-io) or other utilities. If you are using [JWT.io's debugger](https://jwt.io/#debugger-io), do the following:

* Select __HS256__ in the __Algorithm__ dropdown.
* Update the secret in the __Verify Signature__ section to be `jack-hs256-secret`.
* Update payload with Consumer key `jack-key`; and add `exp` or `nbf` in UNIX timestamp.

  Your payload should look similar to the following:

  ```json
  {
    "key": "jack-key",
    "nbf": 1729132271
  }
  ```

Copy the generated JWT under the __Encoded__ section and save to a variable:

```text
jwt_token=eyJhbGciOiJIUzI1NiIsInR5cCI6IkpXVCJ9.eyJrZXkiOiJqYWNrLWtleSIsIm5iZiI6MTcyOTEzMjI3MX0.0VDKUzNkSaa_H5g_rGNbNtDcKJ9fBGgcGC56AsVsV-I
```

Send a request to the Route with the JWT in the `Authorization` header:

```shell
curl -i "http://127.0.0.1:9080/headers" -H "Authorization: ${jwt_token}"
```

You should receive an `HTTP/1.1 200 OK` response similar to the following:

```text
{
  "headers": {
    "Accept": "*/*",
    "Authorization": "eyJ0eXAiOiJKV1QiLCJhbGciOiJIUzI1NiJ9.eyJleHAiOjE3MjY2NDk2NDAsImtleSI6ImphY2sta2V5In0.kdhumNWrZFxjUvYzWLt4lFr546PNsr9TXuf0Az5opoM",
    "Host": "127.0.0.1",
    "User-Agent": "curl/8.6.0",
    "X-Amzn-Trace-Id": "Root=1-66ea951a-4d740d724bd2a44f174d4daf",
    "X-Consumer-Username": "jack",
    "X-Credential-Identifier": "cred-jack-jwt-auth",
    "X-Forwarded-Host": "127.0.0.1"
  }
}
```

In 30 seconds, the token should expire. Send a request with the same token to verify:

```shell
curl -i "http://127.0.0.1:9080/headers" -H "Authorization: ${jwt_token}"
```

You should receive an `HTTP/1.1 401 Unauthorized` response similar to the following:

```text
{"message":"failed to verify jwt"}
```

### Carry JWT in Request Header, Query String, or Cookie

The following example demonstrates how to accept JWT in specified header, query string, and cookie.

Create a Consumer `jack`:

```shell
curl "http://127.0.0.1:9180/apisix/admin/consumers" -X PUT \
  -H "X-API-KEY: ${admin_key}" \
  -d '{
    "username": "jack"
  }'
```

Create `jwt-auth` Credential for the consumer:

```shell
curl "http://127.0.0.1:9180/apisix/admin/consumers/jack/credentials" -X PUT \
  -H "X-API-KEY: ${admin_key}" \
  -d '{
    "id": "cred-jack-jwt-auth",
    "plugins": {
      "jwt-auth": {
        "key": "jack-key",
        "secret": "jack-hs256-secret"
      }
    }
  }'
```

Create a Route with `jwt-auth` plugin, and specify that the request can either carry the token in the header, query, or the cookie:

```shell
curl "http://127.0.0.1:9180/apisix/admin/routes" -X PUT \
  -H "X-API-KEY: ${admin_key}" \
  -d '{
    "id": "jwt-route",
    "uri": "/get",
    "plugins": {
      "jwt-auth": {
        "header": "jwt-auth-header",
        "query": "jwt-query",
        "cookie": "jwt-cookie"
      }
    },
    "upstream": {
      "type": "roundrobin",
      "nodes": {
        "httpbin.org:80": 1
      }
    }
  }'
```

To issue a JWT for `jack`, you could use [JWT.io's debugger](https://jwt.io/#debugger-io) or other utilities. If you are using [JWT.io's debugger](https://jwt.io/#debugger-io), do the following:

* Select __HS256__ in the __Algorithm__ dropdown.
* Update the secret in the __Verify Signature__ section to be `jack-hs256-secret`.
* Update payload with Consumer key `jack-key`; and add `exp` or `nbf` in UNIX timestamp.

  Your payload should look similar to the following:

  ```json
  {
    "key": "jack-key",
    "nbf": 1729132271
  }
  ```

Copy the generated JWT under the __Encoded__ section and save to a variable:

```text
jwt_token=eyJhbGciOiJIUzI1NiIsInR5cCI6IkpXVCJ9.eyJrZXkiOiJqYWNrLWtleSIsIm5iZiI6MTcyOTEzMjI3MX0.0VDKUzNkSaa_H5g_rGNbNtDcKJ9fBGgcGC56AsVsV-I
```

#### Verify With JWT in Header

Sending request with JWT in the header:

```shell
curl -i "http://127.0.0.1:9080/get" -H "jwt-auth-header: ${jwt_token}"
```

You should receive an `HTTP/1.1 200 OK` response similar to the following:

```text           
{
  "args": {},
  "headers": {
    "Accept": "*/*",
    "Host": "127.0.0.1",
    "Jwt-Auth-Header": "eyJ0eXAiOiJKV1QiLCJhbGciOiJIUzI1NiJ9.eyJrZXkiOiJ1c2VyLWtleSIsImV4cCI6MTY5NTEyOTA0NH0.EiktFX7di_tBbspbjmqDKoWAD9JG39Wo_CAQ1LZ9voQ",
    ...
  },
  ...
}
```

#### Verify With JWT in Query String

Sending request with JWT in the query string:

```shell
curl -i "http://127.0.0.1:9080/get?jwt-query=${jwt_token}"
```

You should receive an `HTTP/1.1 200 OK` response similar to the following:

```text
{
  "args": {
    "jwt-query": "eyJ0eXAiOiJKV1QiLCJhbGciOiJIUzI1NiJ9.eyJrZXkiOiJ1c2VyLWtleSIsImV4cCI6MTY5NTEyOTA0NH0.EiktFX7di_tBbspbjmqDKoWAD9JG39Wo_CAQ1LZ9voQ"
  },
  "headers": {
    "Accept": "*/*",
    ...
  },
  "origin": "127.0.0.1, 183.17.233.107",
  "url": "http://127.0.0.1/get?jwt-query=eyJ0eXAiOiJKV1QiLCJhbGciOiJIUzI1NiJ9.eyJrZXkiOiJ1c2VyLWtleSIsImV4cCI6MTY5NTEyOTA0NH0.EiktFX7di_tBbspbjmqDKoWAD9JG39Wo_CAQ1LZ9voQ"
}
```

#### Verify With JWT in Cookie

Sending request with JWT in the cookie:

```shell
curl -i "http://127.0.0.1:9080/get" --cookie jwt-cookie=${jwt_token}
```

You should receive an `HTTP/1.1 200 OK` response similar to the following:

```text
{
  "args": {},
  "headers": {
    "Accept": "*/*",
    "Cookie": "jwt-cookie=eyJ0eXAiOiJKV1QiLCJhbGciOiJIUzI1NiJ9.eyJrZXkiOiJ1c2VyLWtleSIsImV4cCI6MTY5NTEyOTA0NH0.EiktFX7di_tBbspbjmqDKoWAD9JG39Wo_CAQ1LZ9voQ",
    ...
  },
  ...
}
```

### Manage Secrets in Environment Variables

The following example demonstrates how to save `jwt-auth` Consumer key to an environment variable and reference it in configuration.

APISIX supports referencing system and user environment variables configured through the [NGINX `env` directive](https://nginx.org/en/docs/ngx_core_module.html#env).

Save the key to an environment variable:

```shell
JACK_JWT_AUTH_KEY=jack-key
```

Create a Consumer `jack`:

```shell
curl "http://127.0.0.1:9180/apisix/admin/consumers" -X PUT \
  -H "X-API-KEY: ${admin_key}" \
  -d '{
    "username": "jack"
  }'
```

Create `jwt-auth` Credential for the Consumer and reference the environment variable in the key:

```shell
curl "http://127.0.0.1:9180/apisix/admin/consumers/jack/credentials" -X PUT \
  -H "X-API-KEY: ${admin_key}" \
  -d '{
    "id": "cred-jack-jwt-auth",
    "plugins": {
      "jwt-auth": {
        "key": "$env://JACK_JWT_AUTH_KEY",
        "secret": "jack-hs256-secret"
      }
    }
  }'
```

Create a Route with `jwt-auth` enabled:

```shell
curl "http://127.0.0.1:9180/apisix/admin/routes" -X PUT \
  -H "X-API-KEY: ${admin_key}" \
  -d '{
    "id": "jwt-route",
    "uri": "/get",
    "plugins": {
      "jwt-auth": {}
    },
    "upstream": {
      "type": "roundrobin",
      "nodes": {
        "httpbin.org:80": 1
      }
    }
  }'
```

To issue a JWT for `jack`, you could use [JWT.io's debugger](https://jwt.io/#debugger-io) or other utilities. If you are using [JWT.io's debugger](https://jwt.io/#debugger-io), do the following:

* Select __HS256__ in the __Algorithm__ dropdown.
* Update the secret in the __Verify Signature__ section to be `jack-hs256-secret`.
* Update payload with Consumer key `jack-key`; and add `exp` or `nbf` in UNIX timestamp.

  Your payload should look similar to the following:

  ```json
  {
    "key": "jack-key",
    "nbf": 1729132271
  }
  ```

Copy the generated JWT under the __Encoded__ section and save to a variable:

```text
jwt_token=eyJhbGciOiJIUzI1NiIsInR5cCI6IkpXVCJ9.eyJrZXkiOiJqYWNrLWtleSIsIm5iZiI6MTcyOTEzMjI3MX0.0VDKUzNkSaa_H5g_rGNbNtDcKJ9fBGgcGC56AsVsV-I
```

Sending request with JWT in the header:

```shell
curl -i "http://127.0.0.1:9080/get" -H "Authorization: ${jwt_token}"
```

You should receive an `HTTP/1.1 200 OK` response similar to the following:

```text           
{
  "args": {},
  "headers": {
    "Accept": "*/*",
    "Authorization": "eyJ0eXAiOiJKV1QiLCJhbGciOiJIUzI1NiJ9.eyJleHAiOjE2OTUxMzMxNTUsImtleSI6Imp3dC1rZXkifQ.jiKuaAJqHNSSQCjXRomwnQXmdkC5Wp5VDPRsJlh1WAQ",
    ...
  },
  ...
}
```

### Manage Secrets in Secret Manager

The following example demonstrates how to manage `jwt-auth` Consumer key in [HashiCorp Vault](https://www.vaultproject.io) and reference it in plugin configuration.

Start a Vault development server in Docker:

```shell
docker run -d \
  --name vault \
  -p 8200:8200 \
  --cap-add IPC_LOCK \
  -e VAULT_DEV_ROOT_TOKEN_ID=root \
  -e VAULT_DEV_LISTEN_ADDRESS=0.0.0.0:8200 \
  vault:1.9.0 \
  vault server -dev
```

APISIX currently supports [Vault KV engine version 1](https://developer.hashicorp.com/vault/docs/secrets/kv#kv-version-1). Enable it in Vault:

```shell
docker exec -i vault sh -c "VAULT_TOKEN='root' VAULT_ADDR='http://0.0.0.0:8200' vault secrets enable -path=kv -version=1 kv"
```

You should see a response similar to the following:

```text
Success! Enabled the kv secrets engine at: kv/
```

Create a secret and configure the Vault address and other connection information:

```shell
curl "http://127.0.0.1:9180/apisix/admin/secrets/vault/jwt" -X PUT \
  -H "X-API-KEY: ${admin_key}" \
  -d '{
    "uri": "https://127.0.0.1:8200"，
    "prefix": "kv/apisix",
    "token": "root"
  }'
```

Create a Consumer `jack`:

```shell
curl "http://127.0.0.1:9180/apisix/admin/consumers" -X PUT \
  -H "X-API-KEY: ${admin_key}" \
  -d '{
    "username": "jack"
  }'
```

Create `jwt-auth` Credential for the Consumer and reference the secret in the key:

```shell
curl "http://127.0.0.1:9180/apisix/admin/consumers/jack/credentials" -X PUT \
  -H "X-API-KEY: ${admin_key}" \
  -d '{
    "id": "cred-jack-jwt-auth",
    "plugins": {
      "jwt-auth": {
        "key": "$secret://vault/jwt/jack/jwt-key",
        "secret": "vault-hs256-secret"
      }
    }
  }'
```

Create a Route with `jwt-auth` enabled:

```shell
curl "http://127.0.0.1:9180/apisix/admin/routes" -X PUT \
  -H "X-API-KEY: ${admin_key}" \
  -d '{
    "id": "jwt-route",
    "uri": "/get",
    "plugins": {
      "jwt-auth": {}
    },
    "upstream": {
      "type": "roundrobin",
      "nodes": {
        "httpbin.org:80": 1
      }
    }
  }'
```

Set `jwt-auth` key value to be `jwt-vault-key` in Vault:

```shell
docker exec -i vault sh -c "VAULT_TOKEN='root' VAULT_ADDR='http://0.0.0.0:8200' vault kv put kv/apisix/jack jwt-key=jwt-vault-key"
```

You should see a response similar to the following:

```text
Success! Data written to: kv/apisix/jack
```

To issue a JWT, you could use [JWT.io's debugger](https://jwt.io/#debugger-io) or other utilities. If you are using [JWT.io's debugger](https://jwt.io/#debugger-io), do the following:

* Select __HS256__ in the __Algorithm__ dropdown.
* Update the secret in the __Verify Signature__ section to be `vault-hs256-secret`.
* Update payload with Consumer key `jwt-vault-key`; and add `exp` or `nbf` in UNIX timestamp.

  Your payload should look similar to the following:

  ```json
  {
    "key": "jwt-vault-key",
    "nbf": 1729132271
  }
  ```

Copy the generated JWT under the __Encoded__ section and save to a variable:

```text
jwt_token=eyJhbGciOiJIUzI1NiIsInR5cCI6IkpXVCJ9.eyJrZXkiOiJqd3QtdmF1bHQta2V5IiwibmJmIjoxNzI5MTMyMjcxfQ.faiN93LNP1lGSXqAb4empNJKMRWop8-KgnU58VQn1EE
```

Sending request with the token as header:

```shell
curl -i "http://127.0.0.1:9080/get" -H "Authorization: ${jwt_token}"
```

You should receive an `HTTP/1.1 200 OK` response similar to the following:

```text
{
  "args": {},
  "headers": {
    "Accept": "*/*",
    "Authorization": "eyJhbGciOiJIUzI1NiIsInR5cCI6IkpXVCJ9.eyJrZXkiOiJqd3QtdmF1bHQta2V5IiwiZXhwIjoxNjk1MTM4NjM1fQ.Au2liSZ8eQXUJR3SJESwNlIfqZdNyRyxIJK03L4dk_g",
    ...
  },
  ...
}
```

### Sign JWT with RS256 Algorithm

The following example demonstrates how you can use asymmetric algorithms, such as RS256, to sign and validate JWT when implementing JWT for Consumer authentication. You will be generating RSA key pairs using [openssl](https://openssl-library.org/source/) and generating JWT using [JWT.io](https://jwt.io/#debugger-io) to better understand the composition of JWT.

Generate a 2048-bit RSA private key and extract the corresponding public key in PEM format:

```shell
openssl genrsa -out jwt-rsa256-private.pem 2048
openssl rsa -in jwt-rsa256-private.pem -pubout -out jwt-rsa256-public.pem
```

You should see `jwt-rsa256-private.pem` and `jwt-rsa256-public.pem` generated in your current working directory.

Visit [JWT.io's debugger](https://jwt.io/#debugger-io) and do the following:

* Select __RS256__ in the __Algorithm__ dropdown.
* Copy and paste the key content into the __Verify Signature__ section.
* Update the payload with `key` matching the Consumer key you would like to use; and `exp` or `nbf` in UNIX timestamp.

The configuration should look similar to the following:

<br />
<div style={{textAlign: 'center'}}>
<img
  src="https://static.apiseven.com/uploads/2024/12/12/SRe7AXMw_jwt_token.png"
  alt="complete configuration of JWT generation on jwt.io"
  width="70%"
/>
</div>
<br />

Copy the JWT on the left and save to an environment variable:

```shell
jwt_token=eyJhbGciOiJSUzI1NiIsInR5cCI6IkpXVCJ9.eyJrZXkiOiJqYWNrLWtleSIsImV4cCI6MTczNDIzMDQwMH0.XjqM0oszmCggwZs-8PUIlJv8wPJON1la2ET5v70E6TCE32Yq5ibrl-1azaK7IreAer3HtnVHeEfII2rR02v8xfR1TPIjU_oHov4qC-A4tLTbgqGVXI7fCy2WFm3PFh6MEKuRe6M3dCQtCAdkRRQrBr1gWFQZhV3TNeMmmtyIfuJpB7cp4DW5pYFsCcoE1Nw6Tz7dt8k0tPBTPI2Mv9AYfMJ30LHDscOaPNtz8YIk_TOkV9b9mhQudUJ7J_suCZMRxD3iL655jTp2gKsstGKdZa0_W9Reu4-HY3LSc5DS1XtfjuftpuUqgg9FvPU0mK_b0wT_Rq3lbYhcHb9GZ72qiQ
```

Create a Consumer `jack`:

```shell
curl "http://127.0.0.1:9180/apisix/admin/consumers" -X PUT \
  -H "X-API-KEY: ${admin_key}" \
  -d '{
    "username": "jack"
  }'
```

Create `jwt-auth` Credential for the Consumer and configure the RSA keys:

```shell
curl "http://127.0.0.1:9180/apisix/admin/consumers/jack/credentials" -X PUT \
  -H "X-API-KEY: ${admin_key}" \
  -d '{
    "id": "cred-jack-jwt-auth",
    "plugins": {
      "jwt-auth": {
        "key": "jack-key",
        "algorithm": "RS256",
        "public_key": "-----BEGIN PUBLIC KEY-----\nMIIBIjANBgkqhkiG9w0BAQEFAAOCAQ8AMIIBCgKCAQEAnE0h4k/GWfEbYO/yE2MPjHtNKDLNz4mv1KNIPLxY2ccjPYOtjuug+iZ4MujLV59YfrHriTs0H8jweQfff3pRSMjyEK+4qWTY3TeKBXIEa3pVDeoedSJrgjLBVio6xH7et8ir+QScScfLaJHGB4/l3DDGyEhO782a9teY8brn5hsWX5uLmDJvxtTGAHYi847XOcx2UneW4tZ8wQ6JGBSiSg5qAHan4dFZ7CpixCNNqEcSK6EQ7lKOLeFGG8ys/dHBIEasU4oMlCuJH77+XQQ/shchy+vm9oZfP+grLZkV+nKAd8MQZsid7ZJ/fiB/BmnhGrjtIfh98jwxSx4DgdLhdwIDAQAB\n-----END PUBLIC KEY-----",
        "private_key": "-----BEGIN PRIVATE KEY-----\nMIIEvwIBADANBgkqhkiG9w0BAQEFAASCBKkwggSlAgEAAoIBAQCcTSHiT8ZZ8Rtg7/ITYw+Me00oMs3Pia/Uo0g8vFjZxyM9g62O66D6Jngy6MtXn1h+seuJOzQfyPB5B99/elFIyPIQr7ipZNjdN4oFcgRrelUN6h51ImuCMsFWKjrEft63yKv5BJxJx8tokcYHj+XcMMbISE7vzZr215jxuufmGxZfm4uYMm/G1MYAdiLzjtc5zHZSd5bi1nzBDokYFKJKDmoAdqfh0VnsKmLEI02oRxIroRDuUo4t4UYbzKz90cEgRqxTigyUK4kfvv5dBD+yFyHL6+b2hl8/6CstmRX6coB3wxBmyJ3tkn9+IH8GaeEauO0h+H3yPDFLHgOB0uF3AgMBAAECggEARpY68Daw0Funzq5uN70r/3iLztSqx8hZpQEclXlF8wwQ6S33iqz1JSOMcwlZE7g9wfHd+jrHfndDypT4pVx7KxC86TZCghWuLrFvXqgwQM2dbcxGdwXVYZZEZAJsSeM19+/jYnFnl5ZoUVBMC4w79aX9j+O/6mKDUmjphHmxUuRCFjN0w7BRoYwmS796rSf1eoOcSXh2G9Ycc34DUFDfGpOzabndbmMfOz7W0DyUBG23fgLhNChTUGq8vMaqKXkQ8JKeKdEugSmRGz42HxjWoNlIGBDyB8tPNPT6SXsu/JBskdf9Gb71OWiub381oXC259sz+1K1REb1KSkgyC+bkQKBgQDKCnwXaf8aOIoJPCG53EqQfKScCIYQrvp1Uk3bs5tfYN4HcI3yAUnOqQ3Ux3eY9PfS37urlJXCfCbCnZ6P6xALZnN+aL2zWvZArlHvD6vnXiyevwK5IY+o2EW02h3A548wrGznQSsfX0tum22bEVlRuFfBbpZpizXwrV4ODSNhTwKBgQDGC27QQxah3yq6EbOhJJlJegjawVXEaEp/j4fD3qe/unLbUIFvCz6j9BAbgocDKzqXxlpTtIbnsesdLo7KM3MtYL0XO/87HIsBj9XCVgMkFCcM6YZ6fHnkJl0bs3haU4N9uI/wpokvfvXJp7iC9LUCseBdBj+N6T230HWiSbPjWQKBgQC8zzGKO/8vRNkSqkQmSczQ2/qE6p5G5w6eJy0lfOJdLswvDatJFpUf8PJA/6svoPYb9gOO5AtUNeuPAfeVLSnQTYzu+/kTrJTme0GMdAvE60gtjfmAgvGa64mw6gjWJk+1P92B+2/OIKMAmXXDbWIYMXqpBKzBs1vUMF/uJ68BlwKBgQDEivQem3YKj3/HyWmLstatpP7EmrqTgSzuC3OhX4b7L/5sySirG22/KKgTpSZ4bp5noeJiz/ZSWrAK9fmfkg/sKOV/+XsDHwCVPDnX86SKWbWnitp7FK2jTq94nlQC0H7edhvjqGLdUBJ9XoYu8MvzMLSJnXnVTHSDx832kU6FgQKBgQCbw4Eiu2IcOduIAokmsZl8Smh9ZeyhP2B/UBa1hsiPKQ6bw86QJr2OMbRXLBxtx+HYIfwDo4vXEE862PfoQyu6SjJBNmHiid7XcV06Z104UQNjP7IDLMMF+SASMqYoQWg/5chPfxBgIXnfWqw6TMmND3THY4Oj4Nhf4xeUg3HsaA==\n-----END PRIVATE KEY-----"
      }
    }
  }'
```

:::tip

You should add a newline character after the opening line and before the closing line, for example `-----BEGIN PRIVATE KEY-----\n......\n-----END PRIVATE KEY-----`.

The key content can be directly concatenated.

:::

Create a Route with the `jwt-auth` plugin:

```shell
curl "http://127.0.0.1:9180/apisix/admin/routes" -X PUT \
  -H "X-API-KEY: ${admin_key}" \
  -d '{
    "id": "jwt-route",
    "uri": "/headers",
    "plugins": {
      "jwt-auth": {}
    },
    "upstream": {
      "type": "roundrobin",
      "nodes": {
        "httpbin.org:80": 1
      }
    }
  }'
```

To verify, send a request to the Route with the JWT in the `Authorization` header:

```shell
curl -i "http://127.0.0.1:9080/headers" -H "Authorization: ${jwt_token}"
```

You should receive an `HTTP/1.1 200 OK` response similar to the following:

```json
{
  "headers": {
    "Accept": "*/*",
    "Authorization": "eyJhbGciOiJSUzI1NiIsInR5cCI6IkpXVCJ9.eyJrZXkiOiJqYWNrLWtleSIsImV4cCI6MTczNDIzMDQwMH0.XjqM0oszmCggwZs-8PUIlJv8wPJON1la2ET5v70E6TCE32Yq5ibrl-1azaK7IreAer3HtnVHeEfII2rR02v8xfR1TPIjU_oHov4qC-A4tLTbgqGVXI7fCy2WFm3PFh6MEKuRe6M3dCQtCAdkRRQrBr1gWFQZhV3TNeMmmtyIfuJpB7cp4DW5pYFsCcoE1Nw6Tz7dt8k0tPBTPI2Mv9AYfMJ30LHDscOaPNtz8YIk_TOkV9b9mhQudUJ7J_suCZMRxD3iL655jTp2gKsstGKdZa0_W9Reu4-HY3LSc5DS1XtfjuftpuUqgg9FvPU0mK_b0wT_Rq3lbYhcHb9GZ72qiQ",
    ...
  }
}
```

### Add Consumer Custom ID to Header

The following example demonstrates how you can attach a Consumer custom ID to authenticated request in the `Consumer-Custom-Id` header, which can be used to implement additional logics as needed.

Create a Consumer `jack` with a custom ID label:

```shell
curl "http://127.0.0.1:9180/apisix/admin/consumers" -X PUT \
  -H "X-API-KEY: ${admin_key}" \
  -d '{
    "username": "jack",
    "labels": {
      "custom_id": "495aec6a"
    }
  }'
```

Create `jwt-auth` Credential for the consumer:

```shell
curl "http://127.0.0.1:9180/apisix/admin/consumers/jack/credentials" -X PUT \
  -H "X-API-KEY: ${admin_key}" \
  -d '{
    "id": "cred-jack-jwt-auth",
    "plugins": {
      "jwt-auth": {
        "key": "jack-key",
        "secret": "jack-hs256-secret"
      }
    }
  }'
```

Create a Route with `jwt-auth`:

```shell
curl "http://127.0.0.1:9180/apisix/admin/routes" -X PUT \
  -H "X-API-KEY: ${admin_key}" \
  -d '{
    "id": "jwt-auth-route",
    "uri": "/anything",
    "plugins": {
      "jwt-auth": {}
    },
    "upstream": {
      "type": "roundrobin",
      "nodes": {
        "httpbin.org:80": 1
      }
    }
  }'
```

To issue a JWT for `jack`, you could use [JWT.io's debugger](https://jwt.io/#debugger-io) or other utilities. If you are using [JWT.io's debugger](https://jwt.io/#debugger-io), do the following:

* Select __HS256__ in the __Algorithm__ dropdown.
* Update the secret in the __Verify Signature__ section to be `jack-hs256-secret`.
* Update payload with Consumer key `jack-key`; and add `exp` or `nbf` in UNIX timestamp.

  Your payload should look similar to the following:

  ```json
  {
    "key": "jack-key",
    "nbf": 1729132271
  }
  ```

Copy the generated JWT under the __Encoded__ section and save to a variable:

```text
jwt_token=eyJhbGciOiJIUzI1NiIsInR5cCI6IkpXVCJ9.eyJrZXkiOiJqYWNrLWtleSIsIm5iZiI6MTcyOTEzMjI3MX0.0VDKUzNkSaa_H5g_rGNbNtDcKJ9fBGgcGC56AsVsV-I
```

To verify, send a request to the Route with the JWT in the `Authorization` header:

```shell
curl -i "http://127.0.0.1:9080/headers" -H "Authorization: ${jwt_token}"
```

You should see an `HTTP/1.1 200 OK` response similar to the following, where `X-Consumer-Custom-Id` is attached:

```json
{
  "headers": {
    "Accept": "*/*",
    "Authorization": "eyJ0eXAiOiJKV1QiLCJhbGciOiJIUzI1NiJ9.eyJleHAiOjE3MjY2NDk2NDAsImtleSI6ImphY2sta2V5In0.kdhumNWrZFxjUvYzWLt4lFr546PNsr9TXuf0Az5opoM",
    "Host": "127.0.0.1",
    "User-Agent": "curl/8.6.0",
    "X-Amzn-Trace-Id": "Root=1-66ea951a-4d740d724bd2a44f174d4daf",
    "X-Consumer-Username": "jack",
    "X-Credential-Identifier": "cred-jack-jwt-auth",
    "X-Consumer-Custom-Id": "495aec6a",
    "X-Forwarded-Host": "127.0.0.1"
  }
}
```

### Rate Limit with Anonymous Consumer

The following example demonstrates how you can configure different rate limiting policies by regular and anonymous consumers, where the anonymous Consumer does not need to authenticate and has less quotas.

Create a regular Consumer `jack` and configure the `limit-count` plugin to allow for a quota of 3 within a 30-second window:

```shell
curl "http://127.0.0.1:9180/apisix/admin/consumers" -X PUT \
  -H "X-API-KEY: ${admin_key}" \
  -d '{
    "username": "jack",
    "plugins": {
      "limit-count": {
        "count": 3,
        "time_window": 30,
        "rejected_code": 429
      }
    }
  }'
```

Create the `jwt-auth` Credential for the Consumer `jack`:

```shell
curl "http://127.0.0.1:9180/apisix/admin/consumers/jack/credentials" -X PUT \
  -H "X-API-KEY: ${admin_key}" \
  -d '{
    "id": "cred-jack-jwt-auth",
    "plugins": {
      "jwt-auth": {
        "key": "jack-key",
        "secret": "jack-hs256-secret"
      }
    }
  }'
```

Create an anonymous user `anonymous` and configure the `limit-count` plugin to allow for a quota of 1 within a 30-second window:

```shell
curl "http://127.0.0.1:9180/apisix/admin/consumers" -X PUT \
  -H "X-API-KEY: ${admin_key}" \
  -d '{
    "username": "anonymous",
    "plugins": {
      "limit-count": {
        "count": 1,
        "time_window": 30,
        "rejected_code": 429
      }
    }
  }'
```

Create a Route and configure the `jwt-auth` plugin to accept anonymous Consumer `anonymous` from bypassing the authentication:

```shell
curl "http://127.0.0.1:9180/apisix/admin/routes" -X PUT \
  -H "X-API-KEY: ${admin_key}" \
  -d '{
    "id": "jwt-auth-route",
    "uri": "/anything",
    "plugins": {
      "jwt-auth": {
        "anonymous_consumer": "anonymous"
      }
    },
    "upstream": {
      "type": "roundrobin",
      "nodes": {
        "httpbin.org:80": 1
      }
    }
  }'
```

To issue a JWT for `jack`, you could use [JWT.io's debugger](https://jwt.io/#debugger-io) or other utilities. If you are using [JWT.io's debugger](https://jwt.io/#debugger-io), do the following:

* Select __HS256__ in the __Algorithm__ dropdown.
* Update the secret in the __Verify Signature__ section to be `jack-hs256-secret`.
* Update payload with role `user`, permission `read`, and Consumer key `jack-key`; as well as `exp` or `nbf` in UNIX timestamp.

  Your payload should look similar to the following:

  ```json
  {
    "key": "jack-key",
    "nbf": 1729132271
  }
  ```

Copy the generated JWT under the __Encoded__ section and save to a variable:

```shell
jwt_token=eyJhbGciOiJIUzI1NiIsInR5cCI6IkpXVCJ9.eyJrZXkiOiJqYWNrLWtleSIsIm5iZiI6MTcyOTEzMjI3MX0.hjtSsEILpko14zb8-ibyxrB2tA5biYY9JrFm3do69vs
```

To verify the rate limiting, send five consecutive requests with `jack`'s JWT:

```shell
resp=$(seq 5 | xargs -I{} curl "http://127.0.0.1:9080/anything" -H "Authorization: ${jwt_token}" -o /dev/null -s -w "%{http_code}\n") && \
  count_200=$(echo "$resp" | grep "200" | wc -l) && \
  count_429=$(echo "$resp" | grep "429" | wc -l) && \
  echo "200": $count_200, "429": $count_429
```

You should see the following response, showing that out of the 5 requests, 3 requests were successful (status code 200) while the others were rejected (status code 429).

```text
200:    3, 429:    2
```

Send five anonymous requests:

```shell
resp=$(seq 5 | xargs -I{} curl "http://127.0.0.1:9080/anything" -o /dev/null -s -w "%{http_code}\n") && \
  count_200=$(echo "$resp" | grep "200" | wc -l) && \
  count_429=$(echo "$resp" | grep "429" | wc -l) && \
  echo "200": $count_200, "429": $count_429
```

You should see the following response, showing that only one request was successful:

```text
200:    1, 429:    4
```<|MERGE_RESOLUTION|>--- conflicted
+++ resolved
@@ -51,36 +51,22 @@
 | public_key    | string  | True if `RS256` or `ES256` is set for the `algorithm` attribute. |         |                             | RSA or ECDSA public key. This field supports saving the value in Secret Manager using the [APISIX Secret](../terminology/secret.md) resource.                      |
 | algorithm     | string  | False                                                 | HS256 | ["HS256", "HS512", "RS256", "ES256"] | Encryption algorithm.                                                                                                                                                                       |
 | exp           | integer | False                                                 | 86400   | [1,...]                     | Expiry time of the token in seconds.                                                                                                                                                        |
-<<<<<<< HEAD
-| base64_secret | boolean | False                                                 | false   |                             | If true, encode the secret with base64.                                                                                                                                                |
+| base64_secret | boolean | False                                                 | false   |                             | Set to true if the secret is base64 encoded.                                                                                                                                                |
 | lifetime_grace_period | integer | False                                         | 0       | [0,...]                     | Grace period in seconds. Used to account for clock skew between the server generating the JWT and the server validating the JWT.  |
 | key_claim_name | string | False                                                 | key     |                             | The claim in the JWT payload that identifies the associated secret, such as `iss`. |
-=======
-| base64_secret | boolean | False                                                 | false   |                             | Set to true if the secret is base64 encoded.                                                                                                                                                |
-| lifetime_grace_period | integer | False                                         | 0       | [0,...]                     | Define the leeway in seconds to account for clock skew between the server that generated the jwt and the server validating it. Value should be zero (0) or a positive integer. |
->>>>>>> 3e5e0ebd
 
 NOTE: `encrypt_fields = {"secret"}` is also defined in the schema, which means that the field will be stored encrypted in etcd. See [encrypted storage fields](../plugin-develop.md#encrypted-storage-fields).
 
 For Route:
 
-<<<<<<< HEAD
 | Name   | Type   | Required | Default       | Description                                                         |
 |--------|--------|----------|---------------|---------------------------------------------------------------------|
 | header | string | False    | authorization | The header to get the token from.                                   |
 | query  | string | False    | jwt           | The query string to get the token from. Lower priority than header. |
 | cookie | string | False    | jwt           | The cookie to get the token from. Lower priority than query.        |
-| hide_credentials | boolean | False     | false  | If true, do not pass the header, query, or cookie with JWT to Upstream services.  |
-| anonymous_consumer | string | False     | false  | Anonymous Consumer name. If configured, allow anonymous users to bypass the authentication.   |
-=======
-| Name             | Type    | Required | Default       | Description                                                                                     |
-|------------------|---------|----------|---------------|-------------------------------------------------------------------------------------------------|
-| header           | string  | False    | authorization | The header to get the token from.                                                               |
-| query            | string  | False    | jwt           | The query string to get the token from. Lower priority than header.                             |
-| cookie           | string  | False    | jwt           | The cookie to get the token from. Lower priority than query.                                    |
-| hide_credentials | boolean | False    | false         | Set to true will not pass the authorization request of header\query\cookie to the Upstream.     |
-| key_claim_name   | string  | False    | key           | The name of the JWT claim that contains the user key (corresponds to Consumer's key attribute). |
->>>>>>> 3e5e0ebd
+| hide_credentials| boolean | False    | false  | If true, do not pass the header, query, or cookie with JWT to Upstream services.  |
+| key_claim_name  | string  | False    | key     | The name of the JWT claim that contains the user key (corresponds to Consumer's key attribute). |
+| anonymous_consumer | string | False  | false  | Anonymous Consumer name. If configured, allow anonymous users to bypass the authentication.   |
 
 You can implement `jwt-auth` with [HashiCorp Vault](https://www.vaultproject.io/) to store and fetch secrets and RSA keys pairs from its [encrypted KV engine](https://developer.hashicorp.com/vault/docs/secrets/kv) using the [APISIX Secret](../terminology/secret.md) resource.
 
