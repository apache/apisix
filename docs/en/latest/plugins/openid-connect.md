--- conflicted
+++ resolved
@@ -95,11 +95,8 @@
 | introspection_interval | integer | False | 0 |  | TTL of the cached and introspected access token in seconds. |
 | introspection_expiry_claim | string | False |  |  | Name of the expiry claim, which controls the TTL of the cached and introspected access token. The default value is 0, which means this option is not used and the plugin defaults to use the TTL passed by expiry claim defined in `introspection_expiry_claim`. If `introspection_interval` is larger than 0 and less than the TTL passed by expiry claim defined in `introspection_expiry_claim`, use `introspection_interval`. |
 | introspection_addon_headers | string[] | False |  |  | Array of strings. Used to append additional header values to the introspection HTTP request. If the specified header does not exist in origin request, value will not be appended. |
-<<<<<<< HEAD
 | auth_accept_token_as_header_name | string | False | "Authorization" |  | Name of the request header from which to accept the access token. Defaults to `Authorization`. |
-=======
 | claim_validator.issuer.valid_issuers | string[] | False |  |  | Whitelist the vetted issuers of the jwt. When not passed by the user, the issuer returned by discovery endpoint will be used. In case both are missing, the issuer will not be validated. |
->>>>>>> 3fdcbf55
 
 NOTE: `encrypt_fields = {"client_secret"}` is also defined in the schema, which means that the field will be stored encrypted in etcd. See [encrypted storage fields](../plugin-develop.md#encrypted-storage-fields).
 
