---
title: openid-connect
keywords:
  - Apache APISIX
  - API Gateway
  - OpenID Connect
  - OIDC
description: The openid-connect Plugin supports the integration with OpenID Connect (OIDC) identity providers, such as Keycloak, Auth0, Microsoft Entra ID, Google, Okta, and more. It allows APISIX to authenticate clients and obtain their information from the identity provider before allowing or denying their access to upstream protected resources.
---

<!--
#
# Licensed to the Apache Software Foundation (ASF) under one or more
# contributor license agreements.  See the NOTICE file distributed with
# this work for additional information regarding copyright ownership.
# The ASF licenses this file to You under the Apache License, Version 2.0
# (the "License"); you may not use this file except in compliance with
# the License.  You may obtain a copy of the License at
#
#     http://www.apache.org/licenses/LICENSE-2.0
#
# Unless required by applicable law or agreed to in writing, software
# distributed under the License is distributed on an "AS IS" BASIS,
# WITHOUT WARRANTIES OR CONDITIONS OF ANY KIND, either express or implied.
# See the License for the specific language governing permissions and
# limitations under the License.
#
-->

<head>
  <link rel="canonical" href="https://docs.api7.ai/hub/openid-connect" />
</head>

## Description

The `openid-connect` Plugin supports the integration with [OpenID Connect (OIDC)](https://openid.net/connect/) identity providers, such as Keycloak, Auth0, Microsoft Entra ID, Google, Okta, and more. It allows APISIX to authenticate clients and obtain their information from the identity provider before allowing or denying their access to upstream protected resources.

## Attributes

| Name               | Type     | Required | Default               | Valid values | Description      |
|--------------------------------------|----------|----------|-----------------------|--------------|---------------------------------------------------------------------------------------------------------------------------------------------------------------------------------------------------------------------------------------|
| client_id          | string   | True     |     |              | OAuth client ID.                  |
| client_secret      | string   | True     |     |              | OAuth client secret.              |
| discovery          | string   | True     |     |              | URL to the well-known discovery document of the OpenID provider, which contains a list of OP API endpoints. The Plugin can directly utilize the endpoints from the discovery document. You can also configure these endpoints individually, which takes precedence over the endpoints supplied in the discovery document.    |
| scope              | string   | False    | openid              |              | OIDC scope that corresponds to information that should be returned about the authenticated user, also known as [claims](https://openid.net/specs/openid-connect-core-1_0.html#StandardClaims). This is used to authorize users with proper permission. The default value is `openid`, the required scope for OIDC to return a `sub` claim that uniquely identifies the authenticated user. Additional scopes can be appended and delimited by spaces, such as `openid email profile`.    |
| required_scopes    | array[string] | False    |     |              | Scopes required to be present in the access token. Used in conjunction with the introspection endpoint when `bearer_only` is `true`. If any required scope is missing, the Plugin rejects the request with a 403 forbidden error.  |
| realm              | string   | False    | apisix              |              |  Realm in [`WWW-Authenticate`](https://www.rfc-editor.org/rfc/rfc6750#section-3) response header accompanying a 401 unauthorized request due to invalid bearer token.                 |
| bearer_only        | boolean  | False    | false                 |              | If true, strictly require bearer access token in requests for authentication.                |
| logout_path        | string   | False    | /logout             |              | Path to activate the logout.  |
| post_logout_redirect_uri             | string   | False    |     |              | URL to redirect users to after the `logout_path` receive a request to log out. |
| redirect_uri       | string  | False    |     |              | URI to redirect to after authentication with the OpenID provider. Note that the redirect URI should not be the same as the request URI, but a sub-path of the request URI. For example, if the `uri` of the Route is `/api/v1/*`, `redirect_uri` can be configured as `/api/v1/redirect`. If `redirect_uri` is not configured, APISIX will append `/.apisix/redirect` to the request URI to determine the value for `redirect_uri`. |
| timeout            | integer  | False    | 3   | [1,...]      | Request timeout time in seconds.   |
| ssl_verify         | boolean  | False    | false                 |              | If true, verify the OpenID provider 's SSL certificates.                 |
| introspection_endpoint               | string   | False    |     |              | URL of the [token introspection](https://datatracker.ietf.org/doc/html/rfc7662) endpoint for the OpenID provider used to introspect access tokens. If this is unset, the introspection endpoint presented in the well-known discovery document is used [as a fallback](https://github.com/zmartzone/lua-resty-openidc/commit/cdaf824996d2b499de4c72852c91733872137c9c).                      |
| introspection_endpoint_auth_method   | string   | False    | client_secret_basic |              | Authentication method for the token introspection endpoint. The value should be one of the authentication methods specified in the `introspection_endpoint_auth_methods_supported` [authorization server metadata](https://www.rfc-editor.org/rfc/rfc8414.html) as seen in the well-known discovery document, such as `client_secret_basic`, `client_secret_post`, `private_key_jwt`, and `client_secret_jwt`.              |
| token_endpoint_auth_method           | string   | False    |   client_secret_basic      |              | Authentication method for the token endpoint. The value should be one of the authentication methods specified in the `token_endpoint_auth_methods_supported` [authorization server metadata](https://www.rfc-editor.org/rfc/rfc8414.html) as seen in the well-known discovery document, such as `client_secret_basic`, `client_secret_post`, `private_key_jwt`, and `client_secret_jwt`. If the configured method is not supported, fall back to the first method in the `token_endpoint_auth_methods_supported` array.       |
| public_key         | string   | False    |     |              | Public key used to verify JWT signature id asymmetric algorithm is used. Providing this value to perform token verification will skip token introspection in client credentials flow. You can pass the public key in `-----BEGIN PUBLIC KEY-----\\n……\\n-----END PUBLIC KEY-----` format.          |
| use_jwks           | boolean  | False    | false                 |              | If true and if `public_key` is not set, use the JWKS to verify JWT signature and skip token introspection in client credentials flow. The JWKS endpoint is parsed from the discovery document.     |
| use_pkce           | boolean  | False    | false                 |              | If true, use the Proof Key for Code Exchange (PKCE) for Authorization Code Flow as defined in [RFC 7636](https://datatracker.ietf.org/doc/html/rfc7636).  |
| token_signing_alg_values_expected    | string   | False    |     |              | Algorithm used for signing JWT, such as `RS256`.       |
| set_access_token_header              | boolean  | False    | true                  |              |  If true, set the access token in a request header. By default, the `X-Access-Token` header is used.        |
| access_token_in_authorization_header | boolean  | False    | false                 |              | If true and if `set_access_token_header` is also true, set the access token in the `Authorization` header.      |
| set_id_token_header                  | boolean  | False    | true                  |              | If true and if the ID token is available, set the value in the `X-ID-Token` request header.    |
| set_userinfo_header                  | boolean  | False    | true                  |              | If true and if user info data is available, set the value in the `X-Userinfo` request header.    |
| set_refresh_token_header             | boolean  | False    | false                 |              | If true and if the refresh token is available, set the value in the `X-Refresh-Token` request header.        |
| session            | object   | False    |     |              | Session configuration used when `bearer_only` is `false` and the Plugin uses Authorization Code flow.              |
| session.secret     | string   | True     |  | 16 or more characters | Key used for session encryption and HMAC operation when `bearer_only` is `false`. It is automatically generated and saved to etcd if not configured. When using APISIX in the standalone mode where etcd is no longer the configuration center, the `secret` should be configured.         |
| session.cookie     | object   | False    |     |             |   Cookie configurations.    |
| session.cookie.lifetime              | integer   | False    | 3600                  |             | Cookie lifetime in seconds. |
| session_contents   | object   | False    |                   |             | Session content configurations. If unconfigured, all data will be stored in the session. |
| session_contents.access_token   | boolean   | False    |          |             | If true, store the access token in the session.  |
| session_contents.id_token   | boolean   | False    |          |             | If true, store the ID token in the session.  |
| session_contents.enc_id_token   | boolean   | False    |          |             | If true, store the encrypted ID token in the session.  |
| session_contents.user   | boolean   | False    |          |             | If true, store the user info in the session.  |
| unauth_action      | string   | False    | auth                |  ["auth","deny","pass"]            | Action for unauthenticated requests. When set to `auth`, redirect to the authentication endpoint of the OpenID provider. When set to `pass`, allow the request without authentication. When set to `deny`, return 401 unauthenticated responses rather than start the authorization code grant flow.    |
| proxy_opts         | object   | False    |     |                | Configurations for the proxy server that the OpenID provider is behind.               |
| proxy_opts.http_proxy     | string   | False    |     |          | Proxy server address for HTTP requests, such as `http://<proxy_host>:<proxy_port>`.   |
| proxy_opts.https_proxy    | string   | False    |     |          | Proxy server address for HTTPS requests, such as `http://<proxy_host>:<proxy_port>`.   |
| proxy_opts.http_proxy_authorization  | string   | False    |     | Basic [base64 username:password] | Default `Proxy-Authorization` header value to be used with `http_proxy`. Can be overridden with custom `Proxy-Authorization` request header.      |
| proxy_opts.https_proxy_authorization | string   | False    |     | Basic [base64 username:password] | Default `Proxy-Authorization` header value to be used with `https_proxy`. Cannot be overridden with custom `Proxy-Authorization` request header since with HTTPS, the authorization is completed when connecting.               |
| proxy_opts.no_proxy                  | string   | False    |     |                | Comma separated list of hosts that should not be proxied.       |
| authorization_params                 | object   | False    |     |                | Additional parameters to send in the request to the authorization endpoint.         |
| client_rsa_private_key | string | False |  |  | Client RSA private key used to sign JWT for authentication to the OP. Required when `token_endpoint_auth_method` is `private_key_jwt`. |
| client_rsa_private_key_id | string | False |  |  | Client RSA private key ID used to compute a signed JWT. Optional when `token_endpoint_auth_method` is `private_key_jwt`.   |
| client_jwt_assertion_expires_in | integer | False | 60 |  | Life duration of the signed JWT for authentication to the OP, in seconds. Used when `token_endpoint_auth_method` is `private_key_jwt` or `client_secret_jwt`.  |
| renew_access_token_on_expiry | boolean | False | true |  | If true, attempt to silently renew the access token when it expires or if a refresh token is available. If the token fails to renew, redirect user for re-authentication. |
| access_token_expires_in | integer | False |  |  | Lifetime of the access token in seconds if no `expires_in` attribute is present in the token endpoint response. |
| refresh_session_interval | integer | False |  |  | Time interval to refresh user ID token without requiring re-authentication. When not set, it will not check the expiration time of the session issued to the client by the gateway. If set to 900, it means refreshing the user's id_token (or session in the browser) after 900 seconds without requiring re-authentication. |
| iat_slack | integer | False | 120 |  | Tolerance of clock skew in seconds with the `iat` claim in an ID token. |
| accept_none_alg | boolean | False | false |  | Set to true if the OpenID provider does not sign its ID token, such as when the signature algorithm is set to `none`. |
| accept_unsupported_alg | boolean | False | true |  | If true, ignore ID token signature to accept unsupported signature algorithm. |
| access_token_expires_leeway | integer | False | 0 |  | Expiration leeway in seconds for access token renewal. When set to a value greater than 0, token renewal will take place the set amount of time before token expiration. This avoids errors in case the access token just expires when arriving to the resource server. |
| force_reauthorize | boolean | False | false |  | If true, execute the authorization flow even when a token has been cached. |
| use_nonce | boolean | False | false |  | If true, enable nonce parameter in authorization request. |
| revoke_tokens_on_logout | boolean | False | false |  | If true, notify the authorization server a previously obtained refresh or access token is no longer needed at the revocation endpoint. |
| jwk_expires_in | integer | False | 86400 |  | Expiration time for JWK cache in seconds. |
| jwt_verification_cache_ignore | boolean | False | false |  | If true, force re-verification for a bearer token and ignore any existing cached verification results. |
| cache_segment | string | False |  |  | Optional name of a cache segment, used to separate and differentiate caches used by token introspection or JWT verification. |
| introspection_interval | integer | False | 0 |  | TTL of the cached and introspected access token in seconds. The default value is 0, which means this option is not used and the Plugin defaults to use the TTL passed by expiry claim defined in `introspection_expiry_claim`. If `introspection_interval` is larger than 0 and less than the TTL passed by expiry claim defined in `introspection_expiry_claim`, use `introspection_interval`. |
| introspection_expiry_claim | string | False | exp |  | Name of the expiry claim, which controls the TTL of the cached and introspected access token. |
| introspection_addon_headers | array[string] | False |  |  | Used to append additional header values to the introspection HTTP request. If the specified header does not exist in origin request, value will not be appended. |
| claim_validator.issuer.valid_issuers | string[] | False |  |  | Whitelist the vetted issuers of the jwt. When not passed by the user, the issuer returned by discovery endpoint will be used. In case both are missing, the issuer will not be validated. |

NOTE: `encrypt_fields = {"client_secret"}` is also defined in the schema, which means that the field will be stored encrypted in etcd. See [encrypted storage fields](../plugin-develop.md#encrypted-storage-fields).

<<<<<<< HEAD
In addition, you can use Environment Variables or APISIX secret to store and reference plugin attributes. APISIX currently supports storing secrets in two ways - [Environment Variables and HashiCorp Vault](../terminology/secret.md).

For example, use below command to set environment variable
`export keycloak_secret=abc`

and use it in plugin conf like below

`"client_secret": "$ENV://keycloak_secret"`

## Scenarios
=======
## Examples

The examples below demonstrate how you can configure the `openid-connect` Plugin for different scenarios.

:::note
>>>>>>> 178bc98d

You can fetch the `admin_key` from `config.yaml` and save to an environment variable with the following command:

```bash
admin_key=$(yq '.deployment.admin.admin_key[0].key' conf/config.yaml | sed 's/"//g')
```

:::

### Authorization Code Flow

The authorization code flow is defined in [RFC 6749, Section 4.1](https://datatracker.ietf.org/doc/html/rfc6749#section-4.1). It involves exchanging an temporary authorization code for an access token, and is typically used by confidential and public clients.

The following diagram illustrates the interaction between different entities when you implement the authorization code flow:

![Authorization code flow diagram](https://static.api7.ai/uploads/2023/11/27/Ga2402sb_oidc-code-auth-flow-revised.png)

When an incoming request does not contain an access token in its header nor in an appropriate session cookie, the Plugin acts as a relying party and redirects to the authorization server to continue the authorization code flow.

After successful authentication, the Plugin keeps the token in the session cookie, and subsequent requests will use the token stored in the cookie.

See [Implement Authorization Code Grant](../tutorials/keycloak-oidc.md#implement-authorization-code-grant) for an example to use the `openid-connect` Plugin to integrate with Keycloak using the authorization code flow.

### Proof Key for Code Exchange (PKCE)

The Proof Key for Code Exchange (PKCE) is defined in [RFC 7636](https://datatracker.ietf.org/doc/html/rfc7636). PKCE enhances the authorization code flow by adding a code challenge and verifier to prevent authorization code interception attacks.

The following diagram illustrates the interaction between different entities when you implement the authorization code flow with PKCE:

![Authorization code flow with PKCE diagram](https://static.api7.ai/uploads/2024/11/04/aJ2ZVuTC_auth-code-with-pkce.png)

See [Implement Authorization Code Grant](../tutorials/keycloak-oidc.md#implement-authorization-code-grant) for an example to use the `openid-connect` Plugin to integrate with Keycloak using the authorization code flow with PKCE.

### Client Credential Flow

The client credential flow is defined in [RFC 6749, Section 4.4](https://datatracker.ietf.org/doc/html/rfc6749#section-4.4). It involves clients requesting an access token with its own credentials to access protected resources, typically used in machine to machine authentication and is not on behalf of a specific user.

The following diagram illustrates the interaction between different entities when you implement the client credential flow:

<div style={{textAlign: 'center'}}>
<img src="https://static.api7.ai/uploads/2024/10/28/sbHxqnOz_client-credential-no-introspect.png" alt="Client credential flow diagram" style={{width: '70%'}} />
</div>
<br />

See [Implement Client Credentials Grant](../tutorials/keycloak-oidc.md#implement-client-credentials-grant) for an example to use the `openid-connect` Plugin to integrate with Keycloak using the client credentials flow.

### Introspection Flow

The introspection flow is defined in [RFC 7662](https://datatracker.ietf.org/doc/html/rfc7662). It involves verifying the validity and details of an access token by querying an authorization server’s introspection endpoint.

In this flow, when a client presents an access token to the resource server, the resource server sends a request to the authorization server’s introspection endpoint, which responds with token details if the token is active, including information like token expiration, associated scopes, and the user or client it belongs to.

The following diagram illustrates the interaction between different entities when you implement the authorization code flow with token introspection:

<br />
<div style={{textAlign: 'center'}}>
<img src="https://static.api7.ai/uploads/2024/10/29/Y2RWIUV9_client-cred-flow-introspection.png" alt="Client credential with introspection diagram" style={{width: '55%'}} />
</div>
<br />

See [Implement Client Credentials Grant](../tutorials/keycloak-oidc.md#implement-client-credentials-grant) for an example to use the `openid-connect` Plugin to integrate with Keycloak using the client credentials flow with token introspection.

### Password Flow

The password flow is defined in [RFC 6749, Section 4.3](https://datatracker.ietf.org/doc/html/rfc6749#section-4.3). It is designed for trusted applications, allowing them to obtain an access token directly using a user’s username and password. In this grant type, the client app sends the user’s credentials along with its own client ID and secret to the authorization server, which then authenticates the user and, if valid, issues an access token.

Though efficient, this flow is intended for highly trusted, first-party applications only, as it requires the app to handle sensitive user credentials directly, posing significant security risks if used in third-party contexts.

The following diagram illustrates the interaction between different entities when you implement the password flow:

<div style={{textAlign: 'center'}}>
<img src="https://static.api7.ai/uploads/2024/10/30/njkWZVgX_pass-grant.png" alt="Password flow diagram" style={{width: '70%'}} />
</div>
<br />

See [Implement Password Grant](../tutorials/keycloak-oidc.md#implement-password-grant) for an example to use the `openid-connect` Plugin to integrate with Keycloak using the password flow.

### Refresh Token Grant

The refresh token grant is defined in [RFC 6749, Section 6](https://datatracker.ietf.org/doc/html/rfc6749#section-6). It enables clients to request a new access token without requiring the user to re-authenticate, using a previously issued refresh token. This flow is typically used when an access token expires, allowing the client to maintain continuous access to resources without user intervention. Refresh tokens are issued along with access tokens in certain OAuth flows and their lifespan and security requirements depend on the authorization server’s configuration.

The following diagram illustrates the interaction between different entities when implementing password flow with refresh token flow:

<div style={{textAlign: 'center'}}>
<img src="https://static.api7.ai/uploads/2024/10/30/YBF7rI6M_password-with-refresh-token.png" alt="Password grant with refresh token flow diagram" style={{width: '100%'}} />
</div>
<br />

See [Refresh Token](../tutorials/keycloak-oidc.md#refresh-token) for an example to use the `openid-connect` Plugin to integrate with Keycloak using the password flow with token refreshes.

## Troubleshooting

This section covers a few commonly seen issues when working with this Plugin to help you troubleshoot.

### APISIX Cannot Connect to OpenID provider

If APISIX fails to resolve or cannot connect to the OpenID provider, double check the DNS settings in your configuration file `config.yaml` and modify as needed.

### No Session State Found

If you encounter a `500 internal server error` with the following message in the log when working with [authorization code flow](#authorization-code-flow), there could be a number of reasons.

```text
the error request to the redirect_uri path, but there's no session state found
```

#### 1. Misconfigured Redirection URI

A common misconfiguration is to configure the `redirect_uri` the same as the URI of the route. When a user initiates a request to visit the protected resource, the request directly hits the redirection URI with no session cookie in the request, which leads to the no session state found error.

To properly configure the redirection URI, make sure that the `redirect_uri` matches the Route where the Plugin is configured, without being fully identical. For instance, a correct configuration would be to configure `uri` of the Route to `/api/v1/*` and the path portion of the `redirect_uri` to `/api/v1/redirect`.

You should also ensure that the `redirect_uri` include the scheme, such as `http` or `https`.

#### 2. Missing Session Secret

If you deploy APISIX in the [standalone mode](/apisix/production/deployment-modes#standalone-mode), make sure that `session.secret` is configured.

User sessions are stored in browser as cookies and encrypted with session secret. The secret is automatically generated and saved to etcd if no secret is configured through the `session.secret` attribute. However, in standalone mode, etcd is no longer the configuration center. Therefore, you should explicitly configure `session.secret` for this Plugin in the YAML configuration center `apisix.yaml`.

#### 3. Cookie Not Sent or Absent

Check if the [`SameSite`](https://developer.mozilla.org/en-US/docs/Web/HTTP/Headers/Set-Cookie#samesitesamesite-value) cookie attribute is properly set (i.e. if your application needs to send the cookie cross sites) to see if this could be a factor that prevents the cookie being saved to the browser's cookie jar or being sent from the browser.

#### 4. Upstream Sent Too Big Header

If you have NGINX sitting in front of APISIX to proxy client traffic, see if you observe the following error in NGINX's `error.log`:

```text
upstream sent too big header while reading response header from upstream
```

If so, try adjusting `proxy_buffers`, `proxy_buffer_size`, and `proxy_busy_buffers_size` to larger values.

Another option is to configure the `session_content` attribute to adjust which data to store in session. For instance, you can set `session_content.access_token` to `true`.

#### 5. Invalid Client Secret

Verify if `client_secret` is valid and correct. An invalid `client_secret` would lead to an authentication failure and no token shall be returned and stored in session.

#### 6. PKCE IdP Configuration

If you are enabling PKCE with the authorization code flow, make sure you have configured the IdP client to use PKCE. For example, in Keycloak, you should configure the PKCE challenge method in the client's advanced settings:

<div style={{textAlign: 'center'}}>
<img src="https://static.api7.ai/uploads/2024/11/04/xvnCNb20_pkce-keycloak-revised.jpeg" alt="PKCE keycloak configuration" style={{width: '70%'}} />
</div><|MERGE_RESOLUTION|>--- conflicted
+++ resolved
@@ -102,8 +102,6 @@
 | claim_validator.issuer.valid_issuers | string[] | False |  |  | Whitelist the vetted issuers of the jwt. When not passed by the user, the issuer returned by discovery endpoint will be used. In case both are missing, the issuer will not be validated. |
 
 NOTE: `encrypt_fields = {"client_secret"}` is also defined in the schema, which means that the field will be stored encrypted in etcd. See [encrypted storage fields](../plugin-develop.md#encrypted-storage-fields).
-
-<<<<<<< HEAD
 In addition, you can use Environment Variables or APISIX secret to store and reference plugin attributes. APISIX currently supports storing secrets in two ways - [Environment Variables and HashiCorp Vault](../terminology/secret.md).
 
 For example, use below command to set environment variable
@@ -113,14 +111,11 @@
 
 `"client_secret": "$ENV://keycloak_secret"`
 
-## Scenarios
-=======
 ## Examples
 
 The examples below demonstrate how you can configure the `openid-connect` Plugin for different scenarios.
 
 :::note
->>>>>>> 178bc98d
 
 You can fetch the `admin_key` from `config.yaml` and save to an environment variable with the following command:
 
