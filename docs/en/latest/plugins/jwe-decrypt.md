--- conflicted
+++ resolved
@@ -41,13 +41,8 @@
 | Name          | Type    | Required                                              | Default | Valid values                | Description                                                                                                                                                                                 |
 |---------------|---------|-------------------------------------------------------|---------|-----------------------------|---------------------------------------------------------------------------------------------------------------------------------------------------------------------------------------------|
 | key           | string  | True                                                  |         |                             | Unique key for a Consumer.                                                                                                                                                                  |
-<<<<<<< HEAD
-| secret        | string  | True                                                 |         |                             | The decrypt key. This field supports saving the value in Secret Manager using the [APISIX Secret](../terminology/secret.md) resource.       |
-|  is_base64_encoded | boolean | False                                                 | false   |                             | Set to true if the secret is base64 encoded.                                                                                                                                                |
-=======
 | secret        | string  | True                                                 |         |                             | The decryption key. The key could be saved in a secret manager using the [Secret](../terminology/secret.md) resource.       |
-| base64_secret | boolean | False                                                 | false   |                             | Set to true if the secret is base64 encoded.                                                                                                                                                |
->>>>>>> 22164eba
+| is_base64_encoded | boolean | False                                                 | false   |                             | Set to true if the secret is base64 encoded.                                                                                                                                                |
 
 For Route:
 
