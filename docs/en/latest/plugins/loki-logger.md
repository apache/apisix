--- conflicted
+++ resolved
@@ -67,12 +67,8 @@
 
 | Name | Type | Required | Default | Description |
 |------|------|----------|---------|-------------|
-<<<<<<< HEAD
 | log_format | object | False |  | Custom log format as key-value pairs in JSON. Values support strings and nested objects (up to five levels deep; deeper fields are truncated). Within strings, [APISIX variables](../apisix-variable.md) and [NGINX variables](http://nginx.org/en/docs/varindex.html) can be referenced by prefixing with `$`. |
-=======
-| log_format | object | False |  | Custom log format in key-value pairs in JSON format. Support [APISIX variables](../apisix-variable.md) and [NGINX variables](http://nginx.org/en/docs/varindex.html) in values. |
 | max_pending_entries | integer | False | | Maximum number of pending entries that can be buffered in batch processor before it starts dropping them. |
->>>>>>> 2c041a39
 
 ## Examples
 
