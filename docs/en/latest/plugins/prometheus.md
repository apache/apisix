--- conflicted
+++ resolved
@@ -142,29 +142,7 @@
 
 ![prometheus apisix in-depth metric view](../../../assets/images/plugin/prometheus02.png)
 
-<<<<<<< HEAD
 ## Using Grafana to graph the metrics
-=======
-## How to specify export uri
-
-We can change the default export uri in the `plugin_attr` section of `conf/config.yaml`.
-
-| Name       | Type   | Default                      | Description                       |
-| ---------- | ------ | ---------------------------- | --------------------------------- |
-| export_uri | string | "/apisix/prometheus/metrics" | uri to get the prometheus metrics |
-
-Here is an example:
-
-```yaml
-plugin_attr:
-  prometheus:
-    export_uri: /apisix/metrics
-```
-
-## Grafana dashboard
-
-Metrics exported by the plugin can be graphed in Grafana using a drop in dashboard.
->>>>>>> 45628753
 
 Metrics exported by the `prometheus` Plugin can be graphed in Grafana using a drop in dashboard.
 
