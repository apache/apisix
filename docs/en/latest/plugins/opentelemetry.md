--- conflicted
+++ resolved
@@ -89,7 +89,6 @@
       max_export_batch_size: 2
 ```
 
-<<<<<<< HEAD
 ## Variables
 
 The following nginx variables are set by OpenTelemetry:
@@ -113,10 +112,7 @@
     set_ngx_var: true
 ```
 
-## Enabling the Plugin
-=======
 ## Enable Plugin
->>>>>>> 90783523
 
 To enable the Plugin, you have to add it to your configuration file (`conf/config.yaml`):
 
