--- conflicted
+++ resolved
@@ -56,14 +56,9 @@
 | buffer_duration  | integer | optional    | 60             | [1,...] | Maximum age in seconds of the oldest entry in a batch before the batch must be processed.|
 | max_retry_count  | integer | optional    | 0              | [0,...] | Maximum number of retries before removing from the processing pipe line.                 |
 | retry_delay      | integer | optional    | 1              | [0,...] | Number of seconds the process execution should be delayed if the execution fails.        |
-<<<<<<< HEAD
-| include_req_body | boolean | optional    | false          | [false, true] | Whether to include the request body. false: indicates that the requested body is not included; true: indicates that the requested body is included. |
-| include_resp_body| boolean | optional    | false         | [false, true] | Whether to include the response body. The response body is included if and only if it is `true`. |
-| include_req_body_expr  | array  | optional    |          |         | Whether to logging request body, based on [lua-resty-expr](https://github.com/api7/lua-resty-expr), this option require to turn on `include_req_body` option.             |
-=======
 | include_req_body | boolean | optional    | false          | [false, true] | Whether to include the request body. false: indicates that the requested body is not included; true: indicates that the requested body is included. Note: if the request body is too big to be kept in the memory, it can't be logged due to Nginx's limitation. |
 | include_req_body_expr  | array  | optional    |          |         | When `include_req_body` is true, control the behavior based on the result of the [lua-resty-expr](https://github.com/api7/lua-resty-expr) expression. If present, only log the request body when the result is true. |
->>>>>>> db4ad744
+| include_resp_body| boolean | optional    | false         | [false, true] | Whether to include the response body. The response body is included if and only if it is `true`. |
 | cluster_name     | integer | optional    | 1              | [0,...] | the name of the cluster. When there are two or more kafka clusters, you can specify different names. And this only works with async producer_type.|
 
 ### examples of meta_format
