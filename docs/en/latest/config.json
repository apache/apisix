{
  "version": "3.0.0",
  "sidebar": [
    {
      "type": "doc",
      "id": "getting-started"
    },
    {
      "type": "doc",
      "id": "installation-guide"
    },
    {
      "type": "doc",
      "id": "architecture-design/apisix"
    },
    {
      "type": "category",
      "label": "Tutorials",
      "items": [
        "tutorials/expose-api",
        "tutorials/protect-api",
        "tutorials/observe-your-api",
        "tutorials/manage-api-consumers",
        "tutorials/cache-api-responses",
        "tutorials/health-check",
<<<<<<< HEAD
        "tutorials/websocket-authentication"
=======
        "tutorials/client-to-apisix-mtls"
>>>>>>> 1da09bf4
      ]
    },
    {
      "type": "category",
      "label": "Terminology",
      "items": [
        "terminology/api-gateway",
        "terminology/consumer",
        "terminology/consumer-group",
        "terminology/global-rule",
        "terminology/plugin",
        "terminology/plugin-config",
        "terminology/route",
        "terminology/router",
        "terminology/script",
        "terminology/service",
        "terminology/upstream",
        "terminology/secret"
      ]
    },
    {
      "type": "category",
      "label": "Plugins",
      "items": [
        {
          "type": "category",
          "label": "General",
          "items": [
            "plugins/batch-requests",
            "plugins/redirect",
            "plugins/echo",
            "plugins/gzip",
            "plugins/real-ip",
            "plugins/server-info",
            "plugins/ext-plugin-pre-req",
            "plugins/ext-plugin-post-req",
            "plugins/ext-plugin-post-resp"
          ]
        },
        {
          "type": "category",
          "label": "Transformation",
          "items": [
            "plugins/response-rewrite",
            "plugins/proxy-rewrite",
            "plugins/grpc-transcode",
            "plugins/grpc-web",
            "plugins/fault-injection",
            "plugins/mocking"
          ]
        },
        {
          "type": "category",
          "label": "Authentication",
          "items": [
            "plugins/key-auth",
            "plugins/jwt-auth",
            "plugins/basic-auth",
            "plugins/authz-keycloak",
            "plugins/authz-casdoor",
            "plugins/wolf-rbac",
            "plugins/openid-connect",
            "plugins/cas-auth",
            "plugins/hmac-auth",
            "plugins/authz-casbin",
            "plugins/ldap-auth",
            "plugins/opa",
            "plugins/forward-auth"
          ]
        },
        {
          "type": "category",
          "label": "Security",
          "items": [
            "plugins/cors",
            "plugins/uri-blocker",
            "plugins/ip-restriction",
            "plugins/ua-restriction",
            "plugins/referer-restriction",
            "plugins/consumer-restriction",
            "plugins/csrf",
            "plugins/public-api",
            "plugins/gm"
          ]
        },
        {
          "type": "category",
          "label": "Traffic",
          "items": [
            "plugins/limit-req",
            "plugins/limit-conn",
            "plugins/limit-count",
            "plugins/proxy-cache",
            "plugins/request-validation",
            "plugins/proxy-mirror",
            "plugins/api-breaker",
            "plugins/traffic-split",
            "plugins/request-id",
            "plugins/proxy-control",
            "plugins/client-control"
          ]
        },
        {
          "type": "category",
          "label": "Observability",
          "items": [
            {
              "type": "category",
              "label": "Tracers",
              "items": [
                "plugins/zipkin",
                "plugins/skywalking",
                "plugins/opentelemetry"
              ]
            },
            {
              "type": "category",
              "label": "Metrics",
              "items": [
                "plugins/prometheus",
                "plugins/node-status",
                "plugins/datadog"
              ]
            },
            {
              "type": "category",
              "label": "Loggers",
              "items": [
                "plugins/http-logger",
                "plugins/skywalking-logger",
                "plugins/tcp-logger",
                "plugins/kafka-logger",
                "plugins/rocketmq-logger",
                "plugins/udp-logger",
                "plugins/clickhouse-logger",
                "plugins/syslog",
                "plugins/log-rotate",
                "plugins/error-log-logger",
                "plugins/sls-logger",
                "plugins/google-cloud-logging",
                "plugins/splunk-hec-logging",
                "plugins/file-logger",
                "plugins/loggly",
                "plugins/elasticsearch-logger",
                "plugins/tencent-cloud-cls"
              ]
            }
          ]
        },
        {
          "type": "category",
          "label": "Serverless",
          "items": [
            "plugins/serverless",
            "plugins/azure-functions",
            "plugins/openwhisk",
            "plugins/aws-lambda",
            "plugins/workflow",
            "plugins/openfunction"
          ]
        },
        {
          "type": "category",
          "label": "Other protocols",
          "items": [
            "plugins/dubbo-proxy",
            "plugins/mqtt-proxy",
            "plugins/kafka-proxy"
          ]
        }
      ]
    },
    {
      "type": "category",
      "label": "API",
      "items": [
        {
          "type": "doc",
          "id": "admin-api"
        },
        {
          "type": "doc",
          "id": "control-api"
        }
      ]
    },
    {
      "type": "category",
      "label": "Development",
      "items": [
        {
          "type": "doc",
          "id": "building-apisix"
        },
        {
          "type": "doc",
          "id": "support-fips-in-apisix"
        },
        {
          "type": "doc",
          "id": "external-plugin"
        },
        {
          "type": "doc",
          "id": "wasm"
        },
        {
          "type": "link",
          "label": "CODE_STYLE",
          "href": "https://github.com/apache/apisix/blob/master/CODE_STYLE.md"
        },
        {
          "type": "category",
          "label": "internal",
          "items": [
            "internal/plugin-runner",
            "internal/testing-framework"
          ]
        },
        {
          "type": "doc",
          "id": "plugin-develop"
        },
        {
          "type": "doc",
          "id": "debug-mode"
        }
      ]
    },
    {
      "type": "doc",
      "id": "FAQ"
    },
    {
      "type": "category",
      "label": "Others",
      "items": [
        {
          "type": "category",
          "label": "Discovery",
          "items": [
            "discovery",
            "discovery/dns",
            "discovery/consul_kv",
            "discovery/nacos",
            "discovery/eureka",
            "discovery/control-plane-service-discovery",
            "discovery/kubernetes"
          ]
        },
        {
          "type": "category",
          "label": "PubSub",
          "items": [
            "pubsub",
            "pubsub/kafka"
          ]
        },
        {
          "type": "category",
          "label": "xRPC",
          "items": [
            "xrpc/redis",
            "xrpc"
          ]
        },
        {
          "type": "doc",
          "id": "deployment-modes"
        },
        {
          "type": "doc",
          "id": "router-radixtree"
        },
        {
          "type": "doc",
          "id": "stand-alone"
        },
        {
          "type": "doc",
          "id": "stream-proxy"
        },
        {
          "type": "doc",
          "id": "grpc-proxy"
        },
        {
          "type": "doc",
          "id": "customize-nginx-configuration"
        },
        {
          "type": "doc",
          "id": "certificate"
        },
        {
          "type": "doc",
          "id": "batch-processor"
        },
        {
          "type": "doc",
          "id": "benchmark"
        },
        {
          "type": "doc",
          "id": "install-dependencies"
        },
        {
          "type": "doc",
          "id": "apisix-variable"
        },
        {
          "type": "doc",
          "id": "aws"
        },
        {
          "type": "doc",
          "id": "mtls"
        },
        {
          "type": "doc",
          "id": "debug-function"
        },
        {
          "type": "doc",
          "id": "profile"
        }
      ]
    },
    {
      "type": "link",
      "label": "CHANGELOG",
      "href": "https://github.com/apache/apisix/blob/master/CHANGELOG.md"
    },
    {
      "type": "doc",
      "id": "upgrade-guide-from-2.15.x-to-3.0.0"
    }
  ]
}<|MERGE_RESOLUTION|>--- conflicted
+++ resolved
@@ -23,11 +23,8 @@
         "tutorials/manage-api-consumers",
         "tutorials/cache-api-responses",
         "tutorials/health-check",
-<<<<<<< HEAD
+        "tutorials/client-to-apisix-mtls",
         "tutorials/websocket-authentication"
-=======
-        "tutorials/client-to-apisix-mtls"
->>>>>>> 1da09bf4
       ]
     },
     {
