{
  "version": "2.14.1",
  "sidebar": [
    {
      "type": "category",
      "label": "Architecture Design",
      "items": [
        "architecture-design/apisix",
<<<<<<< HEAD
        "architecture-design/plugin-config",
=======
        "architecture-design/debug-mode",
>>>>>>> 95519bc0
        "architecture-design/deployment-role"
      ]
    },
    {
      "type": "category",
      "label": "Terminology",
      "items": [
        "terminology/api-gateway",
        "terminology/consumer",
        "terminology/global-rule",
        "terminology/plugin",
        "terminology/plugin-config",
        "terminology/route",
        "terminology/router",
        "terminology/script",
        "terminology/service",
        "terminology/upstream"
      ]
    },
    {
      "type": "doc",
      "id": "getting-started"
    },
    {
      "type": "doc",
      "id": "installation-guide"
    },
    {
      "type": "category",
      "label": "Plugins",
      "items": [
        {
          "type": "category",
          "label": "General",
          "items": [
            "plugins/batch-requests",
            "plugins/redirect",
            "plugins/echo",
            "plugins/gzip",
            "plugins/real-ip",
            "plugins/server-info",
            "plugins/ext-plugin-pre-req",
            "plugins/ext-plugin-post-req",
            "plugins/ext-plugin-post-resp"
          ]
        },
        {
          "type": "category",
          "label": "Transformation",
          "items": [
            "plugins/response-rewrite",
            "plugins/proxy-rewrite",
            "plugins/grpc-transcode",
            "plugins/grpc-web",
            "plugins/fault-injection",
            "plugins/mocking"
          ]
        },
        {
          "type": "category",
          "label": "Authentication",
          "items": [
            "plugins/key-auth",
            "plugins/jwt-auth",
            "plugins/basic-auth",
            "plugins/authz-keycloak",
            "plugins/authz-casdoor",
            "plugins/wolf-rbac",
            "plugins/openid-connect",
            "plugins/hmac-auth",
            "plugins/authz-casbin",
            "plugins/ldap-auth",
            "plugins/opa",
            "plugins/forward-auth"
          ]
        },
        {
          "type": "category",
          "label": "Security",
          "items": [
            "plugins/cors",
            "plugins/uri-blocker",
            "plugins/ip-restriction",
            "plugins/ua-restriction",
            "plugins/referer-restriction",
            "plugins/consumer-restriction",
            "plugins/csrf",
            "plugins/public-api"
          ]
        },
        {
          "type": "category",
          "label": "Traffic",
          "items": [
            "plugins/limit-req",
            "plugins/limit-conn",
            "plugins/limit-count",
            "plugins/proxy-cache",
            "plugins/request-validation",
            "plugins/proxy-mirror",
            "plugins/api-breaker",
            "plugins/traffic-split",
            "plugins/request-id",
            "plugins/proxy-control",
            "plugins/client-control"
          ]
        },
        {
          "type": "category",
          "label": "Observability",
          "items": [
            {
              "type": "category",
              "label": "Tracers",
              "items": [
                "plugins/zipkin",
                "plugins/skywalking",
                "plugins/opentelemetry"
              ]
            },
            {
              "type": "category",
              "label": "Metrics",
              "items": [
                "plugins/prometheus",
                "plugins/node-status",
                "plugins/datadog"
              ]
            },
            {
              "type": "category",
              "label": "Loggers",
              "items": [
                "plugins/http-logger",
                "plugins/skywalking-logger",
                "plugins/tcp-logger",
                "plugins/kafka-logger",
                "plugins/rocketmq-logger",
                "plugins/udp-logger",
                "plugins/clickhouse-logger",
                "plugins/syslog",
                "plugins/log-rotate",
                "plugins/error-log-logger",
                "plugins/sls-logger",
                "plugins/google-cloud-logging",
                "plugins/splunk-hec-logging",
                "plugins/file-logger",
                "plugins/loggly"
              ]
            }
          ]
        },
        {
          "type": "category",
          "label": "Serverless",
          "items": [
            "plugins/serverless",
            "plugins/azure-functions",
            "plugins/openwhisk",
            "plugins/aws-lambda"
          ]
        },
        {
          "type": "category",
          "label": "Other protocols",
          "items": [
            "plugins/dubbo-proxy",
            "plugins/mqtt-proxy",
            "plugins/kafka-proxy"
          ]
        }
      ]
    },
    {
      "type": "category",
      "label": "API",
      "items": [
        {
          "type": "doc",
          "id": "admin-api"
        },
        {
          "type": "doc",
          "id": "control-api"
        }
      ]
    },
    {
      "type": "category",
      "label": "Development",
      "items": [
        {
          "type": "doc",
          "id": "building-apisix"
        },
        {
          "type": "doc",
          "id": "debug-mode"
        }
      ]
    },
    {
      "type": "doc",
      "id": "FAQ"
    },
    {
      "type": "category",
      "label": "Others",
      "items": [
        {
          "type": "category",
          "label": "Discovery",
          "items": [
            "discovery",
            "discovery/dns",
            "discovery/consul_kv",
            "discovery/nacos",
            "discovery/eureka",
            "discovery/control-plane-service-discovery",
            "discovery/kubernetes"
          ]
        },
        {
          "type": "category",
          "label": "PubSub",
          "items": [
            "pubsub",
            "pubsub/kafka"
          ]
        },
        {
          "type": "category",
          "label": "xRPC",
          "items": [
            "xrpc/redis",
            "xrpc"
          ]
        },
        {
          "type": "doc",
          "id": "health-check"
        },
        {
          "type": "doc",
          "id": "router-radixtree"
        },
        {
          "type": "doc",
          "id": "stand-alone"
        },
        {
          "type": "doc",
          "id": "stream-proxy"
        },
        {
          "type": "doc",
          "id": "grpc-proxy"
        },
        {
          "type": "doc",
          "id": "customize-nginx-configuration"
        },
        {
          "type": "doc",
          "id": "certificate"
        },
        {
          "type": "doc",
          "id": "batch-processor"
        },
        {
          "type": "doc",
          "id": "benchmark"
        },
        {
          "type": "doc",
          "id": "install-dependencies"
        },
        {
          "type": "doc",
          "id": "plugin-develop"
        },
        {
          "type": "doc",
          "id": "apisix-variable"
        },
        {
          "type": "doc",
          "id": "external-plugin"
        },
        {
          "type": "doc",
          "id": "wasm"
        },
        {
          "type": "link",
          "label": "CODE_STYLE",
          "href": "https://github.com/apache/apisix/blob/master/CODE_STYLE.md"
        },
        {
          "type": "doc",
          "id": "aws"
        },
        {
          "type": "doc",
          "id": "mtls"
        },
        {
          "type": "doc",
          "id": "debug-function"
        },
        {
          "type": "category",
          "label": "internal",
          "items": [
            "internal/plugin-runner",
            "internal/testing-framework"
          ]
        },
        {
          "type": "doc",
          "id": "profile"
        }
      ]
    },
    {
      "type": "link",
      "label": "CHANGELOG",
      "href": "https://github.com/apache/apisix/blob/master/CHANGELOG.md"
    }
  ]
}<|MERGE_RESOLUTION|>--- conflicted
+++ resolved
@@ -6,11 +6,6 @@
       "label": "Architecture Design",
       "items": [
         "architecture-design/apisix",
-<<<<<<< HEAD
-        "architecture-design/plugin-config",
-=======
-        "architecture-design/debug-mode",
->>>>>>> 95519bc0
         "architecture-design/deployment-role"
       ]
     },
