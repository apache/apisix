--- conflicted
+++ resolved
@@ -89,15 +89,9 @@
 the plugin is loaded.
 
 Note : if the dependency of some plugin needs to be initialized when Nginx start, you may need to add logic to the initialization
-<<<<<<< HEAD
-method "http_init" in the file **apisix.lua**, And you may need to add some processing on generated part of Nginx
-configuration file in **bin/apisix** file. but it is easy to have an impact on the overall situation according to the
+method "http_init" in the file __apisix/init.lua__, and you may need to add some processing on generated part of Nginx
+configuration file in __apisix/cli/ngx_tpl.lua__ file. But it is easy to have an impact on the overall situation according to the
 existing plugin mechanism, we do not recommend this unless you have a complete grasp of the code.
-=======
-       method "http_init" in the file __apisix/init.lua__, and you may need to add some processing on generated part of Nginx
-       configuration file in __apisix/cli/ngx_tpl.lua__ file. But it is easy to have an impact on the overall situation according to the
-       existing plugin mechanism, we do not recommend this unless you have a complete grasp of the code.
->>>>>>> 7686cb49
 
 ## name and config
 
