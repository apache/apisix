--- conflicted
+++ resolved
@@ -37,7 +37,7 @@
 
 When APISIX is started, the Admin API will listen on port `9180` by default and take the API prefixed with `/apisix/admin`.
 
-Therefore, to avoid conflicts between your designed API and `/apisix/admin`, you can modify the configuration file [`/conf/config.yaml`](https://github.com/apache/apisix/blob/master/ conf/config.yaml) to modify the default listening port.
+Therefore, to avoid conflicts between your designed API and `/apisix/admin`, you can modify the configuration file [`/conf/config.yaml`](https://github.com/apache/apisix/blob/master/conf/config.yaml) to modify the default listening port.
 
 APISIX supports setting the IP access allowlist of Admin API to prevent APISIX from being illegally accessed and attacked. You can configure the IP addresses to allow access in the `deployment.admin.allow_admin` option in the `./conf/config.yaml` file.
 
@@ -45,7 +45,7 @@
 
 :::tip
 
-It is recommended that you modify the default listening port, IP access allowlist and Admin API token of the Admin API to ensure the security of your API.
+For security reasons, please modify the default `admin_key`, and check the `allow_admin` IP access list.
 
 :::
 
@@ -1348,18 +1348,15 @@
 | protocol.name | False    | String | Name of the protocol proxyed by xRPC framework.                     | "redis"                    |
 | protocol.conf | False    | Configuration | Protocol-specific configuration.                             |                    |
 
-<<<<<<< HEAD
 To learn more about filtering in stream proxies, check [this](./stream-proxy.md#more-route-match-options) document.
-=======
-To learn more about filtering in stream proxies, check [this](./stream-proxy.md#more-route-match-options) document.
-
-[Back to TOC](#table-of-contents)
 
 ## kms
 
-**API**: /apisix/admin/kms/{secretmanager}/{id}
-
 kms means `Secrets Management`, which could use any secret manager supported, e.g. `vault`.
+
+### kms API
+
+kms resource request address:: /apisix/admin/kms/{secretmanager}/{id}
 
 ### Request Methods
 
@@ -1395,12 +1392,16 @@
 Example API usage:
 
 ```shell
-$ curl -i http://127.0.0.1:9180/apisix/admin/kms/vault/test2 -H 'X-API-KEY: edd1c9f034335f136f87ad84b625c8f1' -X PUT -d '
+curl -i http://127.0.0.1:9180/apisix/admin/kms/vault/test2 \
+-H 'X-API-KEY: edd1c9f034335f136f87ad84b625c8f1' -X PUT -d '
 {
     "uri": "http://xxx/get",
     "prefix" : "apisix",
     "token" : "apisix"
 }'
+```
+
+```shell
 HTTP/1.1 200 OK
 ...
 
@@ -1409,7 +1410,4 @@
 
 ### Response Parameters
 
-Currently, the response is returned from etcd.
-
-[Back to TOC](#table-of-contents)
->>>>>>> de069aaa
+Currently, the response is returned from etcd.