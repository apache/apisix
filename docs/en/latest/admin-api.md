--- conflicted
+++ resolved
@@ -1347,15 +1347,7 @@
 
 :::tip
 
-<<<<<<< HEAD
 You can use the `/apisix/admin/plugins?all=true` API to get all properties of all plugins. The query param `?all=true` will be deprecated soon.
-=======
-You can use the `/apisix/admin/plugins?all=true` API to get all properties of all plugins.
-
-Each Plugin has the attributes `name`, `priority`, `type`, `schema`, `consumer_schema` and `version`.
-
-Defaults to only L7 Plugins. If you need to get attributes of L4 / Stream Plugins, use `/apisix/admin/plugins?all=true&subsystem=stream`.
->>>>>>> 9993bbbb
 
 :::
 
