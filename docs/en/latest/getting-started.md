--- conflicted
+++ resolved
@@ -24,13 +24,11 @@
 
 An [API gateway](https://microservices.io/patterns/apigateway.html) is an API management tool that acts as a mid layer service between a client and a number backend services. Typically, the API gateway receives the clients requests and processes it by summoning multiple microservices, aggregating the services and returning the appropriate results.
 
-<<<<<<< HEAD
 ## What is Apache APISIX?
-=======
+
 An API gateway is an API management tool that acts as a mid-layer service between a client and a number of backend services. Typically, the API gateway receives the client's requests and processes them by summoning multiple microservices, aggregating the services, and returning the appropriate results.
 
 ## What is Apache APISIX
->>>>>>> ace438e5
 
 Apache APISIX is an open-source, dynamic and high-performance cloud-native API gateway that delivers the ultimate performance for all your APIs and microservices. Think of APISIX as a service bus that connects APIs and microservices in your cloud-native architecture.
 Apache APISIX facilitates interface traffic handling for Websites, Mobile and IoT applications by providing services such as load balancing, dynamic upstream, grayscale publishing, refined routing, current and speed limiting, and many more.
@@ -48,7 +46,6 @@
 
 Apache APISIX not only covers the traditional functions of NGINX, but also deeply cooperates with different observability platforms, which greatly improves service governance capabilities. Some of the characteristics of the Apache APISIX gateway include:
 
-<<<<<<< HEAD
   - All platforms:
    APISIX is a cloud native, open source API gateway. You can run APISIX from bare-metal to Kubernetes. Since APISIX supports ARM64, it avoids the lock-in challenge of the infrastructure technology. It also provides integration to cloud providers like AWS Lambda, Azure Functions, Lua functions and Apache OpenWhisk.
 
@@ -63,18 +60,6 @@
 
   - Multi-Language Support:
     Apache APISIX is a multi-language gateway for plugin development and supports multiple languages via RPC and Wasm. Developers choose the language according to their needs and write the code according to the language-specific SDKs. The plugin can be integrated with APISIX by compiling it to Wasm (WebAssembly) bytecode. Optionally, developers can leverage the `plugin runners` to implement specific RPC methods (the actual business logic). Currently, APISIX supports plugin runners in Java, Golang, Python and Node.js.
-=======
-  - Multi-Platform Support:
-  APISIX is a cloud native, open source API gateway. You can run APISIX from bare-metal to Kubernetes. Since APISIX supports ARM64, it avoids the lock-in challenge of the infrastructure technology. It also provides integration to cloud providers like AWS Lambda, Azure Functions, Lua functions and Apache OpenWhisk.
-  - Fully Dynamic:
-  The biggest feature of Apache APISIX is that it is fully dynamic. That includes routing, SSL certificates, plugins, upstream etc. All features are dynamically configured through the admin API, without having to restart the service at all.
-  - Fine-grained routing:
-  Support all Nginx built-in variables as conditions for routing, so you can use cookie, args, etc. as routing conditions to implement canary release, A/B testing, etc.  Apache APISIX provides operators that serve as judgment conditions for routing and a custom routing matching function. By using GraphQL attributes, APISIX allows you to filter routes.
-  - OPS friendly:
-  Apache APISIX has been adopted amongst organisation’s DevOps team because of it Ops-friendly strategy.
-  - Multi-Language support:
-  Apache APISIX is a multi-language gateway for plugin development and supports multiple languages via RPC and Wasm. Developers can choose the language according to their needs and only need to write the code according to the SDK before compiling it to Wasm bytecode. APISIX has support for Java, Golang, Python and Node.js.
->>>>>>> ace438e5
 
 ## Summary
 
@@ -393,5 +378,4 @@
 
     ```bash
     docker logs -f --tail container_id
-    ```
-    +    ```