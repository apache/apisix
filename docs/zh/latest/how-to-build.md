--- conflicted
+++ resolved
@@ -106,7 +106,7 @@
   wget https://downloads.apache.org/apisix/${APISIX_VERSION}/apache-apisix-${APISIX_VERSION}-src.tgz
   ```
 
-  您也可以通过 Apache APISIX 官网下载 Apache APISIX Release 源码包。 Apache APISIX 官网也提供了 Apache APISIX、APISIX Dashboard 和 APISIX Ingress Controller 的源码包，详情请参考 [Apache APISIX 官网 - 下载页](https://apisix.apache.org/zh/downloads)。
+您也可以通过 Apache APISIX 官网下载 Apache APISIX Release 源码包。 Apache APISIX 官网也提供了 Apache APISIX、APISIX Dashboard 和 APISIX Ingress Controller 的源码包，详情请参考 [Apache APISIX 官网 - 下载页](https://apisix.apache.org/zh/downloads)。
 
 4. 解压 Apache APISIX Release 源码包：
 
@@ -125,11 +125,11 @@
   make install
   ```
 
-   **注意**：使用 `make deps` 安装 `lualdap`、`PCRE`、`openssl` 等依赖包失败，错误信息如： `Could not find header file for LDAP/PCRE/openssl`，可使用本方法解决。
-
-   解决思路：`luarocks` 支持自定义编译时依赖目录（来自此[链接](https://github.com/luarocks/luarocks/wiki/Config-file-format))，使用第三方工具安装缺失的依赖，并将其文件路径添加到 `luarocks` 的变量表中。这是一种通用的解决方法，适用于在各种常见操作系统（包括但不仅限于 Ubuntu、Centos、macOS）遇到的“缺失头文件式安装依赖包失败”问题。
-
-   这边暂给出 macOS 上的具体解决步骤，其他操作系统的解决方案类似：
+**注意**：使用 `make deps` 安装 `lualdap`、`PCRE`、`openssl` 等依赖包失败，错误信息如： `Could not find header file for LDAP/PCRE/openssl`，可使用本方法解决。
+
+解决思路：`luarocks` 支持自定义编译时依赖目录（来自此[链接](https://github.com/luarocks/luarocks/wiki/Config-file-format))，使用第三方工具安装缺失的依赖，并将其文件路径添加到 `luarocks` 的变量表中。这是一种通用的解决方法，适用于在各种常见操作系统（包括但不仅限于 Ubuntu、Centos、macOS）遇到的“缺失头文件式安装依赖包失败”问题。
+
+这边暂给出 macOS 上的具体解决步骤，其他操作系统的解决方案类似：
 
      1. 使用 `brew install openldap` 命令将 `openldap` 安装到本地；
      2. 使用 `brew --prefix openldap` 命令找到本地安装目录；
@@ -154,17 +154,13 @@
   make undeps
 ```
 
-  请注意，该操作将完整**删除**相关文件。
+请注意，该操作将完整**删除**相关文件。
 
 #### 通过源码包安装 LTS 版本
 
 目前 Apache APISIX 的 LTS 版本为 `2.10.4`，将“[通过源码包安装](#通过源码包安装)”中的 `APISIX_VERSION` 设置成 `2.10.4` ，其他步骤按顺序进行即可。
 
-<<<<<<< HEAD
-## 步骤 2：安装 ETCD
-=======
-## 步骤2：安装 etcd
->>>>>>> 95eb67ed
+## 步骤 2：安装 etcd
 
 如果你只通过 RPM、Docker 或源代码安装了 Apache APISIX，而没有安装 etcd，则需要这一步。
 
@@ -179,9 +175,6 @@
 nohup etcd >/tmp/etcd.log 2>&1 &
 ```
 
-<<<<<<< HEAD
-## 步骤 3：管理 Apache APISIX 服务
-=======
 以下命令在 Mac 上安装 etcd:
 
 ```shell
@@ -190,8 +183,7 @@
 brew services start etcd
 ```
 
-## 步骤3：管理 Apache APISIX 服务
->>>>>>> 95eb67ed
+## 步骤 3：管理 Apache APISIX 服务
 
 我们可以在 Apache APISIX 的目录下使用命令初始化依赖、启动服务和停止服务，也可以通过 `apisix help` 命令查看所有命令和对应的功能。
 
@@ -269,9 +261,9 @@
 
 4. 有两种方法运行测试：
 
-  - 追加当前目录到 perl 模块目录： `export PERL5LIB=.:$PERL5LIB`，然后运行 `make test` 命令。
-
-  - 或指定 NGINX 二进制路径：`TEST_NGINX_BINARY=/usr/local/bin/openresty prove -Itest-nginx/lib -r t`。
+- 追加当前目录到 perl 模块目录： `export PERL5LIB=.:$PERL5LIB`，然后运行 `make test` 命令。
+
+- 或指定 NGINX 二进制路径：`TEST_NGINX_BINARY=/usr/local/bin/openresty prove -Itest-nginx/lib -r t`。
 
   <!--
   #
@@ -283,9 +275,9 @@
   #
   -->
 
-  :::note 说明
-  部分测试需要依赖外部服务和修改系统配置。如果想要完整地构建测试环境，可以参考 `ci/linux_openresty_common_runner.sh`。
-  :::
+:::note 说明
+部分测试需要依赖外部服务和修改系统配置。如果想要完整地构建测试环境，可以参考 `ci/linux_openresty_common_runner.sh`。
+:::
 
 ### 问题排查
 
@@ -296,10 +288,10 @@
 确保将 OpenResty 设置为默认的 NGINX，并按如下所示导出路径：
 
 * `export PATH=/usr/local/openresty/nginx/sbin:$PATH`
-  * Linux 默认安装路径：
-    * `export PATH=/usr/local/openresty/nginx/sbin:$PATH`
-  * MacOS 通过 homebrew 默认安装路径：
-    * `export PATH=/usr/local/opt/openresty/nginx/sbin:$PATH`
+    * Linux 默认安装路径：
+        * `export PATH=/usr/local/openresty/nginx/sbin:$PATH`
+    * MacOS 通过 homebrew 默认安装路径：
+        * `export PATH=/usr/local/opt/openresty/nginx/sbin:$PATH`
 
 **运行单个测试用例**
 
