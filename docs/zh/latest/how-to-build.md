--- conflicted
+++ resolved
@@ -160,11 +160,7 @@
 
 目前 Apache APISIX 的 LTS 版本为 `2.10.4`，将“[通过源码包安装](#通过源码包安装)”中的 `APISIX_VERSION` 设置成 `2.10.4` ，其他步骤按顺序进行即可。
 
-<<<<<<< HEAD
 ## 步骤 2：安装 ETCD
-=======
-## 步骤2：安装 etcd
->>>>>>> af86f924
 
 如果你只通过 RPM、Docker 或源代码安装了 Apache APISIX，而没有安装 etcd，则需要这一步。
 
@@ -179,9 +175,6 @@
 nohup etcd >/tmp/etcd.log 2>&1 &
 ```
 
-<<<<<<< HEAD
-## 步骤 3：管理 Apache APISIX 服务
-=======
 以下命令在 Mac 上安装 etcd:
 
 ```shell
@@ -190,8 +183,7 @@
 brew services start etcd
 ```
 
-## 步骤3：管理 Apache APISIX 服务
->>>>>>> af86f924
+## 步骤 3：管理 Apache APISIX 服务
 
 我们可以在 Apache APISIX 的目录下使用命令初始化依赖、启动服务和停止服务，也可以通过 `apisix help` 命令查看所有命令和对应的功能。
 
