---
title: Kubernetes
---

<!--
#
# Licensed to the Apache Software Foundation (ASF) under one or more
# contributor license agreements.  See the NOTICE file distributed with
# this work for additional information regarding copyright ownership.
# The ASF licenses this file to You under the Apache License, Version 2.0
# (the "License"); you may not use this file except in compliance with
# the License.  You may obtain a copy of the License at
#
#     http://www.apache.org/licenses/LICENSE-2.0
#
# Unless required by applicable law or agreed to in writing, software
# distributed under the License is distributed on an "AS IS" BASIS,
# WITHOUT WARRANTIES OR CONDITIONS OF ANY KIND, either express or implied.
# See the License for the specific language governing permissions and
# limitations under the License.
#
-->

## 基于 Kubernetes 的服务发现

<<<<<<< HEAD
Kubernetes 服务发现模块以 [_List-Watch_](https://kubernetes.io/docs/reference/using-api/api-concepts) 方式监听 [_Kubernetes_](https://kubernetes.io) 集群 [_Endpoints_](https://kubernetes.io/docs/concepts/services-networking/service) 资源的实时变化,
=======
Kubernetes 服务发现模块以 [_List-Watch_](https://kubernetes.io/docs/reference/using-api/api-concepts) 方式监听 [_Kubernetes_](https://kubernetes.io) 集群 [_Endpoints_](https://kubernetes.io/docs/concepts/services-networking/service) 资源的实时变化，
>>>>>>> 78c1aff2
并将其值存储到 ngx.shared.kubernetes 中 \
模块同时遵循 [_APISIX Discovery 规范_](https://github.com/apache/apisix/blob/master/docs/zh/latest/discovery.md) 提供了节点查询接口

## Kubernetes 服务发现模块的配置

<<<<<<< HEAD
Kubernetes 服务发现模块的完整配置如下:
=======
Kubernetes 服务发现模块的完整配置如下：
>>>>>>> 78c1aff2

```yaml
discovery:
  kubernetes:
    service:
      # apiserver schema, options [http, https]
      schema: https #default https

      # apiserver host, options [ipv4, ipv6, domain, environment variable]
      host: ${KUBERNETES_SERVICE_HOST} #default ${KUBERNETES_SERVICE_HOST}

      # apiserver port, options [port number, environment variable]
      port: ${KUBERNETES_SERVICE_PORT}  #default ${KUBERNETES_SERVICE_PORT}

    client:
      # serviceaccount token or token_file
      token_file: /var/run/secrets/kubernetes.io/serviceaccount/token

      #token: |-
       # eyJhbGciOiJSUzI1NiIsImtpZCI6Ikx5ME1DNWdnbmhQNkZCNlZYMXBsT3pYU3BBS2swYzBPSkN3ZnBESGpkUEEif
       # 6Ikx5ME1DNWdnbmhQNkZCNlZYMXBsT3pYU3BBS2swYzBPSkN3ZnBESGpkUEEifeyJhbGciOiJSUzI1NiIsImtpZCI

    # kubernetes discovery plugin support use namespace_selector
    # you can use one of [equal, not_equal, match, not_match] filter namespace
    namespace_selector:
      # only save endpoints with namespace equal default
      equal: default

      # only save endpoints with namespace not equal default
      #not_equal: default

      # only save endpoints with namespace match one of [default, ^my-[a-z]+$]
      #match:
       #- default
       #- ^my-[a-z]+$

      # only save endpoints with namespace not match one of [default, ^my-[a-z]+$]
      #not_match:
       #- default
       #- ^my-[a-z]+$

    # kubernetes discovery plugin support use label_selector
    # for the expression of label_selector, please refer to https://kubernetes.io/docs/concepts/overview/working-with-objects/labels
    label_selector: |-
      first="a",second="b"
```

<<<<<<< HEAD
如果 Kubernetes 服务发现模块运行在 Pod 内, 你可以使用最简配置:
=======
如果 Kubernetes 服务发现模块运行在 Pod 内，你可以使用最简配置：
>>>>>>> 78c1aff2

```yaml
discovery:
  kubernetes: { }
```

<<<<<<< HEAD
如果 Kubernetes 服务发现模块运行在 Pod 外, 你需要新建或选取指定的 [_ServiceAccount_](https://kubernetes.io/docs/tasks/configure-pod-container/configure-service-account/), 获取其 Token 值, 然后使用如下配置:
=======
如果 Kubernetes 服务发现模块运行在 Pod 外，你需要新建或选取指定的 [_ServiceAccount_](https://kubernetes.io/docs/tasks/configure-pod-container/configure-service-account/), 获取其 Token 值，然后使用如下配置：
>>>>>>> 78c1aff2

```yaml
discovery:
  kubernetes:
    service:
      schema: https
      host: # enter apiserver host value here
      port: # enter apiServer port value here
    client:
      token: # enter serviceaccount token value here
      #token_file: # enter file path here
```

## Kubernetes 服务发现模块的查询接口

Kubernetes 服务发现模块遵循 [_APISIX Discovery 规范_](https://github.com/apache/apisix/blob/master/docs/zh/latest/discovery.md) 提供查询接口

<<<<<<< HEAD
**函数:**
 nodes(service_name)

**说明:**
  service_name 必须满足格式: [namespace]/[name]:[portName]

  + namespace: Endpoints 所在的命名空间

  + name: Endpoints 的资源名

  + portName: Endpoints 定义包含的 portName, 如果 Endpoints 没有定义 portName, 请使用 targetPort,Port 代替

**返回值:**
  以如下 Endpoints 为例:
=======
**函数：**
nodes(service_name)

**说明：**
service_name 必须满足格式: [namespace]/[name]:[portName]

+ namespace: Endpoints 所在的命名空间

+ name: Endpoints 的资源名

+ portName: Endpoints 定义包含的 portName，如果 Endpoints 没有定义 portName，请使用 targetPort,Port 代替

**返回值：**
以如下 Endpoints 为例：
>>>>>>> 78c1aff2

  ```yaml
  apiVersion: v1
  kind: Endpoints
  metadata:
    name: plat-dev
    namespace: default
  subsets:
    - addresses:
        - ip: "10.5.10.109"
        - ip: "10.5.10.110"
      ports:
        - port: 3306
  ```

<<<<<<< HEAD
  nodes("default/plat-dev:3306") 调用会得到如下的返回值:
=======
nodes("default/plat-dev:3306") 调用会得到如下的返回值：
>>>>>>> 78c1aff2

  ```
   {
       {
           host="10.5.10.109",
           port= 3306,
           weight= 50,
       },
       {
           host="10.5.10.110",
           port= 3306,
           weight= 50,
       },
   }
  ```

## Q&A

> Q: 为什么只支持配置 token 来访问 Kubernetes APIServer \
<<<<<<< HEAD
> A: 一般情况下,我们有三种方式可以完成与 Kubernetes APIServer 的认证:
=======
> A: 一般情况下，我们有三种方式可以完成与 Kubernetes APIServer 的认证：
>>>>>>> 78c1aff2
>
>+ mTLS
>+ token
>+ basic authentication
>
<<<<<<< HEAD
> 因为 lua-resty-http 目前不支持 mTLS, basic authentication 不被推荐使用,\
=======
> 因为 lua-resty-http 目前不支持 mTLS, basic authentication 不被推荐使用，\
>>>>>>> 78c1aff2
> 所以当前只实现了 token 认证方式

---

<<<<<<< HEAD
> Q: APISIX 继承了 Nginx 的多进程模型, 是否意味着每个 APISIX 工作进程都会监听 Kubernetes Endpoints \
> A: Kubernetes 服务发现模块只使用特权进程监听 Kubernetes Endpoints, 然后将其值存储\
> 到 ngx.shared.kubernetes, 工作进程通过查询 ngx.shared.kubernetes 来获取结果
=======
> Q: APISIX 继承了 Nginx 的多进程模型，是否意味着每个 APISIX 工作进程都会监听 Kubernetes Endpoints \
> A: Kubernetes 服务发现模块只使用特权进程监听 Kubernetes Endpoints，然后将其值存储\
> 到 ngx.shared.kubernetes，工作进程通过查询 ngx.shared.kubernetes 来获取结果
>>>>>>> 78c1aff2

---

> Q: 怎样获取指定 ServiceAccount 的 Token 值 \
> A: 假定你指定的 ServiceAccount 资源名为 “kubernetes-discovery“, 命名空间为 “apisix”, 请按如下步骤获取其 Token 值
>
> 1. 获取 _Secret_ 资源名: \
<<<<<<< HEAD
> 执行以下命令, 输出的第一列内容就是目标 _Secret_ 资源名
=======
     > 执行以下命令，输出的第一列内容就是目标 _Secret_ 资源名
>>>>>>> 78c1aff2
>
> ```shell
> kubectl -n apisix get secrets | grep kubernetes-discovery
> ```
>
> 2. 获取 Token 值: \
<<<<<<< HEAD
> 假定你获取到的 _Secret_ 资源名为 "kubernetes-discovery-token-c64cv", 执行以下命令, 输出内容就是目标 Token 值
=======
     > 假定你获取到的 _Secret_ 资源名为 "kubernetes-discovery-token-c64cv", 执行以下命令，输出内容就是目标 Token 值
>>>>>>> 78c1aff2
>
> ```shell
> kubectl -n apisix get secret kubernetes-discovery-token-c64cv -o jsonpath={.data.token} | base64 -d
> ```<|MERGE_RESOLUTION|>--- conflicted
+++ resolved
@@ -23,21 +23,13 @@
 
 ## 基于 Kubernetes 的服务发现
 
-<<<<<<< HEAD
-Kubernetes 服务发现模块以 [_List-Watch_](https://kubernetes.io/docs/reference/using-api/api-concepts) 方式监听 [_Kubernetes_](https://kubernetes.io) 集群 [_Endpoints_](https://kubernetes.io/docs/concepts/services-networking/service) 资源的实时变化,
-=======
 Kubernetes 服务发现模块以 [_List-Watch_](https://kubernetes.io/docs/reference/using-api/api-concepts) 方式监听 [_Kubernetes_](https://kubernetes.io) 集群 [_Endpoints_](https://kubernetes.io/docs/concepts/services-networking/service) 资源的实时变化，
->>>>>>> 78c1aff2
 并将其值存储到 ngx.shared.kubernetes 中 \
 模块同时遵循 [_APISIX Discovery 规范_](https://github.com/apache/apisix/blob/master/docs/zh/latest/discovery.md) 提供了节点查询接口
 
 ## Kubernetes 服务发现模块的配置
 
-<<<<<<< HEAD
-Kubernetes 服务发现模块的完整配置如下:
-=======
 Kubernetes 服务发现模块的完整配置如下：
->>>>>>> 78c1aff2
 
 ```yaml
 discovery:
@@ -85,22 +77,14 @@
       first="a",second="b"
 ```
 
-<<<<<<< HEAD
-如果 Kubernetes 服务发现模块运行在 Pod 内, 你可以使用最简配置:
-=======
 如果 Kubernetes 服务发现模块运行在 Pod 内，你可以使用最简配置：
->>>>>>> 78c1aff2
 
 ```yaml
 discovery:
   kubernetes: { }
 ```
 
-<<<<<<< HEAD
-如果 Kubernetes 服务发现模块运行在 Pod 外, 你需要新建或选取指定的 [_ServiceAccount_](https://kubernetes.io/docs/tasks/configure-pod-container/configure-service-account/), 获取其 Token 值, 然后使用如下配置:
-=======
 如果 Kubernetes 服务发现模块运行在 Pod 外，你需要新建或选取指定的 [_ServiceAccount_](https://kubernetes.io/docs/tasks/configure-pod-container/configure-service-account/), 获取其 Token 值，然后使用如下配置：
->>>>>>> 78c1aff2
 
 ```yaml
 discovery:
@@ -118,22 +102,6 @@
 
 Kubernetes 服务发现模块遵循 [_APISIX Discovery 规范_](https://github.com/apache/apisix/blob/master/docs/zh/latest/discovery.md) 提供查询接口
 
-<<<<<<< HEAD
-**函数:**
- nodes(service_name)
-
-**说明:**
-  service_name 必须满足格式: [namespace]/[name]:[portName]
-
-  + namespace: Endpoints 所在的命名空间
-
-  + name: Endpoints 的资源名
-
-  + portName: Endpoints 定义包含的 portName, 如果 Endpoints 没有定义 portName, 请使用 targetPort,Port 代替
-
-**返回值:**
-  以如下 Endpoints 为例:
-=======
 **函数：**
 nodes(service_name)
 
@@ -148,7 +116,6 @@
 
 **返回值：**
 以如下 Endpoints 为例：
->>>>>>> 78c1aff2
 
   ```yaml
   apiVersion: v1
@@ -164,11 +131,7 @@
         - port: 3306
   ```
 
-<<<<<<< HEAD
-  nodes("default/plat-dev:3306") 调用会得到如下的返回值:
-=======
 nodes("default/plat-dev:3306") 调用会得到如下的返回值：
->>>>>>> 78c1aff2
 
   ```
    {
@@ -188,34 +151,20 @@
 ## Q&A
 
 > Q: 为什么只支持配置 token 来访问 Kubernetes APIServer \
-<<<<<<< HEAD
-> A: 一般情况下,我们有三种方式可以完成与 Kubernetes APIServer 的认证:
-=======
 > A: 一般情况下，我们有三种方式可以完成与 Kubernetes APIServer 的认证：
->>>>>>> 78c1aff2
 >
 >+ mTLS
 >+ token
 >+ basic authentication
 >
-<<<<<<< HEAD
-> 因为 lua-resty-http 目前不支持 mTLS, basic authentication 不被推荐使用,\
-=======
 > 因为 lua-resty-http 目前不支持 mTLS, basic authentication 不被推荐使用，\
->>>>>>> 78c1aff2
 > 所以当前只实现了 token 认证方式
 
 ---
 
-<<<<<<< HEAD
-> Q: APISIX 继承了 Nginx 的多进程模型, 是否意味着每个 APISIX 工作进程都会监听 Kubernetes Endpoints \
-> A: Kubernetes 服务发现模块只使用特权进程监听 Kubernetes Endpoints, 然后将其值存储\
-> 到 ngx.shared.kubernetes, 工作进程通过查询 ngx.shared.kubernetes 来获取结果
-=======
 > Q: APISIX 继承了 Nginx 的多进程模型，是否意味着每个 APISIX 工作进程都会监听 Kubernetes Endpoints \
 > A: Kubernetes 服务发现模块只使用特权进程监听 Kubernetes Endpoints，然后将其值存储\
 > 到 ngx.shared.kubernetes，工作进程通过查询 ngx.shared.kubernetes 来获取结果
->>>>>>> 78c1aff2
 
 ---
 
@@ -223,22 +172,14 @@
 > A: 假定你指定的 ServiceAccount 资源名为 “kubernetes-discovery“, 命名空间为 “apisix”, 请按如下步骤获取其 Token 值
 >
 > 1. 获取 _Secret_ 资源名: \
-<<<<<<< HEAD
-> 执行以下命令, 输出的第一列内容就是目标 _Secret_ 资源名
-=======
      > 执行以下命令，输出的第一列内容就是目标 _Secret_ 资源名
->>>>>>> 78c1aff2
 >
 > ```shell
 > kubectl -n apisix get secrets | grep kubernetes-discovery
 > ```
 >
 > 2. 获取 Token 值: \
-<<<<<<< HEAD
-> 假定你获取到的 _Secret_ 资源名为 "kubernetes-discovery-token-c64cv", 执行以下命令, 输出内容就是目标 Token 值
-=======
      > 假定你获取到的 _Secret_ 资源名为 "kubernetes-discovery-token-c64cv", 执行以下命令，输出内容就是目标 Token 值
->>>>>>> 78c1aff2
 >
 > ```shell
 > kubectl -n apisix get secret kubernetes-discovery-token-c64cv -o jsonpath={.data.token} | base64 -d
