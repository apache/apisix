--- conflicted
+++ resolved
@@ -359,15 +359,6 @@
 end
 ```
 
-<<<<<<< HEAD
-如果你没有改过默认的 control API 配置，这个插件暴露的 `GET /v1/plugin/example-plugin/hello` API 只有通过 `127.0.0.1` 才能访问它。通过以下命令进行测试：
-
-```shell
-curl -i -X GET "http://127.0.0.1:9090/v1/plugin/example-plugin/hello"
-```
-
-[查看更多有关 control API 介绍](./control-api)
-=======
 如果你没有改过默认的 control API 配置，这个插件暴露的 `GET /v1/plugin/example-plugin/hello` API 只有通过 `127.0.0.1` 才能访问它。
 
 ## 编写测试用例
@@ -414,4 +405,62 @@
 根据我们在 Makefile 里配置的 PATH，和每一个 __.t__ 文件最前面的一些配置项，框架会组装成一个完整的 nginx.conf 文件，
 __t/servroot__ 会被当成 Nginx 的工作目录，启动 Nginx 实例。根据测试用例提供的信息，发起 http 请求并检查 http 的返回项，
 包括 http status，http response header， http response body 等。
->>>>>>> 91064015
+
+### 注册公共接口
+
+插件可以注册暴露给公网的接口。以 jwt-auth 插件为例，这个插件为了让客户端能够签名，注册了 `GET /apisix/plugin/jwt/sign` 这个接口:
+
+```lua
+local function gen_token()
+    -- ...
+end
+
+function _M.api()
+    return {
+        {
+            methods = {"GET"},
+            uri = "/apisix/plugin/jwt/sign",
+            handler = gen_token,
+        }
+    }
+end
+```
+
+注意注册的接口会暴露到外网。
+你可能需要使用 [interceptors](plugin-interceptors.md) 来保护它。
+
+### 注册控制接口
+
+如果你只想暴露 API 到 localhost 或内网，你可以通过 [Control API](./control-api.md) 来暴露它。
+
+Take a look at example-plugin plugin:
+
+```lua
+local function hello()
+    local args = ngx.req.get_uri_args()
+    if args["json"] then
+        return 200, {msg = "world"}
+    else
+        return 200, "world\n"
+    end
+end
+
+
+function _M.control_api()
+    return {
+        {
+            methods = {"GET"},
+            uris = {"/v1/plugin/example-plugin/hello"},
+            handler = hello,
+        }
+    }
+end
+```
+
+如果你没有改过默认的 control API 配置，这个插件暴露的 `GET /v1/plugin/example-plugin/hello` API 只有通过 `127.0.0.1` 才能访问它。通过以下命令进行测试：
+
+```shell
+curl -i -X GET "http://127.0.0.1:9090/v1/plugin/example-plugin/hello"
+```
+
+[查看更多有关 control API 介绍](./control-api)