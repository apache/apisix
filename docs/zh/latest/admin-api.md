--- conflicted
+++ resolved
@@ -760,14 +760,6 @@
 
 > body 请求参数：
 
-<<<<<<< HEAD
-| 名字        | 可选项 | 类型   | 说明                                          | 示例          |
-| ----------- | ------ | ------ | --------------------------------------------- | ------------- |
-| plugins     | 必需   | Plugin | 详见 [Plugin](architecture-design.md#plugin)  |               |
-| desc        | 可选   | 辅助   | 标识描述、使用场景等                          | customer xxxx |
-| create_time | 可选   | 辅助   | 单位为秒的 epoch 时间戳，如果不指定则自动创建 | 1602883670    |
-| update_time | 可选   | 辅助   | 单位为秒的 epoch 时间戳，如果不指定则自动创建 | 1602883670    |
-=======
 |名字      |可选项   |类型 |说明        |示例|
 |---------|---------|----|-----------|----|
 |plugins  |必需|Plugin|详见 [Plugin](architecture-design.md#plugin) ||
@@ -775,7 +767,6 @@
 |labels   |可选|辅助|标识附加属性的键值对|{"version":"v2","build":"16","env":"production"}|
 |create_time|可选|辅助|单位为秒的 epoch 时间戳，如果不指定则自动创建|1602883670|
 |update_time|可选|辅助|单位为秒的 epoch 时间戳，如果不指定则自动创建|1602883670|
->>>>>>> 7686cb49
 
 [Back to TOC](#目录)
 
