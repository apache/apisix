--- conflicted
+++ resolved
@@ -39,14 +39,9 @@
 
 | 名称 | 类型   | 必选项 | 默认值 | 有效值 | 描述                                                                                                          |
 | ---- | ------ | ------ | ------ | ------ | ------------------------------------------------------------------------------------------------------------- |
-<<<<<<< HEAD
 | header  | string | 可选| apikey |        | 设置我们从哪个 header 获取 key。 |
 | query  | string | 可选 | apikey |        | 设置我们从哪个 query string 获取 key，优先级低于 `header` |
 | hide_credentials  | bool | 可选 | false |        | 是否将含有认证信息的请求头传递给 upstream。 |
-=======
-| header  | string | 可选 | apikey |        | 设置我们从哪个 header 获取 key。 |
-| query  | string | 可选 | apikey |        | 设置我们从哪个 querystring 获取 key，优先级低于 header |
->>>>>>> 54256909
 
 ## 如何启用
 
