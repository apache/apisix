---
title: clickhouse-logger
keywords:
  - APISIX
  - API 网关
  - Plugin
  - ClickHouse
description: 本文介绍了 API 网关 Apache APISIX 如何使用 clickhouse-logger 插件将日志数据发送到 ClickHouse 数据库中。
---

<!--
#
# Licensed to the Apache Software Foundation (ASF) under one or more
# contributor license agreements.  See the NOTICE file distributed with
# this work for additional information regarding copyright ownership.
# The ASF licenses this file to You under the Apache License, Version 2.0
# (the "License"); you may not use this file except in compliance with
# the License.  You may obtain a copy of the License at
#
#     http://www.apache.org/licenses/LICENSE-2.0
#
# Unless required by applicable law or agreed to in writing, software
# distributed under the License is distributed on an "AS IS" BASIS,
# WITHOUT WARRANTIES OR CONDITIONS OF ANY KIND, either express or implied.
# See the License for the specific language governing permissions and
# limitations under the License.
#
-->

## 描述

`clickhouse-logger` 插件可用于将日志数据推送到 [ClickHouse](https://github.com/ClickHouse/ClickHouse) 数据库中。

## 属性

| 名称             | 类型    | 必选项  | 默认值              | 有效值       | 描述                                                     |
| ---------------- | ------- | ------ | ------------------- | ----------- | -------------------------------------------------------- |
| endpoint_addr    | 废弃    | 是     |                     |              | ClickHouse 的 `endpoints`。请使用 `endpoint_addrs` 代替。 |
| endpoint_addrs   | array   | 是     |                     |              | ClickHouse 的 `endpoints。`。                            |
| database         | string  | 是     |                     |              | 使用的数据库。                                            |
| logtable         | string  | 是     |                     |              | 写入的表名。                                              |
| user             | string  | 是     |                     |              | ClickHouse 的用户。                                       |
| password         | string  | 是     |                     |              | ClickHouse 的密码。                                      |
| timeout          | integer | 否     | 3                   | [1,...]      | 发送请求后保持连接活动的时间。                             |
| name             | string  | 否     | "clickhouse logger" |              | 标识 logger 的唯一标识符。如果您使用 Prometheus 监视 APISIX 指标，名称将以 `apisix_batch_process_entries` 导出。                               |
| ssl_verify       | boolean | 否     | true                | [true,false] | 当设置为 `true` 时，验证证书。                                                |
| log_format             | object  | 否   |          |         | 日志格式以 JSON 的键值对声明。值支持字符串和嵌套对象（最多五层，超出部分将被截断）。字符串中可通过在前面加上 `$` 来引用 [APISIX 变量](../apisix-variable.md) 或 [NGINX 内置变量](http://nginx.org/en/docs/varindex.html)。 |
| include_req_body       | boolean | 否     | false          | [false, true]         | 当设置为 `true` 时，包含请求体。**注意**：如果请求体无法完全存放在内存中，由于 NGINX 的限制，APISIX 无法将它记录下来。|
| include_req_body_expr  | array   | 否     |                |                       | 当 `include_req_body` 属性设置为 `true` 时进行过滤。只有当此处设置的表达式计算结果为 `true` 时，才会记录请求体。更多信息，请参考 [lua-resty-expr](https://github.com/api7/lua-resty-expr)。 |
| include_resp_body      | boolean | 否     | false          | [false, true]         | 当设置为 `true` 时，包含响应体。 |
| include_resp_body_expr | array   | 否     |                |                       | 当 `include_resp_body` 属性设置为 `true` 时进行过滤。只有当此处设置的表达式计算结果为 `true` 时才会记录响应体。更多信息，请参考 [lua-resty-expr](https://github.com/api7/lua-resty-expr)。|

注意：schema 中还定义了 `encrypt_fields = {"password"}`，这意味着该字段将会被加密存储在 etcd 中。具体参考 [加密存储字段](../plugin-develop.md#加密存储字段)。

该插件支持使用批处理器来聚合并批量处理条目（日志/数据）。这样可以避免插件频繁地提交数据，默认情况下批处理器每 `5` 秒钟或队列中的数据达到 `1000` 条时提交数据，如需了解批处理器相关参数设置，请参考 [Batch-Processor](../batch-processor.md#配置)。

### 默认日志格式示例

```json
{
    "response": {
        "status": 200,
        "size": 118,
        "headers": {
            "content-type": "text/plain",
            "connection": "close",
            "server": "APISIX/3.7.0",
            "content-length": "12"
        }
    },
    "client_ip": "127.0.0.1",
    "upstream_latency": 3,
    "apisix_latency": 98.999998092651,
    "upstream": "127.0.0.1:1982",
    "latency": 101.99999809265,
    "server": {
        "version": "3.7.0",
        "hostname": "localhost"
    },
    "route_id": "1",
    "start_time": 1704507612177,
    "service_id": "",
    "request": {
        "method": "POST",
        "querystring": {
            "foo": "unknown"
        },
        "headers": {
            "host": "localhost",
            "connection": "close",
            "content-length": "18"
        },
        "size": 110,
        "uri": "/hello?foo=unknown",
        "url": "http://localhost:1984/hello?foo=unknown"
    }
}
```

## 配置插件元数据

`clickhouse-logger` 也支持自定义日志格式，与 [http-logger](./http-logger.md) 插件类似。

| 名称             | 类型    | 必选项 | 默认值        | 有效值  | 描述                                             |
| ---------------- | ------- | ------ | ------------- | ------- | ------------------------------------------------ |
<<<<<<< HEAD
| log_format       | object  | 否   |  |         | 日志格式以 JSON 的键值对声明。值支持字符串和嵌套对象（最多五层，超出部分将被截断）。字符串中可通过在前面加上 `$` 来引用 [APISIX](../apisix-variable.md) 或 [NGINX](http://nginx.org/en/docs/varindex.html) 变量。该配置全局生效。如果你指定了 `log_format`，该配置就会对所有绑定 `clickhouse-logger` 的路由或服务生效。|
=======
| log_format       | object  | 否   |  |         | 以 JSON 格式的键值对来声明日志格式。对于值部分，仅支持字符串。如果是以 `$` 开头，则表明是要获取 [APISIX](../apisix-variable.md) 或 [NGINX](http://nginx.org/en/docs/varindex.html) 变量。该配置全局生效。如果你指定了 `log_format`，该配置就会对所有绑定 `clickhouse-logger` 的路由或服务生效。|
| max_pending_entries | integer | 否 | | | 在批处理器中开始删除待处理条目之前可以购买的最大待处理条目数。|
>>>>>>> 2c041a39

:::note

您可以这样从 `config.yaml` 中获取 `admin_key` 并存入环境变量：

```bash
admin_key=$(yq '.deployment.admin.admin_key[0].key' conf/config.yaml | sed 's/"//g')
```

:::

```shell
curl http://127.0.0.1:9180/apisix/admin/plugin_metadata/clickhouse-logger \
-H "X-API-KEY: $admin_key" -X PUT -d '
{
    "log_format": {
        "host": "$host",
        "@timestamp": "$time_iso8601",
        "client_ip": "$remote_addr"
    }
}'
```

您可以使用 Clickhouse docker 镜像来创建一个容器，如下所示：

```shell
docker run -d -p 8123:8123 -p 9000:9000 -p 9009:9009 --name some-clickhouse-server --ulimit nofile=262144:262144 clickhouse/clickhouse-server
```

然后在您的 ClickHouse 数据库中创建一个表来存储日志。

```shell
curl -X POST 'http://localhost:8123/' \
--data-binary 'CREATE TABLE default.test (host String, client_ip String, route_id String, service_id String, `@timestamp` String, PRIMARY KEY(`@timestamp`)) ENGINE = MergeTree()' --user default:
```

## 启用插件

你可以通过以下命令在指定路由中启用该插件：

```shell
curl http://127.0.0.1:9180/apisix/admin/routes/1 \
-H "X-API-KEY: $admin_key" -X PUT -d '
{
      "plugins": {
            "clickhouse-logger": {
                "user": "default",
                "password": "",
                "database": "default",
                "logtable": "test",
                "endpoint_addrs": ["http://127.0.0.1:8123"]
            }
       },
      "upstream": {
           "type": "roundrobin",
           "nodes": {
               "127.0.0.1:1980": 1
           }
      },
      "uri": "/hello"
}'
```

:::note 注意

如果配置多个 `endpoints`，日志将会随机写入到各个 `endpoints`。

:::

## 测试插件

现在你可以向 APISIX 发起请求：

```shell
curl -i http://127.0.0.1:9080/hello
```

现在，如果您检查表中的行，您将获得以下输出：

```shell
curl 'http://localhost:8123/?query=select%20*%20from%20default.test'
127.0.0.1	127.0.0.1	1		2023-05-08T19:15:53+05:30
```

## 删除插件

当你需要删除该插件时，可通过以下命令删除相应的 JSON 配置，APISIX 将会自动重新加载相关配置，无需重启服务：

```shell
curl http://127.0.0.1:9180/apisix/admin/routes/1  \
-H "X-API-KEY: $admin_key" -X PUT -d '
{
    "methods": ["GET"],
    "uri": "/hello",
    "plugins": {},
    "upstream": {
        "type": "roundrobin",
        "nodes": {
            "127.0.0.1:1980": 1
        }
    }
}'
```<|MERGE_RESOLUTION|>--- conflicted
+++ resolved
@@ -103,12 +103,8 @@
 
 | 名称             | 类型    | 必选项 | 默认值        | 有效值  | 描述                                             |
 | ---------------- | ------- | ------ | ------------- | ------- | ------------------------------------------------ |
-<<<<<<< HEAD
 | log_format       | object  | 否   |  |         | 日志格式以 JSON 的键值对声明。值支持字符串和嵌套对象（最多五层，超出部分将被截断）。字符串中可通过在前面加上 `$` 来引用 [APISIX](../apisix-variable.md) 或 [NGINX](http://nginx.org/en/docs/varindex.html) 变量。该配置全局生效。如果你指定了 `log_format`，该配置就会对所有绑定 `clickhouse-logger` 的路由或服务生效。|
-=======
-| log_format       | object  | 否   |  |         | 以 JSON 格式的键值对来声明日志格式。对于值部分，仅支持字符串。如果是以 `$` 开头，则表明是要获取 [APISIX](../apisix-variable.md) 或 [NGINX](http://nginx.org/en/docs/varindex.html) 变量。该配置全局生效。如果你指定了 `log_format`，该配置就会对所有绑定 `clickhouse-logger` 的路由或服务生效。|
 | max_pending_entries | integer | 否 | | | 在批处理器中开始删除待处理条目之前可以购买的最大待处理条目数。|
->>>>>>> 2c041a39
 
 :::note
 
