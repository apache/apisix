---
title: rocketmq-logger
---

<!--
#
# Licensed to the Apache Software Foundation (ASF) under one or more
# contributor license agreements.  See the NOTICE file distributed with
# this work for additional information regarding copyright ownership.
# The ASF licenses this file to You under the Apache License, Version 2.0
# (the "License"); you may not use this file except in compliance with
# the License.  You may obtain a copy of the License at
#
#     http://www.apache.org/licenses/LICENSE-2.0
#
# Unless required by applicable law or agreed to in writing, software
# distributed under the License is distributed on an "AS IS" BASIS,
# WITHOUT WARRANTIES OR CONDITIONS OF ANY KIND, either express or implied.
# See the License for the specific language governing permissions and
# limitations under the License.
#
-->

## 描述

`rocketmq-logger` 插件可以将接口请求日志以 JSON 的形式推送给外部 rocketmq 集群。

如果在短时间内没有收到日志数据，请放心，它会在我们的批处理处理器中的计时器功能到期后自动发送日志。

有关 Apache APISIX 中 Batch-Processor 的更多信息，请参考。
[Batch-Processor](../batch-processor.md)

## 属性

| 名称             | 类型    | 必选项 | 默认值         | 有效值  | 描述                                             |
| ---------------- | ------- | ------ | -------------- | ------- | ------------------------------------------------ |
| nameserver_list  | object  | 必须   |                |         | 要推送的 rocketmq 的 nameserver 列表。        |
<<<<<<< HEAD
| topic            | string  | 必须   |                |         | 要推送的 topic。                             |
| key              | string  | 可选   |                |         | 发送消息的 keys。                             |
| tag              | string  | 可选   |                |         | 发送消息的 tags。                             |
| timeout          | integer | 可选   | 3              | [1,...] | 发送数据的超时时间。                          |
| use_tls          | boolean | 可选   | false          |         | 是否开启 TLS 加密。                             |
| access_key       | string  | 可选   | ""             |         | ACL 认证的 access key，空字符串表示不开启 ACL。     |
| secret_key       | string  | 可选   | ""             |         | ACL 认证的 secret key。                         |
| name             | string  | 可选   | "rocketmq logger" |         | batch processor 的唯一标识。               |
| meta_format      | enum    | 可选   | "default"      | ["default"，"origin"] | `default`：获取请求信息以默认的 JSON 编码方式。`origin`：获取请求信息以 HTTP 原始请求方式。[具体示例](#meta_format-参考示例)|
| include_req_body | boolean | 可选   | false          | [false, true] | 是否包括请求 body。false： 表示不包含请求的 body ；true： 表示包含请求的 body。注意：如果请求 body 没办法完全放在内存中，由于 Nginx 的限制，我们没有办法把它记录下来。|
| include_req_body_expr | array  | 可选    |           |         | 当 `include_req_body` 开启时，基于 [lua-resty-expr](https://github.com/api7/lua-resty-expr) 表达式的结果进行记录。如果该选项存在，只有在表达式为真的时候才会记录请求 body。 |
| include_resp_body| boolean | 可选   | false          | [false, true] | 是否包括响应体。包含响应体，当为`true`。 |
| include_resp_body_expr | array  | 可选    |           |         | 是否采集响体，基于 [lua-resty-expr](https://github.com/api7/lua-resty-expr)。 该选项需要开启 `include_resp_body`|
=======
| topic            | string  | 必须   |                |         | 要推送的 topic 。                             |
| key              | string  | 可选   |                |         | 发送消息的 keys 。                             |
| tag              | string  | 可选   |                |         | 发送消息的 tags 。                             |
| timeout          | integer | 可选   | 3              | [1,...] | 发送数据的超时时间。                          |
| use_tls          | boolean | 可选   | false          |         | 是否开启 TLS 加密。                             |
| access_key       | string  | 可选   | ""             |         | ACL认证的 access key ，空字符串表示不开启 ACL 。     |
| secret_key       | string  | 可选   | ""             |         | ACL认证的 secret key 。                         |
| name             | string  | 可选   | "rocketmq logger" |         | batch processor 的唯一标识。               |
| meta_format      | enum    | 可选   | "default"      | ["default"，"origin"] | `default`：获取请求信息以默认的 JSON 编码方式。`origin`：获取请求信息以 HTTP 原始请求方式。[具体示例](#meta_format-参考示例)|
| include_req_body | boolean | 可选   | false          | [false, true] | 是否包括请求 body 。false ： 表示不包含请求的 body ；true ： 表示包含请求的 body 。注意：如果请求 body 没办法完全放在内存中，由于 Nginx 的限制，我们没有办法把它记录下来。|
| include_req_body_expr | array  | 可选    |           |         | 当 `include_req_body` 开启时, 基于 [lua-resty-expr](https://github.com/api7/lua-resty-expr) 表达式的结果进行记录。如果该选项存在，只有在表达式为真的时候才会记录请求 body 。 |
| include_resp_body| boolean | 可选   | false          | [false, true] | 是否包括响应体。包含响应体，当为 `true` 。 |
| include_resp_body_expr | array  | 可选    |           |         | 是否采集响体, 基于[lua-resty-expr](https://github.com/api7/lua-resty-expr)。 该选项需要开启 `include_resp_body` |
>>>>>>> 2149ab12

本插件支持使用批处理器来聚合并批量处理条目（日志/数据）。这样可以避免插件频繁地提交数据，默认设置情况下批处理器会每 `5` 秒钟或队列中的数据达到 `1000` 条时提交数据，如需了解或自定义批处理器相关参数设置，请参考 [Batch-Processor](../batch-processor.md#配置) 配置部分。

### meta_format 参考示例

- **default**:

```json
    {
     "upstream": "127.0.0.1:1980",
     "start_time": 1619414294760,
     "client_ip": "127.0.0.1",
     "service_id": "",
     "route_id": "1",
     "request": {
       "querystring": {
         "ab": "cd"
       },
       "size": 90,
       "uri": "/hello?ab=cd",
       "url": "http://localhost:1984/hello?ab=cd",
       "headers": {
         "host": "localhost",
         "content-length": "6",
         "connection": "close"
       },
       "body": "abcdef",
       "method": "GET"
     },
     "response": {
       "headers": {
         "connection": "close",
         "content-type": "text/plain; charset=utf-8",
         "date": "Mon, 26 Apr 2021 05:18:14 GMT",
         "server": "APISIX/2.5",
         "transfer-encoding": "chunked"
       },
       "size": 190,
       "status": 200
     },
     "server": {
       "hostname": "localhost",
       "version": "2.5"
     },
     "latency": 0
    }
```

- **origin**:

```http
    GET /hello?ab=cd HTTP/1.1
    host: localhost
    content-length: 6
    connection: close

    abcdef
```

## 工作原理

消息将首先写入缓冲区。
当缓冲区超过 `batch_max_size` 时，它将发送到 rocketmq 服务器，
或每个 `buffer_duration` 刷新缓冲区。

如果成功，则返回 `true` 。
如果出现错误，则返回 `nil` ，并带有描述错误的字符串（`buffer overflow`）。

### Nameserver 列表

配置多个 nameserver 地址如下：

```json
[
    "127.0.0.1:9876",
    "127.0.0.2:9876"
]
```

## 如何启用

1. 为特定路由启用 rocketmq-logger 插件。

```shell
curl http://127.0.0.1:9080/apisix/admin/routes/1 -H 'X-API-KEY: edd1c9f034335f136f87ad84b625c8f1' -X PUT -d '
{
    "plugins": {
       "rocketmq-logger": {
           "nameserver_list" : [ "127.0.0.1:9876" ],
           "topic" : "test2",
       }
    },
    "upstream": {
       "nodes": {
           "127.0.0.1:1980": 1
       },
       "type": "roundrobin"
    },
    "uri": "/hello"
}'
```

## 测试插件

 成功

```shell
$ curl -i http://127.0.0.1:9080/hello
HTTP/1.1 200 OK
...
hello, world
```

## 插件元数据设置

| 名称             | 类型    | 必选项 | 默认值        | 有效值  | 描述                                             |
| ---------------- | ------- | ------ | ------------- | ------- | ------------------------------------------------ |
| log_format       | object  | 可选   | {"host": "$host", "@timestamp": "$time_iso8601", "client_ip": "$remote_addr"} |         | 以 JSON 格式的键值对来声明日志格式。对于值部分，仅支持字符串。如果是以 `$` 开头，则表明是要获取 [APISIX 变量](../../../en/latest/apisix-variable.md) 或 [Nginx 内置变量](http://nginx.org/en/docs/varindex.html)。请注意，**该设置是全局生效的**，因此在指定 log_format 后，将对所有绑定 rocketmq-logger 的 Route 或 Service 生效。 |

### 设置日志格式示例

```shell
curl http://127.0.0.1:9080/apisix/admin/plugin_metadata/rocketmq-logger -H 'X-API-KEY: edd1c9f034335f136f87ad84b625c8f1' -X PUT -d '
{
    "log_format": {
        "host": "$host",
        "@timestamp": "$time_iso8601",
        "client_ip": "$remote_addr"
    }
}'
```

在日志收集处，将得到类似下面的日志：

```shell
{"host":"localhost","@timestamp":"2020-09-23T19:05:05-04:00","client_ip":"127.0.0.1","route_id":"1"}
{"host":"localhost","@timestamp":"2020-09-23T19:05:05-04:00","client_ip":"127.0.0.1","route_id":"1"}
```

## 禁用插件

当您要禁用 `rocketmq-logger` 插件时，这很简单，您可以在插件配置中删除相应的 json 配置，无需重新启动服务，它将立即生效：

```shell
$ curl http://127.0.0.1:9080/apisix/admin/routes/1  -H 'X-API-KEY: edd1c9f034335f136f87ad84b625c8f1' -X PUT -d '
{
    "methods": ["GET"],
    "uri": "/hello",
    "plugins": {},
    "upstream": {
        "type": "roundrobin",
        "nodes": {
            "127.0.0.1:1980": 1
        }
    }
}'
```<|MERGE_RESOLUTION|>--- conflicted
+++ resolved
@@ -35,35 +35,19 @@
 | 名称             | 类型    | 必选项 | 默认值         | 有效值  | 描述                                             |
 | ---------------- | ------- | ------ | -------------- | ------- | ------------------------------------------------ |
 | nameserver_list  | object  | 必须   |                |         | 要推送的 rocketmq 的 nameserver 列表。        |
-<<<<<<< HEAD
-| topic            | string  | 必须   |                |         | 要推送的 topic。                             |
-| key              | string  | 可选   |                |         | 发送消息的 keys。                             |
-| tag              | string  | 可选   |                |         | 发送消息的 tags。                             |
-| timeout          | integer | 可选   | 3              | [1,...] | 发送数据的超时时间。                          |
-| use_tls          | boolean | 可选   | false          |         | 是否开启 TLS 加密。                             |
-| access_key       | string  | 可选   | ""             |         | ACL 认证的 access key，空字符串表示不开启 ACL。     |
-| secret_key       | string  | 可选   | ""             |         | ACL 认证的 secret key。                         |
-| name             | string  | 可选   | "rocketmq logger" |         | batch processor 的唯一标识。               |
-| meta_format      | enum    | 可选   | "default"      | ["default"，"origin"] | `default`：获取请求信息以默认的 JSON 编码方式。`origin`：获取请求信息以 HTTP 原始请求方式。[具体示例](#meta_format-参考示例)|
-| include_req_body | boolean | 可选   | false          | [false, true] | 是否包括请求 body。false： 表示不包含请求的 body ；true： 表示包含请求的 body。注意：如果请求 body 没办法完全放在内存中，由于 Nginx 的限制，我们没有办法把它记录下来。|
-| include_req_body_expr | array  | 可选    |           |         | 当 `include_req_body` 开启时，基于 [lua-resty-expr](https://github.com/api7/lua-resty-expr) 表达式的结果进行记录。如果该选项存在，只有在表达式为真的时候才会记录请求 body。 |
-| include_resp_body| boolean | 可选   | false          | [false, true] | 是否包括响应体。包含响应体，当为`true`。 |
-| include_resp_body_expr | array  | 可选    |           |         | 是否采集响体，基于 [lua-resty-expr](https://github.com/api7/lua-resty-expr)。 该选项需要开启 `include_resp_body`|
-=======
 | topic            | string  | 必须   |                |         | 要推送的 topic 。                             |
 | key              | string  | 可选   |                |         | 发送消息的 keys 。                             |
 | tag              | string  | 可选   |                |         | 发送消息的 tags 。                             |
 | timeout          | integer | 可选   | 3              | [1,...] | 发送数据的超时时间。                          |
 | use_tls          | boolean | 可选   | false          |         | 是否开启 TLS 加密。                             |
-| access_key       | string  | 可选   | ""             |         | ACL认证的 access key ，空字符串表示不开启 ACL 。     |
-| secret_key       | string  | 可选   | ""             |         | ACL认证的 secret key 。                         |
+| access_key       | string  | 可选   | ""             |         | ACL 认证的 access key ，空字符串表示不开启 ACL 。     |
+| secret_key       | string  | 可选   | ""             |         | ACL 认证的 secret key 。                         |
 | name             | string  | 可选   | "rocketmq logger" |         | batch processor 的唯一标识。               |
 | meta_format      | enum    | 可选   | "default"      | ["default"，"origin"] | `default`：获取请求信息以默认的 JSON 编码方式。`origin`：获取请求信息以 HTTP 原始请求方式。[具体示例](#meta_format-参考示例)|
 | include_req_body | boolean | 可选   | false          | [false, true] | 是否包括请求 body 。false ： 表示不包含请求的 body ；true ： 表示包含请求的 body 。注意：如果请求 body 没办法完全放在内存中，由于 Nginx 的限制，我们没有办法把它记录下来。|
-| include_req_body_expr | array  | 可选    |           |         | 当 `include_req_body` 开启时, 基于 [lua-resty-expr](https://github.com/api7/lua-resty-expr) 表达式的结果进行记录。如果该选项存在，只有在表达式为真的时候才会记录请求 body 。 |
+| include_req_body_expr | array  | 可选    |           |         | 当 `include_req_body` 开启时，基于 [lua-resty-expr](https://github.com/api7/lua-resty-expr) 表达式的结果进行记录。如果该选项存在，只有在表达式为真的时候才会记录请求 body 。 |
 | include_resp_body| boolean | 可选   | false          | [false, true] | 是否包括响应体。包含响应体，当为 `true` 。 |
-| include_resp_body_expr | array  | 可选    |           |         | 是否采集响体, 基于[lua-resty-expr](https://github.com/api7/lua-resty-expr)。 该选项需要开启 `include_resp_body` |
->>>>>>> 2149ab12
+| include_resp_body_expr | array  | 可选    |           |         | 是否采集响体，基于 [lua-resty-expr](https://github.com/api7/lua-resty-expr)。 该选项需要开启 `include_resp_body` |
 
 本插件支持使用批处理器来聚合并批量处理条目（日志/数据）。这样可以避免插件频繁地提交数据，默认设置情况下批处理器会每 `5` 秒钟或队列中的数据达到 `1000` 条时提交数据，如需了解或自定义批处理器相关参数设置，请参考 [Batch-Processor](../batch-processor.md#配置) 配置部分。
 
@@ -168,7 +152,7 @@
 
 ## 测试插件
 
- 成功
+成功
 
 ```shell
 $ curl -i http://127.0.0.1:9080/hello
