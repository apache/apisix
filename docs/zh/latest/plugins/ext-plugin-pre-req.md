--- conflicted
+++ resolved
@@ -42,11 +42,7 @@
 | 名称      | 类型          | 必选项 | 默认值    | 有效值                                                                    | 描述                                                                                                                                         |
 | --------- | ------------- | ----------- | ---------- | ------------------------------------------------------------------------ | --------------------------------------------------------------------------------------------------------------------------------------------------- |
 | conf     | array        | 可选    |              | [{"name": "ext-plugin-A", "value": "{\"enable\":\"feature\"}"}] |     在 Plugin Runner 内执行的插件列表的配置 |
-<<<<<<< HEAD
-| allow_degradation              | boolean  | 可选                                | false       |                                                                     | 当插件功能临时不可用时是否允许请求继续。当值设置为 true 时则自动允许请求继续，默认值是 false。|
-=======
 | allow_degradation              | boolean  | 可选                                | false       |                                                                     | 当 Plugin Runner 临时不可用时是否允许请求继续。当值设置为 true 时则自动允许请求继续，默认值是 false。|
->>>>>>> 8008afe3
 
 ## 如何启用
 
