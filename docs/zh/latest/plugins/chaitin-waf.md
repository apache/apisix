---
title: chaitin-waf
keywords:
  - Apache APISIX
  - API 网关
  - Plugin
  - WAF
description: chaitin-waf 插件与长亭雷池 WAF 集成，以检测和阻止网络威胁，加强 API 安全性并保护用户数据。
---

<!--
#
# Licensed to the Apache Software Foundation (ASF) under one or more
# contributor license agreements.  See the NOTICE file distributed with
# this work for additional information regarding copyright ownership.
# The ASF licenses this file to You under the Apache License, Version 2.0
# (the "License"); you may not use this file except in compliance with
# the License.  You may obtain a copy of the License at
#
#     http://www.apache.org/licenses/LICENSE-2.0
#
# Unless required by applicable law or agreed to in writing, software
# distributed under the License is distributed on an "AS IS" BASIS,
# WITHOUT WARRANTIES OR CONDITIONS OF ANY KIND, either express or implied.
# See the License for the specific language governing permissions and
# limitations under the License.
#
-->

<head>
  <link rel="canonical" href="https://docs.api7.ai/hub/chaitin-waf" />
</head>

## 描述

`chaitin-waf` 插件与长亭雷池 WAF 集成服务集成，提供对基于 Web 的威胁的高级检测和预防，增强应用程序安全性并保护敏感的用户数据。

## 响应头

该插件可以添加以下响应头，具体取决于 `append_waf_resp_header` 和 `append_waf_debug_header` 的配置：

| 响应头 | 描述 |
|--------|-------------|
| `X-APISIX-CHAITIN-WAF` | 表示 APISIX 是否将请求转发到 WAF 服务器。<br />• `yes`: 请求已转发到 WAF 服务器。<br />• `no`: 请求未转发到 WAF 服务器。<br />• `unhealthy`: 请求匹配到配置的规则，但没有可用的 WAF 服务。<br />• `err`: 插件执行过程中发生错误，同时会包含 `X-APISIX-CHAITIN-WAF-ERROR` 响应头，提供错误详情。<br />• `waf-err`: 与 WAF 服务器交互时发生错误，同时会包含 `X-APISIX-CHAITIN-WAF-ERROR` 响应头，提供错误详情。<br />• `timeout`: 向 WAF 服务器的请求超时。 |
| `X-APISIX-CHAITIN-WAF-TIME` | 向 WAF 服务器请求的往返时间（RTT，单位为毫秒），包括网络延迟和 WAF 服务器处理时间。 |
| `X-APISIX-CHAITIN-WAF-STATUS` | WAF 服务器返回给 APISIX 的状态码。 |
| `X-APISIX-CHAITIN-WAF-ACTION` | WAF 服务器返回给 APISIX 的动作。<br />• `pass`: 请求被 WAF 服务允许。<br />• `reject`: 请求被 WAF 服务拦截。 |
| `X-APISIX-CHAITIN-WAF-ERROR` | 调试用响应头。包含 WAF 错误信息。 |
| `X-APISIX-CHAITIN-WAF-SERVER` | 调试用响应头。表示选用了哪个 WAF 服务器。 |

## 属性

| 名称 | 类型 | 必选项 | 默认值 | 有效值 | 描述 |
|--------------------------|---------------------------|----------|---------|--------------|-------------|
| mode                     | string        | 否       | block   | `off`, `monitor`, `block`| 用于决定插件在匹配请求时的行为模式。在 `off` 模式下，跳过 WAF 检查。在 `monitor` 模式下，记录潜在威胁请求但不拦截。在 `block` 模式下，根据 WAF 服务的判断拦截存在威胁的请求。 |
| match                    | array[object] | 否       |         |                          | 匹配规则数组。插件使用这些规则来决定是否对请求执行 WAF 检查。如果列表为空，则处理所有请求。 |
| match.vars               | array[array]  | 否       |         |                          | 一个或多个匹配条件数组，使用 [lua-resty-expr](https://github.com/api7/lua-resty-expr#operator-list) 表达式来有条件地执行插件。 |
| append_waf_resp_header   | boolean       | 否       | true    |                          | 若为 true，则在响应中添加 `X-APISIX-CHAITIN-WAF`、`X-APISIX-CHAITIN-WAF-TIME`、`X-APISIX-CHAITIN-WAF-ACTION` 和 `X-APISIX-CHAITIN-WAF-STATUS` 响应头。 |
| append_waf_debug_header  | boolean       | 否       | false   |                          | 若为 true，则在响应中添加调试用响应头 `X-APISIX-CHAITIN-WAF-ERROR` 和 `X-APISIX-CHAITIN-WAF-SERVER`。仅当 `append_waf_resp_header` 为 true 时生效。 |
| config                   | object        | 否       |         |                          | 长亭 WAF 服务配置。这些配置在指定时会覆盖对应的元数据默认值。 |
| config.connect_timeout   | integer       | 否       | 1000    |                          | 与 WAF 服务的连接超时时间，单位为毫秒。 |
| config.send_timeout      | integer       | 否       | 1000    |                          | 向 WAF 服务发送数据的超时时间，单位为毫秒。 |
| config.read_timeout      | integer       | 否       | 1000    |                          | 从 WAF 服务读取数据的超时时间，单位为毫秒。 |
| config.req_body_size     | integer       | 否       | 1024    |                          | 允许的最大请求体大小，单位为 KB。 |
| config.keepalive_size    | integer       | 否       | 256     |                          | 可同时维持的与 WAF 检测服务的空闲连接数上限。 |
| config.keepalive_timeout | integer       | 否       | 60000   |                          | 与 WAF 服务的空闲连接超时时间，单位为毫秒。 |
| config.real_client_ip    | boolean       | 否       | true    |                          | 若为 true，则从 `X-Forwarded-For` 请求头中获取客户端 IP。若为 false，则插件使用连接中的客户端 IP。 |

## 插件元数据

| 名称 | 类型 | 必选项 | 默认值 | 有效值 | 描述 |
|--------------------------|---------------------------|----------|---------|--------------|-------------|
| nodes                    | array[object] | 是       |         |              | 长亭雷池 WAF 服务的地址数组。 |
| nodes.host               | string        | 是       |         |              | 长亭雷池 WAF 服务的地址，支持 IPv4、IPv6、Unix Socket 等。 |
| nodes.port               | integer       | 否       | 80      |              | 长亭雷池 WAF 服务的端口。 |
| mode                     | string        | 否       |         | block        | 用于决定插件在匹配请求时的行为模式。在 `off` 模式下，跳过 WAF 检查。在 `monitor` 模式下，记录潜在威胁请求但不拦截。在 `block` 模式下，根据 WAF 服务的判断拦截存在威胁的请求。 |
| config                   | object        | 否       |         |              | 长亭雷池 WAF 服务配置。 |
| config.connect_timeout   | integer       | 否       | 1000    |              | 与 WAF 服务的连接超时时间，单位为毫秒。 |
| config.send_timeout      | integer       | 否       | 1000    |              | 向 WAF 服务发送数据的超时时间，单位为毫秒。 |
| config.read_timeout      | integer       | 否       | 1000    |              | 从 WAF 服务读取数据的超时时间，单位为毫秒。 |
| config.req_body_size     | integer       | 否       | 1024    |              | 允许的最大请求体大小，单位为 KB。 |
| config.keepalive_size    | integer       | 否       | 256     |              | 可同时维持的与 WAF 检测服务的空闲连接数上限。 |
| config.keepalive_timeout | integer       | 否       | 60000   |              | 与 WAF 服务的空闲连接超时时间，单位为毫秒。 |
| config.real_client_ip    | boolean       | 否       | true    |              | 若为 true，则从 `X-Forwarded-For` 请求头中获取客户端 IP；若为 false，则插件使用连接中的客户端 IP。 |

## 示例

以下示例演示了如何针对不同场景配置 chaitin-waf 插件。

继续操作之前，请确保您已安装 [长亭雷池 WAF](https://docs.waf.chaitin.com/en/GetStarted/Deploy)。

:::note

您可以这样从 `config.yaml` 中获取 `admin_key` 并存入环境变量：

```bash
admin_key=$(yq '.deployment.admin.admin_key[0].key' conf/config.yaml | sed 's/"//g')
```

:::

### 拦截路由上的恶意请求

以下示例演示了如何与长亭雷池 WAF 集成，以保护路由上的流量，并立即拒绝恶意请求。

<<<<<<< HEAD
| 名称                       | 类型            | 必选项 | 默认值   | 描述                                                                                                                                                                                                                                                                           |
|--------------------------|---------------|-----|-------|------------------------------------------------------------------------------------------------------------------------------------------------------------------------------------------------------------------------------------------------------------------------------|
| match                    | array[object] | 否   |       | 匹配规则列表，默认为空且规则将被无条件执行。                                                                                                                                                                                                                                                       |
| match.vars               | array[array]  | 否   |       | 由一个或多个 `{var, operator, val}` 元素组成的列表，例如：`{"arg_name", "==", "json"}`，表示当前请求参数 `name` 是 `json`。这里的 `var` 与 NGINX 内部自身变量命名是保持一致，所以也可以使用 `request_uri`、`host` 等；对于已支持的运算符，具体用法请参考 [lua-resty-expr](https://github.com/api7/lua-resty-expr#operator-list) 的 `operator-list` 部分。 |
| append_waf_resp_header   | bool          | 否   | true  | 是否添加响应头                                                                                                                                                                                                                                                                      |
| append_waf_debug_header  | bool          | 否   | false | 是否添加调试用响应头，`add_header` 为 `true` 时才生效                                                                                                                                                                                                                                        |
| config                   | object        | 否   |       | 长亭 WAF 服务的配置参数值。当路由没有配置时将使用元数据里所配置的参数。                                                                                                                                                                                                                                       |
| config.connect_timeout   | integer       | 否   |       | connect timeout, 毫秒                                                                                                                                                                                                                                                          |
| config.send_timeout      | integer       | 否   |       | send timeout, 毫秒                                                                                                                                                                                                                                                             |
| config.read_timeout      | integer       | 否   |       | read timeout, 毫秒                                                                                                                                                                                                                                                             |
| config.req_body_size     | integer       | 否   |       | 请求体大小，单位为 KB                                                                                                                                                                                                                                                                 |
| config.keepalive_size    | integer       | 否   |       | 长亭 WAF 服务的最大并发空闲连接数                                                                                                                                                                                                                                                          |
| config.keepalive_timeout | integer       | 否   |       | 空闲链接超时，毫秒                                                                                                                                                                                                                                                                    |
| config.real_client_ip    | boolean       | 否    | true          | 指定是否使用 `X-Forwarded-For` 作为客户端 IP 地址（如果存在）。如果设置为 `false`，则使用连接的直接客户端 IP 地址。 |

:::note
只有发送自 `apisix.trusted_addresses` 配置（支持 IP 和 CIDR）地址的 `X-Forwarded-*` 头才会被信任，并传递给插件或上游。如果未配置 `apisix.trusted_addresses` 或 ip 不在配置地址范围内的，`X-Forwarded-*` 头将全部被可信值覆盖。
:::

一个典型的示例配置如下，这里使用 `httpbun.org` 作为示例后端，可以按需替换：
=======
使用插件元数据配置长亭雷池 WAF 连接详细信息（相应地更新地址）：
>>>>>>> 86a26555

```shell
curl "http://127.0.0.1:9180/apisix/admin/plugin_metadata/chaitin-waf" -X PUT \
  -H 'X-API-KEY: ${admin_key}' \
  -d '{
    "nodes": [
      {
        "host": "172.22.222.5",
        "port": 8000
      }
    ]
  }'
```

创建路由并在路由上启用 `chaitin-waf` 以阻止被识别为恶意的请求：

```shell
curl "http://127.0.0.1:9180/apisix/admin/routes" -X PUT \
  -H "X-API-KEY: ${admin_key}" \
  -d '{
    "id": "chaitin-waf-route",
    "uri": "/anything",
    "plugins": {
      "chaitin-waf": {
        "mode": "block",
        "append_waf_resp_header": true,
        "append_waf_debug_header": true
      }
    },
    "upstream": {
      "type": "roundrobin",
      "nodes": {
        "httpbin.org:80": 1
      }
    }
  }'
```

向路由发送标准请求：

```shell
curl -i "http://127.0.0.1:9080/anything"
```

您应该会收到 `HTTP/1.1 200 OK` 响应。

向路由发送一个包含 SQL 注入的请求：

```shell
curl -i "http://127.0.0.1:9080/anything" -d 'a=1 and 1=1'
```

您应该会看到类似以下内容的 `HTTP/1.1 403 Forbidden` 响应：

```text
...
X-APISIX-CHAITIN-WAF-STATUS: 403
X-APISIX-CHAITIN-WAF-ACTION: reject
X-APISIX-CHAITIN-WAF-SERVER: 172.22.222.5
X-APISIX-CHAITIN-WAF: yes
X-APISIX-CHAITIN-WAF-TIME: 3
...

{"code": 403, "success":false, "message": "blocked by Chaitin SafeLine Web Application Firewall", "event_id": "276be6457d8447a4bf1f792501dfba6c"}
```

### 监控恶意请求

本示例演示如何与长亭雷池 WAF 集成，以监控所有使用 `chaitin-waf` 的路由（但不拒绝请求），并仅拒绝特定路由上的潜在恶意请求。

使用插件元数据配置长亭雷池 WAF 连接详细信息（相应地更新地址）并配置模式：

```shell
curl "http://127.0.0.1:9180/apisix/admin/plugin_metadata/chaitin-waf" -X PUT \
  -H 'X-API-KEY: ${admin_key}' \
  -d '{
    "nodes": [
      {
        "host": "172.22.222.5",
        "port": 8000
      }
    ],
    "mode": "monitor"
  }'
```

创建路由并启用 `chaitin-waf`，无需在路由上进行任何配置：

```shell
curl "http://127.0.0.1:9180/apisix/admin/routes" -X PUT \
  -H "X-API-KEY: ${admin_key}" \
  -d '{
    "id": "chaitin-waf-route",
    "uri": "/anything",
    "plugins": {
      "chaitin-waf": {}
    },
    "upstream": {
      "type": "roundrobin",
      "nodes": {
        "httpbin.org:80": 1
      }
    }
  }'
```

向路由发送标准请求：

```shell
curl -i "http://127.0.0.1:9080/anything"
```

您应该会收到 `HTTP/1.1 200 OK` 响应。

向路由发送一个包含 SQL 注入的请求：

```shell
curl -i "http://127.0.0.1:9080/anything" -d 'a=1 and 1=1'
```

您还应该收到 `HTTP/1.1 200 OK` 响应，因为请求在 `monitor` 模式下没有被阻止，但请在日志条目中观察以下内容：

```text
2025/09/09 11:44:08 [warn] 115#115: *31683 [lua] chaitin-waf.lua:385: do_access(): chaitin-waf monitor mode: request would have been rejected, event_id: 49bed20603e242f9be5ba6f1744bba4b, client: 172.20.0.1, server: _, request: "POST /anything HTTP/1.1", host: "127.0.0.1:9080"
```

如果你在路由上明确配置了 `mode`，它将优先于插件元数据中的配置。例如，如果你创建如下路由：

```shell
curl "http://127.0.0.1:9180/apisix/admin/routes" -X PUT \
  -H "X-API-KEY: ${admin_key}" \
  -d '{
    "id": "chaitin-waf-route",
    "uri": "/anything",
    "plugins": {
      "chaitin-waf": {
        "mode": "block"
      }
    },
    "upstream": {
      "type": "roundrobin",
      "nodes": {
        "httpbin.org:80": 1
      }
    }
  }'
```

向路由发送一个标准请求：

```shell
curl -i "http://127.0.0.1:9080/anything"
```

您应该会收到一个 `HTTP/1.1 200 OK` 响应。

向路由发送一个包含 SQL 注入的请求：

```shell
curl -i "http://127.0.0.1:9080/anything" -d 'a=1 and 1=1'
```

您应该会看到一个类似以下内容的 `HTTP/1.1 403 Forbidden` 响应：

```text
...
X-APISIX-CHAITIN-WAF-STATUS: 403
X-APISIX-CHAITIN-WAF-ACTION: reject
X-APISIX-CHAITIN-WAF: yes
X-APISIX-CHAITIN-WAF-TIME: 3
...

{"code": 403, "success":false, "message": "blocked by Chaitin SafeLine Web Application Firewall", "event_id": "c3eb25eaa7ae4c0d82eb8ceebf3600d0"}
```<|MERGE_RESOLUTION|>--- conflicted
+++ resolved
@@ -89,44 +89,26 @@
 
 继续操作之前，请确保您已安装 [长亭雷池 WAF](https://docs.waf.chaitin.com/en/GetStarted/Deploy)。
 
-:::note
-
-您可以这样从 `config.yaml` 中获取 `admin_key` 并存入环境变量：
-
-```bash
-admin_key=$(yq '.deployment.admin.admin_key[0].key' conf/config.yaml | sed 's/"//g')
-```
-
-:::
-
-### 拦截路由上的恶意请求
-
-以下示例演示了如何与长亭雷池 WAF 集成，以保护路由上的流量，并立即拒绝恶意请求。
-
-<<<<<<< HEAD
-| 名称                       | 类型            | 必选项 | 默认值   | 描述                                                                                                                                                                                                                                                                           |
-|--------------------------|---------------|-----|-------|------------------------------------------------------------------------------------------------------------------------------------------------------------------------------------------------------------------------------------------------------------------------------|
-| match                    | array[object] | 否   |       | 匹配规则列表，默认为空且规则将被无条件执行。                                                                                                                                                                                                                                                       |
-| match.vars               | array[array]  | 否   |       | 由一个或多个 `{var, operator, val}` 元素组成的列表，例如：`{"arg_name", "==", "json"}`，表示当前请求参数 `name` 是 `json`。这里的 `var` 与 NGINX 内部自身变量命名是保持一致，所以也可以使用 `request_uri`、`host` 等；对于已支持的运算符，具体用法请参考 [lua-resty-expr](https://github.com/api7/lua-resty-expr#operator-list) 的 `operator-list` 部分。 |
-| append_waf_resp_header   | bool          | 否   | true  | 是否添加响应头                                                                                                                                                                                                                                                                      |
-| append_waf_debug_header  | bool          | 否   | false | 是否添加调试用响应头，`add_header` 为 `true` 时才生效                                                                                                                                                                                                                                        |
-| config                   | object        | 否   |       | 长亭 WAF 服务的配置参数值。当路由没有配置时将使用元数据里所配置的参数。                                                                                                                                                                                                                                       |
-| config.connect_timeout   | integer       | 否   |       | connect timeout, 毫秒                                                                                                                                                                                                                                                          |
-| config.send_timeout      | integer       | 否   |       | send timeout, 毫秒                                                                                                                                                                                                                                                             |
-| config.read_timeout      | integer       | 否   |       | read timeout, 毫秒                                                                                                                                                                                                                                                             |
-| config.req_body_size     | integer       | 否   |       | 请求体大小，单位为 KB                                                                                                                                                                                                                                                                 |
-| config.keepalive_size    | integer       | 否   |       | 长亭 WAF 服务的最大并发空闲连接数                                                                                                                                                                                                                                                          |
-| config.keepalive_timeout | integer       | 否   |       | 空闲链接超时，毫秒                                                                                                                                                                                                                                                                    |
-| config.real_client_ip    | boolean       | 否    | true          | 指定是否使用 `X-Forwarded-For` 作为客户端 IP 地址（如果存在）。如果设置为 `false`，则使用连接的直接客户端 IP 地址。 |
 
 :::note
 只有发送自 `apisix.trusted_addresses` 配置（支持 IP 和 CIDR）地址的 `X-Forwarded-*` 头才会被信任，并传递给插件或上游。如果未配置 `apisix.trusted_addresses` 或 ip 不在配置地址范围内的，`X-Forwarded-*` 头将全部被可信值覆盖。
 :::
 
-一个典型的示例配置如下，这里使用 `httpbun.org` 作为示例后端，可以按需替换：
-=======
+:::note
+
+您可以这样从 `config.yaml` 中获取 `admin_key` 并存入环境变量：
+
+```bash
+admin_key=$(yq '.deployment.admin.admin_key[0].key' conf/config.yaml | sed 's/"//g')
+```
+
+:::
+
+### 拦截路由上的恶意请求
+
+以下示例演示了如何与长亭雷池 WAF 集成，以保护路由上的流量，并立即拒绝恶意请求。
+
 使用插件元数据配置长亭雷池 WAF 连接详细信息（相应地更新地址）：
->>>>>>> 86a26555
 
 ```shell
 curl "http://127.0.0.1:9180/apisix/admin/plugin_metadata/chaitin-waf" -X PUT \
