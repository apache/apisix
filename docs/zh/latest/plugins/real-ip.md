--- conflicted
+++ resolved
@@ -41,22 +41,15 @@
 
 ## 属性
 
-<<<<<<< HEAD
-| 名称                | 类型            | 必选项 | 有效值                                                 | 描述                                                                                                                             |
-|-------------------|---------------|-----|-----------------------------------------------------|--------------------------------------------------------------------------------------------------------------------------------|
-| source            | string        | 必填  | 任何 Nginx 变量，如 `arg_realip` 或 `http_x_forwarded_for` | 根据变量的值 `APISIX` 动态设置客户端的 `IP` 和端口。如果该值不包含端口，则不会更改客户端的端口。                                                                       |
-| trusted_addresses | array[string] | 可选  | `IP` 或 `CIDR` 范围列表                                  | 动态设置 `set_real_ip_from` 指令                                                                                                     |
-| recursive         | boolean       | 可选  | true或者false，默认是false                                | 如果禁用递归搜索，则与受信任地址之一匹配的原始客户端地址将替换为由 real_ip_header 指令定义的请求标头字段中发送的最后一个地址。如果启用递归搜索，则与其中一个受信任地址匹配的原始客户端地址将替换为请求标头字段中发送的最后一个非受信任地址。 |
-=======
 | 名称              | 类型          | 必选项 | 有效值                                                       | 描述                                                                                     |
-|-------------------|---------------|-------|-------------------------------------------------------------|----------------------------------------------------------------------|
-| source            | string        | 是    | 任何 NGINX 变量，如 `arg_realip` 或 `http_x_forwarded_for` 。 | 动态设置客户端的 IP 地址和端口。如果该值不包含端口，则不会更改客户端的端口。|
-| trusted_addresses | array[string] | 否    | IP 或 CIDR 范围列表。                                         | 动态设置 `set_real_ip_from` 字段。                                    |
+|-------------------|---------------|--|-------------------------------------------------------------|----------------------------------------------------------------------|
+| source            | string        | 是 | 任何 NGINX 变量，如 `arg_realip` 或 `http_x_forwarded_for` 。 | 动态设置客户端的 IP 地址和端口。如果该值不包含端口，则不会更改客户端的端口。|
+| trusted_addresses | array[string] | 否 | IP 或 CIDR 范围列表。                                         | 动态设置 `set_real_ip_from` 字段。                                    |
+| recursive         | boolean       | 否 | true或者false，默认是false                                | 如果禁用递归搜索，则与受信任地址之一匹配的原始客户端地址将替换为由 real_ip_header 指令定义的请求标头字段中发送的最后一个地址。如果启用递归搜索，则与其中一个受信任地址匹配的原始客户端地址将替换为请求标头字段中发送的最后一个非受信任地址。 |
 
 :::note
 
 如果 `source` 属性中设置的地址丢失或者无效，该插件将不会更改客户端地址。
->>>>>>> d7e49c91
 
 :::
 
