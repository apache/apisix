--- conflicted
+++ resolved
@@ -36,14 +36,6 @@
 | service_instance_name    | string  | 可选   |"APISIX Instance Name"|         | `SkyWalking`服务实例名称，将其设置为`$hostname`以直接获取本地主机名。 |
 | timeout          | integer | 可选   | 3             | [1,...] | 发送请求后保持连接活动的时间。                      |
 | name             | string  | 可选   | "skywalking logger" |         | 标识 logger 的唯一标识符。                   |
-<<<<<<< HEAD
-| batch_max_size   | integer | 可选   | 1000          | [1,...] | 设置每批发送日志的最大条数，当日志条数达到设置的最大值时，会自动推送全部日志到 `HTTP/HTTPS` 服务。 |
-| inactive_timeout | integer | 可选   | 5             | [1,...] | 刷新缓冲区的最大时间（以秒为单位），当达到最大的刷新时间时，无论缓冲区中的日志数量是否达到设置的最大条数，也会自动将全部日志推送到 `HTTP/HTTPS` 服务。 |
-| buffer_duration  | integer | 可选   | 60            | [1,...] | 必须先处理批次中最旧条目的最长期限（以秒为单位）。   |
-| max_retry_count  | integer | 可选   | 0             | [0,...] | 从处理管道中移除之前的最大重试次数。               |
-| retry_delay      | integer | 可选   | 1             | [0,...] | 如果执行失败，则应延迟执行流程的秒数。             |
-=======
->>>>>>> 0c2ba4bc
 | include_req_body | boolean | 可选   | false         | [false, true] | 是否包括请求 body。false： 表示不包含请求的 body ； true： 表示包含请求的 body 。 |
 
 本插件支持使用批处理器来聚合并批量处理条目（日志/数据）。这样可以避免插件频繁地提交数据，默认设置情况下批处理器会每 `5` 秒钟或队列中的数据达到 `1000` 条时提交数据，如需了解或自定义批处理器相关参数设置，请参考 [Batch-Processor](../batch-processor.md#配置) 配置部分。
