---
title: openid-connect
keywords:
  - APISIX
  - Plugin
  - OpenID Connect
  - openid-connect
description: 本文介绍了关于 Apache APISIX `openid-connect` 插件的基本信息及使用方法。
---

<!--
#
# Licensed to the Apache Software Foundation (ASF) under one or more
# contributor license agreements.  See the NOTICE file distributed with
# this work for additional information regarding copyright ownership.
# The ASF licenses this file to You under the Apache License, Version 2.0
# (the "License"); you may not use this file except in compliance with
# the License.  You may obtain a copy of the License at
#
#     http://www.apache.org/licenses/LICENSE-2.0
#
# Unless required by applicable law or agreed to in writing, software
# distributed under the License is distributed on an "AS IS" BASIS,
# WITHOUT WARRANTIES OR CONDITIONS OF ANY KIND, either express or implied.
# See the License for the specific language governing permissions and
# limitations under the License.
#
-->

## 描述

`openid-connect` 插件通过 [OpenID Connect](https://openid.net/connect/) 为 APISIX 提供身份验证和自省功能。

## 属性

<<<<<<< HEAD
| 名称                                 | 类型     | 必选项 | 默认值                | 有效值  | 描述                                                                                                  |
| ------------------------------------ | ------- | ------ | --------------------- | ------- | ---------------------------------------------------------------------------------------------------- |
| client_id                            | string  | 是     |                       |               | OAuth 客户端 ID。                                                                               |
| client_secret                        | string  | 是     |                       |               | OAuth 客户端 secret。                                                                           |
| discovery                            | string  | 是     |                       |               | 身份服务器发现端点的 URL。                                                                      |
| scope                                | string  | 否     | "openid"              |               | 用于认证的范围。                                                                                 |
| realm                                | string  | 否     | "apisix"              |               | 用于认证的领域。                                                                                 |
| bearer_only                          | boolean | 否     | false                 |               | 设置为 `true` 时，将检查请求中带有承载令牌的授权标头。                                             |
| logout_path                          | string  | 否     | "/logout"             |               | 登出路径。                                                                                       |
| post_logout_redirect_uri             | string  | 否     |                       |               | 调用登出接口后想要跳转的 URL。                                                                    |
| redirect_uri                         | string  | 否     | "ngx.var.request_uri" |               | 身份提供者重定向返回的 URI。                                                                      |
| timeout                              | integer | 否     | 3                     | [1,...]       | 请求超时时间，单位为秒                                                                            |
| ssl_verify                           | boolean | 否     | false                 | [true, false] | 当设置为 `true` 时，验证身份提供者的 SSL 证书。                                                    |
| introspection_endpoint               | string  | 否     |                       |               | 身份服务器的令牌验证端点的 URL。                                                                   |
| introspection_endpoint_auth_method   | string  | 否     | "client_secret_basic" |               | 令牌自省的认证方法名称。                                                                           |
| public_key                           | string  | 否     |                       |               | 验证令牌的公钥。                                                                                  |
| token_signing_alg_values_expected    | string  | 否     |                       |               | 用于对令牌进行签名的算法。                                                                         |
| use_pkce                             | boolean | 否     | false                 | [true, false] | 是否使用 PKEC（Proof Key for Code Exchange）。                                                                           |
| set_access_token_header              | boolean | 否     | true                  | [true, false] | 在请求头设置访问令牌。                                                                            |
| access_token_in_authorization_header | boolean | 否     | false                 | [true, false] | 当值为 `true` 时，将访问令牌设置在请求头参数 `Authorization`，否则将使用请求头参数 `X-Access-Token`。|
| set_id_token_header                  | boolean | 否     | true                  | [true, false] | 是否将 ID 令牌设置到请求头参数 `X-ID-Token`。                                                      |
| set_userinfo_header                  | boolean | 否     | true                  | [true, false] | 是否将用户信息对象设置到请求头参数 `X-Userinfo`。                                                   |
=======
| 名称                                 | 类型     | 必选项 | 默认值                | 有效值         | 描述                                                                                             |
| ------------------------------------ | ------- | ------ | --------------------- | ------------- | ------------------------------------------------------------------------------------------------ |
| client_id                            | string  | 是     |                       |               | OAuth 客户端 ID。                                                                                 |
| client_secret                        | string  | 是     |                       |               | OAuth 客户端 secret。                                                                            |
| discovery                            | string  | 是     |                       |               | 身份服务器发现端点的 URL。                                                                        |
| scope                                | string  | 否     | "openid"              |               | 用于认证的范围。                                                                                  |
| realm                                | string  | 否     | "apisix"              |               | 用于认证的领域。                                                                                  |
| bearer_only                          | boolean | 否     | false                 |               | 当设置为 `true` 时，将检查请求中带有承载令牌的授权标头。                                               |
| logout_path                          | string  | 否     | "/logout"             |               | 登出路径。                                                                                        |
| post_logout_redirect_uri             | string  | 否     |                       |               | 调用登出接口后想要跳转的 URL。                                                                     |
| redirect_uri                         | string  | 否     | "ngx.var.request_uri" |               | 身份提供者重定向返回的 URI。                                                                       |
| timeout                              | integer | 否     | 3                     | [1,...]       | 请求超时时间，单位为秒                                                                             |
| ssl_verify                           | boolean | 否     | false                 | [true, false] | 当设置为 `true` 时，验证身份提供者的 SSL 证书。                                                     |
| introspection_endpoint               | string  | 否     |                       |               | 身份服务器的令牌验证端点的 URL。                                                                    |
| introspection_endpoint_auth_method   | string  | 否     | "client_secret_basic" |               | 令牌自省的认证方法名称。                                                                            |
| token_endpoint_auth_method           | string  | 否     |                       |               | 令牌端点的身份验证方法名称。默认情况将获取 OP 指定的第一个支持的方法。                                   |
| public_key                           | string  | 否     |                       |               | 验证令牌的公钥。                                                                                   |
| use_jwks                             | boolean | 否     | false                 |               | 当设置为 `true` 时，则会使用身份认证服务器的 JWKS 端点来验证令牌。                                    |
| token_signing_alg_values_expected    | string  | 否     |                       |               | 用于对令牌进行签名的算法。                                                                          |
| set_access_token_header              | boolean | 否     | true                  | [true, false] | 在请求头设置访问令牌。                                                                              |
| access_token_in_authorization_header | boolean | 否     | false                 | [true, false] | 当设置为 `true` 时，将访问令牌设置在请求头参数 `Authorization`，否则将使用请求头参数 `X-Access-Token`。  |
| set_id_token_header                  | boolean | 否     | true                  | [true, false] | 是否将 ID 令牌设置到请求头参数 `X-ID-Token`。                                                       |
| set_userinfo_header                  | boolean | 否     | true                  | [true, false] | 是否将用户信息对象设置到请求头参数 `X-Userinfo`。                                                    |
| set_refresh_token_header             | boolean | 否     | false                 |               | 当设置为 `true` 并且刷新令牌可用时，则会将该属性设置在`X-Refresh-Token`请求头中。                      |
>>>>>>> 2f7833e0

## 操作模式

`openid-connect` 插件提供三种操作模式：

1. 可以将**插件**配置为：仅验证预期会出现在请求头中的访问令牌。在这种模式下，没有令牌或带有无效令牌的请求将被拒绝。这需要将 `bearer_only` 属性设置为 `true` 并配置 `introspection_endpoint` 或 `public_key` 属性。这种操作模式可用于服务端之间的通信，在这种模式下，请求者可以合理地获取和管理有效的令牌。

2. 可以将**插件**配置为：通过 OIDC 授权对没有有效令牌的请求进行身份验证，其中该插件充当 OIDC 依赖方。在这种情况下，认证成功后，该插件可以获得并管理会话 Cookie 中的访问令牌，包含 Cookie 的后续请求将使用访问令牌。你需要将 `bearer_only` 属性设置为 `false` 才可以使用这种模式。这种操作模式可用于支持以下情况：客户端或请求者是通过 Web 浏览器进行交互的用户。

3. 该插件也可以通过将 `bearer_only` 设置为 `false`，并配置 `introspection_endpoint` 或 `public_key` 属性来支持以上两种场景。在这种情况下，对来自请求头的现有令牌的自省优先于依赖方流程。也就是说，如果一个请求中包含一个无效的令牌，那么该请求将会被拒绝，不会从重定向到 ID 提供者获得一个有效的令牌。

用于验证请求的方法会影响到 header，你可以在将请求发送到上游服务之前对其执行。

### 令牌自省

令牌自省是通过针对 Oauth 2 授权的服务器来验证令牌及相关请求。

首先，需要在身份认证服务器中创建受信任的客户端，并生成用于自省的有效令牌（JWT）。

下图展示了通过网关进行令牌自省的示例（成功）流程。

![token introspection](https://raw.githubusercontent.com/apache/apisix/master/docs/assets/images/plugin/oauth-1.png)

以下示例是在 Route 上启用插件。该 Route 将通过自省请求头中提供的令牌来保护上游：

```shell
curl http://127.0.0.1:9080/apisix/admin/routes/1 \
-H 'X-API-KEY: edd1c9f034335f136f87ad84b625c8f1' -X PUT -d '
{
    "uri":"/get",
    "plugins":{
        "proxy-rewrite":{
            "scheme":"https"
        },
        "openid-connect":{
            "client_id":"api_six_client_id",
            "client_secret":"client_secret_code",
            "discovery":"full_URL_of_the_discovery_endpoint",
            "introspection_endpoint":"full_URL_of_introspection_endpoint",
            "bearer_only":true,
            "realm":"master",
            "introspection_endpoint_auth_method":"client_secret_basic"
        }
    },
    "upstream":{
        "type":"roundrobin",
        "nodes":{
            "httpbin.org:443":1
        }
    }
}'
```

以下命令可用于访问新 Route：

```shell
curl -i -X GET http://127.0.0.1:9080/get \
-H "Host: httpbin.org" -H "Authorization: Bearer {replace_jwt_token}"
```

在此示例中，插件强制在请求头中设置访问令牌和 Userinfo 对象。

当 Oauth 2 授权服务器返回结果里除了令牌之外还有过期时间，其中令牌将在 APISIX 中缓存直至过期。有关更多详细信息，请参考：

1. [lua-resty-openidc](https://github.com/zmartzone/lua-resty-openidc) 的文档和源代码。
2. `exp` 字段的定义：[Introspection Response](https://tools.ietf.org/html/rfc7662#section-2.2)。

### 公钥自省

除了令牌自省外，还可以使用 JWT 令牌的公钥进行验证。如果使用了公共密钥和令牌自省端点，就会执行公共密钥工作流，而不是通过身份服务器进行验证。如果要减少额外的网络调用并加快过程，可以使用此方法。

以下示例展示了如何将公钥添加到 Route 中：

```shell
curl http://127.0.0.1:9080/apisix/admin/routes/1 \
-H 'X-API-KEY: edd1c9f034335f136f87ad84b625c8f1' -X PUT -d '
{
    "uri":"/get",
    "plugins":{
        "proxy-rewrite":{
            "scheme":"https"
        },
        "openid-connect":{
            "client_id":"api_six_client_id",
            "client_secret":"client_secret_code",
            "discovery":"full_URL_of_the_discovery_endpoint",
            "bearer_only":true,
            "realm":"master",
            "token_signing_alg_values_expected":"RS256",
            "public_key":"-----BEGIN PUBLIC KEY-----
            {public_key}
            -----END PUBLIC KEY-----"
        }
    },
    "upstream":{
        "type":"roundrobin",
        "nodes":{
            "httpbin.org:443":1
        }
    }
}'
```

#### 通过 OIDC 依赖方认证流程进行身份验证

当一个请求在请求头或会话 Cookie 中不包含访问令牌时，该插件可以充当 OIDC 依赖方并重定向到身份提供者的授权端点以通过 [OIDC authorization code flow](https://openid.net/specs/openid-connect-core-1_0.html#CodeFlowAuth)。

一旦用户通过身份提供者进行身份验证，插件将代表用户从身份提供者获取和管理访问令牌和更多信息。该信息当前存储在会话 Cookie 中，该插件将会识别 Cookie 并使用其中的信息，以避免再次执行认证流程。

以下示例是将此操作模式添加到 Route：

```shell
curl http://127.0.0.1:9080/apisix/admin/routes/1 \
-H 'X-API-KEY: edd1c9f034335f136f87ad84b625c8f1' -X PUT -d '
{
  "uri": "/get",
  "plugins": {
    "proxy-rewrite": {
      "scheme": "https"
    },
    "openid-connect": {
      "client_id": "api_six_client_id",
      "client_secret": "client_secret_code",
      "discovery": "full_URL_of_the_discovery_endpoint",
      "bearer_only": false,
      "realm": "master"
}
  },
  "upstream": {
    "type": "roundrobin",
    "nodes": {
      "httpbin.org:443": 1
    }
  }
}'
```

在以上示例中，该插件可以强制在配置的请求头中设置访问令牌、ID 令牌和 UserInfo 对象。

## 故障排除

如果 APISIX 无法解析或者连接到身份提供者，请检查或修改配置文件（`./conf/config.yaml`）中的 DNS 设置。<|MERGE_RESOLUTION|>--- conflicted
+++ resolved
@@ -33,30 +33,6 @@
 
 ## 属性
 
-<<<<<<< HEAD
-| 名称                                 | 类型     | 必选项 | 默认值                | 有效值  | 描述                                                                                                  |
-| ------------------------------------ | ------- | ------ | --------------------- | ------- | ---------------------------------------------------------------------------------------------------- |
-| client_id                            | string  | 是     |                       |               | OAuth 客户端 ID。                                                                               |
-| client_secret                        | string  | 是     |                       |               | OAuth 客户端 secret。                                                                           |
-| discovery                            | string  | 是     |                       |               | 身份服务器发现端点的 URL。                                                                      |
-| scope                                | string  | 否     | "openid"              |               | 用于认证的范围。                                                                                 |
-| realm                                | string  | 否     | "apisix"              |               | 用于认证的领域。                                                                                 |
-| bearer_only                          | boolean | 否     | false                 |               | 设置为 `true` 时，将检查请求中带有承载令牌的授权标头。                                             |
-| logout_path                          | string  | 否     | "/logout"             |               | 登出路径。                                                                                       |
-| post_logout_redirect_uri             | string  | 否     |                       |               | 调用登出接口后想要跳转的 URL。                                                                    |
-| redirect_uri                         | string  | 否     | "ngx.var.request_uri" |               | 身份提供者重定向返回的 URI。                                                                      |
-| timeout                              | integer | 否     | 3                     | [1,...]       | 请求超时时间，单位为秒                                                                            |
-| ssl_verify                           | boolean | 否     | false                 | [true, false] | 当设置为 `true` 时，验证身份提供者的 SSL 证书。                                                    |
-| introspection_endpoint               | string  | 否     |                       |               | 身份服务器的令牌验证端点的 URL。                                                                   |
-| introspection_endpoint_auth_method   | string  | 否     | "client_secret_basic" |               | 令牌自省的认证方法名称。                                                                           |
-| public_key                           | string  | 否     |                       |               | 验证令牌的公钥。                                                                                  |
-| token_signing_alg_values_expected    | string  | 否     |                       |               | 用于对令牌进行签名的算法。                                                                         |
-| use_pkce                             | boolean | 否     | false                 | [true, false] | 是否使用 PKEC（Proof Key for Code Exchange）。                                                                           |
-| set_access_token_header              | boolean | 否     | true                  | [true, false] | 在请求头设置访问令牌。                                                                            |
-| access_token_in_authorization_header | boolean | 否     | false                 | [true, false] | 当值为 `true` 时，将访问令牌设置在请求头参数 `Authorization`，否则将使用请求头参数 `X-Access-Token`。|
-| set_id_token_header                  | boolean | 否     | true                  | [true, false] | 是否将 ID 令牌设置到请求头参数 `X-ID-Token`。                                                      |
-| set_userinfo_header                  | boolean | 否     | true                  | [true, false] | 是否将用户信息对象设置到请求头参数 `X-Userinfo`。                                                   |
-=======
 | 名称                                 | 类型     | 必选项 | 默认值                | 有效值         | 描述                                                                                             |
 | ------------------------------------ | ------- | ------ | --------------------- | ------------- | ------------------------------------------------------------------------------------------------ |
 | client_id                            | string  | 是     |                       |               | OAuth 客户端 ID。                                                                                 |
@@ -75,13 +51,13 @@
 | token_endpoint_auth_method           | string  | 否     |                       |               | 令牌端点的身份验证方法名称。默认情况将获取 OP 指定的第一个支持的方法。                                   |
 | public_key                           | string  | 否     |                       |               | 验证令牌的公钥。                                                                                   |
 | use_jwks                             | boolean | 否     | false                 |               | 当设置为 `true` 时，则会使用身份认证服务器的 JWKS 端点来验证令牌。                                    |
+| use_pkce                             | boolean | 否     | false                 | [true, false] | 当设置为 `true` 时，则使用 PKEC（Proof Key for Code Exchange）。                                                                           |
 | token_signing_alg_values_expected    | string  | 否     |                       |               | 用于对令牌进行签名的算法。                                                                          |
 | set_access_token_header              | boolean | 否     | true                  | [true, false] | 在请求头设置访问令牌。                                                                              |
 | access_token_in_authorization_header | boolean | 否     | false                 | [true, false] | 当设置为 `true` 时，将访问令牌设置在请求头参数 `Authorization`，否则将使用请求头参数 `X-Access-Token`。  |
 | set_id_token_header                  | boolean | 否     | true                  | [true, false] | 是否将 ID 令牌设置到请求头参数 `X-ID-Token`。                                                       |
 | set_userinfo_header                  | boolean | 否     | true                  | [true, false] | 是否将用户信息对象设置到请求头参数 `X-Userinfo`。                                                    |
 | set_refresh_token_header             | boolean | 否     | false                 |               | 当设置为 `true` 并且刷新令牌可用时，则会将该属性设置在`X-Refresh-Token`请求头中。                      |
->>>>>>> 2f7833e0
 
 ## 操作模式
 
