---
title: openid-connect
keywords:
  - Apache APISIX
  - API 网关
  - OpenID Connect
  - OIDC
description: OpenID Connect（OIDC）是基于 OAuth 2.0 的身份认证协议，APISIX 可以与支持该协议的身份认证服务对接，如 Okta、Keycloak、Ory Hydra、Authing 等，实现对客户端请求的身份认证。
---

<!--
#
# Licensed to the Apache Software Foundation (ASF) under one or more
# contributor license agreements.  See the NOTICE file distributed with
# this work for additional information regarding copyright ownership.
# The ASF licenses this file to You under the Apache License, Version 2.0
# (the "License"); you may not use this file except in compliance with
# the License.  You may obtain a copy of the License at
#
#     http://www.apache.org/licenses/LICENSE-2.0
#
# Unless required by applicable law or agreed to in writing, software
# distributed under the License is distributed on an "AS IS" BASIS,
# WITHOUT WARRANTIES OR CONDITIONS OF ANY KIND, either express or implied.
# See the License for the specific language governing permissions and
# limitations under the License.
#
-->

## 描述

[OpenID Connect](https://openid.net/connect/)（OIDC）是基于 OAuth 2.0 的身份认证协议，APISIX 可以与支持该协议的身份认证服务对接，如 Okta、Keycloak、Ory Hydra、Authing 等，实现对客户端请求的身份认证。

## 属性

| 名称                                 | 类型     | 必选项 | 默认值                | 有效值         | 描述                                                                                             |
| ------------------------------------ | ------- | ------ | --------------------- | ------------- | ------------------------------------------------------------------------------------------------ |
| client_id                            | string  | 是     |                       |               | OAuth 客户端 ID。                                                                                 |
| client_secret                        | string  | 是     |                       |               | OAuth 客户端 secret。                                                                            |
| discovery                            | string  | 是     |                       |               | 身份认证服务暴露的服务发现端点。                                                                            |
| scope                                | string  | 否     | "openid"              |               | OIDC 范围对应于应返回的有关经过身份验证的用户的信息，也称为 [claims](https://openid.net/specs/openid-connect-core-1_0.html#StandardClaims)。默认值是`openid`，这是 OIDC 返回唯一标识经过身份验证的用户的 `sub` 声明所需的范围。可以附加其他范围并用空格分隔，例如 `openid email profile`。                                                                                  |
| realm                                | string  | 否     | "apisix"              |               | bearer token 无效时 [`WWW-Authenticate` 响应头](https://www.rfc-editor.org/rfc/rfc6750#section-3)中会伴随着的 `realm` 讯息。                                                                                |
| bearer_only                          | boolean | 否     | false                 |               | 当设置为 `true` 时，将仅检查请求头中的令牌（Token）。                                               |
| logout_path                          | string  | 否     | "/logout"             |               | 登出路径。                                                                                        |
<<<<<<< HEAD
| post_logout_redirect_uri             | string  | 否     |                       |               | 调用登出接口后想要跳转的 URL。如果 OIDC 的服务发现端点没有提供 [`end_session_endpoint`](https://openid.net/specs/openid-connect-rpinitiated-1_0.html) ，插件内部会使用 [`redirect_after_logout_uri`](https://github.com/zmartzone/lua-resty-openidc) 进行重定向，否则使用 [`post_logout_redirect_uri`](https://openid.net/specs/openid-connect-rpinitiated-1_0.html) 进行重定向。 |
| redirect_uri                         | string  | 否     | "ngx.var.request_uri" |               | 身份提供者重定向返回的 URI。                                                                       |
=======
| post_logout_redirect_uri             | string  | 否     |                       |               | 调用登出接口后想要跳转的 URL。                                                                     |
| redirect_uri                         | string  | 否     |                       |               | 身份提供者重定向返回的 URI。如果缺失，则 APISIX 将在当前 URI 之后追加 `.apisix/redirect` 作为默认的 `redirect_uri`。注意，OP 也需要适当配置以允许这种形式的 `redirect_uri`。 |
>>>>>>> c7d406dc
| timeout                              | integer | 否     | 3                     | [1,...]       | 请求超时时间，单位为秒                                                                             |
| ssl_verify                           | boolean | 否     | false                 | [true, false] | 当设置为 `true` 时，验证身份提供者的 SSL 证书。                                                     |
| introspection_endpoint               | string  | 否     |                       |               | 用于内省访问令牌的身份提供者的令牌内省端点的 URL。如果未设置，则使用发现文档中提供的内省端点[作为后备](https://github.com/zmartzone/lua-resty-openidc/commit/cdaf824996d2b499de4c72852c91733872137c9c)。                                                                    |
| introspection_endpoint_auth_method   | string  | 否     | "client_secret_basic" |               |  令牌内省端点的身份验证方法。该值应是“introspection_endpoint_auth_methods_supported”[授权服务器元数据](https://www.rfc-editor.org/rfc/rfc8414.html)中指定的身份验证方法之一，如发现文档中所示，例如 `client_secret_basic`， `client_secret_post`， `private_key_jwt`，或 `client_secret_jwt`。                                                                        |
| token_endpoint_auth_method           | string  | 否     |                       |               | 令牌端点的身份验证方法。该值应是“token_endpoint_auth_methods_supported”[授权服务器元数据](https://www.rfc-editor.org/rfc/rfc8414.html)中指定的身份验证方法之一，如发现文档中所示，例如 `client_secret_basic`， `client_secret_post`， `private_key_jwt`，或 `client_secret_jwt`。如果不支持配置的方法，则回退到`token_endpoint_auth_methods_supported` 数组中的第一个方法。                                  |
| public_key                           | string  | 否     |                       |               | 验证令牌的公钥。                                                                                   |
| use_jwks                             | boolean | 否     | false                 |               | 当设置为 `true` 时，则会使用身份认证服务器的 JWKS 端点来验证令牌。                                    |
| use_pkce                             | boolean | 否     | false                 | [true, false] | 当设置为 `true` 时，则使用 PKEC（Proof Key for Code Exchange）。                                      |
| token_signing_alg_values_expected    | string  | 否     |                       |               | 用于对令牌进行签名的算法。                                                                          |
| set_access_token_header              | boolean | 否     | true                  | [true, false] | 在请求头设置访问令牌。默认使用请求头参数 `X-Access-Token`。                                                                              |
| access_token_in_authorization_header | boolean | 否     | false                 | [true, false] | 当设置为 `true` 以及 `set_access_token_header` 也设置为 `true`时，将访问令牌设置在请求头参数 `Authorization`。  |
| set_id_token_header                  | boolean | 否     | true                  | [true, false] | 是否将 ID 令牌设置到请求头参数 `X-ID-Token`。                                                       |
| set_userinfo_header                  | boolean | 否     | true                  | [true, false] | 是否将用户信息对象设置到请求头参数 `X-Userinfo`。                                                    |
| set_refresh_token_header             | boolean | 否     | false                 |               | 当设置为 `true` 并且刷新令牌可用时，则会将该属性设置在`X-Refresh-Token`请求头中。                      |
| session                              | object  | 否     |                       |               | 当设置 bearer_only 为 false 时，openid-connect 插件将使用 Authorization Code 在 IDP 上进行认证，因此你必须设置 session 相关设置。 |
| session.secret                       | string  | 是     | 自动生成               | 16 个以上字符  | 用于 session 加密和 HMAC 计算的密钥。 |
| unauth_action                        | string   | False    | "auth"                |  ["auth","deny","pass"]            | 指定未经身份验证的请求的响应类型。 `auth` 重定向到身份提供者，`deny` 导致 401 响应，`pass` 将允许请求而无需身份验证。                                                |
| proxy_opts                           | object  | 否    |                     |               | OpenID 服务器前面的 HTTP 代理服务器。 |
| proxy_opts                           | object  | 否    |                       |                                  | 用来访问身份认证服务器的代理服务器。                                                                                             |
| proxy_opts.http_proxy     | string  | 否    |                       | http://proxy-server:port         | HTTP 代理服务器地址。                                                                                                   |
| proxy_opts.https_proxy    | string  | 否    |                       | http://proxy-server:port         | HTTPS 代理服务器地址。                                                                                                  |
| proxy_opts.http_proxy_authorization  | string  | 否    |                       | Basic [base64 username:password] | 与 `http_proxy` 一起使用的默认 `Proxy-Authorization` 标头值。可以使用自定义 `Proxy-Authorization` 请求标头覆盖。                                                                 |
| proxy_opts.https_proxy_authorization | string  | 否    |                       | Basic [base64 username:password] | 与 `https_proxy` 一起使用的默认 `Proxy-Authorization` 标头值。无法使用自定义 `Proxy-Authorization` 请求标头覆盖，因为使用 HTTPS 时，授权在连接时完成。 |
| proxy_opts.no_proxy                  | string  | 否    |                       |                                  | 不应被代理的主机的逗号分隔列表。                                                                                               |
| authorization_params                 | object  | 否    |                       |                                  | 在请求中发送到授权端点的附加参数                   |
| client_rsa_private_key          | string  | 否    |               |             | 用于签署 JWT 的客户端 RSA 私钥。  |
| client_rsa_private_key_id       | string  | 否    |               |             | 用于计算签名 JWT 的客户端 RSA 私钥 ID。  |
| client_jwt_assertion_expires_in | integer | 否    | 60            |             | 签名 JWT 的生存期，以秒为单位。 |
| renew_access_token_on_expiry    | boolean | 否    | true          |             | 如果为 true，在访问令牌过期或存在刷新令牌时，尝试静默更新访问令牌。如果令牌无法更新，则重定向用户进行重新认证。  |
| access_token_expires_in         | integer | 否    |               |             | 访问令牌的生命周期，以秒为单位，如果令牌终端响应中不存在 `expires_in` 属性。  |
| refresh_session_interval        | integer | 否    | 900           |             | 刷新用户 ID 令牌而无需重新进行身份验证的时间间隔，以秒为单位。若未设置，则不会检查网关向客户端签发的 ID 令牌（如浏览器中的 session）过期时间。如果设置为 900，意味着在 900 秒后刷新用户的 ID 令牌（如浏览器中的 session），而无需重新进行身份验证。  |
| iat_slack                       | integer | 否    | 120           |             | 与 ID 令牌中的 `iat` 声明的时钟偏差容忍度，以秒为单位。  |
| accept_none_alg                 | boolean | 否    | false         |             | 如果 OpenID 提供程序不对其 ID 令牌进行签名将其设置为 true。  |
| accept_unsupported_alg          | boolean | 否    | true          |             | 如果为 true，忽略 ID 令牌签名以接受不支持的签名算法。 |
| access_token_expires_leeway     | integer | 否    | 0             |             | 访问令牌续订的过期宽限期，以秒为单位。当设置为大于 0 的值时，令牌续订将在令牌到期之前的一段时间内进行。这样可以避免在到达资源服务器时令牌刚好过期时出现错误。 |
| force_reauthorize               | boolean | 否    | false         |             | 如果为 true，即使已缓存令牌，也执行授权流程。 |
| use_nonce                       | boolean | 否    | false         |             | 如果为 true，启用授权请求中的 nonce 参数。|
| revoke_tokens_on_logout         | boolean | 否    | false         |             | 如果为 true，通知授权服务器不再需要先前获取的刷新令牌或访问令牌，发送到吊销端点。|
| jwk_expires_in                  | integer | 否    | 86400         |             | JWK 缓存的过期时间，以秒为单位。|
| jwt_verification_cache_ignore   | boolean | 否    | false         |             | 如果为 true，请强制对持有者令牌进行重新验证，并忽略任何现有的缓存验证结果。 |
| cache_segment                   | string  | 否    |               |             | 可选的缓存段的名称，用于区分和区分用于令牌内省或 JWT 验证的缓存。 |
| introspection_interval          | integer | 否    | 0             |             | 以秒为单位的缓存和内省访问令牌的 TTL。   |
| introspection_expiry_claim      | string  | 否    |               |             | 过期声明的名称，用于控制缓存和内省访问令牌的 TTL。 |

注意：schema 中还定义了 `encrypt_fields = {"client_secret"}`，这意味着该字段将会被加密存储在 etcd 中。具体参考 [加密存储字段](../plugin-develop.md#加密存储字段)。

## 使用场景

:::tip

教程：[使用 Keycloak 与 API 网关保护你的 API](https://apisix.apache.org/zh/blog/2022/07/06/use-keycloak-with-api-gateway-to-secure-apis/)

:::

该插件提供两种使用场景：

1. 应用之间认证授权：将 `bearer_only` 设置为 `true`，并配置 `introspection_endpoint` 或 `public_key` 属性。该场景下，请求头（Header）中没有令牌或无效令牌的请求将被拒绝。

2. 浏览器中认证授权：将 `bearer_only` 设置为 `false`。认证成功后，该插件可获得并管理 Cookie 中的令牌，后续请求将使用该令牌。在这种模式中，用户会话将作为 Cookie 存储在浏览器中，这些数据是加密的，因此你必须通过 `session.secret` 设置一个密钥用于加密。

### 令牌内省

令牌内省是通过针对 OAuth 2.0 授权的服务器来验证令牌及相关请求，详情请阅读 [Token Introspection](https://www.oauth.com/oauth2-servers/token-introspection-endpoint/)。

首先，需要在身份认证服务器中创建受信任的客户端，并生成用于内省的有效令牌（JWT）。下图是通过网关进行令牌内省的成功示例流程：

![token introspection](https://raw.githubusercontent.com/apache/apisix/master/docs/assets/images/plugin/oauth-1.png)

以下示例是在路由上启用插件。该路由将通过内省请求头中提供的令牌来保护上游：

```shell
curl http://127.0.0.1:9180/apisix/admin/routes/1 \
-H 'X-API-KEY: edd1c9f034335f136f87ad84b625c8f1' -X PUT -d '
{
  "uri": "/get",
  "plugins":{
    "openid-connect":{
      "client_id": "${CLIENT_ID}",
      "client_secret": "${CLIENT_SECRET}",
      "discovery": "${DISCOVERY_ENDPOINT}",
      "introspection_endpoint": "${INTROSPECTION_ENDPOINT}",
      "bearer_only": true,
      "realm": "master",
      "introspection_endpoint_auth_method": "client_secret_basic"
    }
  },
  "upstream":{
    "type": "roundrobin",
    "nodes":{
      "httpbin.org:443":1
    }
  }
}'
```

以下命令可用于访问新路由：

```shell
curl -i -X GET http://127.0.0.1:9080/get -H "Authorization: Bearer {JWT_TOKEN}"
```

在此示例中，插件强制在请求头中设置访问令牌和 Userinfo 对象。

当 OAuth 2.0 授权服务器返回结果里除了令牌之外还有过期时间，其中令牌将在 APISIX 中缓存直至过期。更多信息请参考：

1. [lua-resty-openidc](https://github.com/zmartzone/lua-resty-openidc) 的文档和源代码。
2. `exp` 字段的定义：[Introspection Response](https://tools.ietf.org/html/rfc7662#section-2.2)。

### 公钥内省

除了令牌内省外，还可以使用 JWT 令牌的公钥进行验证。如果使用了公共密钥和令牌内省端点，就会执行公共密钥工作流，而不是通过身份服务器进行验证。该方式适可用于减少额外的网络调用并加快认证过程。

以下示例展示了如何将公钥添加到路由中：

```shell
curl http://127.0.0.1:9180/apisix/admin/routes/1 \
-H 'X-API-KEY: edd1c9f034335f136f87ad84b625c8f1' -X PUT -d '
{
  "uri": "/get",
  "plugins":{
    "openid-connect":{
      "client_id": "${CLIENT_ID}",
      "client_secret": "${CLIENT_SECRET}",
      "discovery": "${DISCOVERY_ENDPOINT}",
      "bearer_only": true,
      "realm": "master",
      "token_signing_alg_values_expected": "RS256",
      "public_key": "-----BEGIN PUBLIC KEY-----
      {public_key}
      -----END PUBLIC KEY-----"
    }
  },
  "upstream":{
    "type": "roundrobin",
    "nodes":{
      "httpbin.org:443":1
    }
  }
}'
```

#### 通过 OIDC 依赖方认证流程进行身份验证

当一个请求在请求头或会话 Cookie 中不包含访问令牌时，该插件可以充当 OIDC 依赖方并重定向到身份提供者的授权端点以通过 [OIDC authorization code flow](https://openid.net/specs/openid-connect-core-1_0.html#CodeFlowAuth)。

一旦用户通过身份提供者进行身份验证，插件将代表用户从身份提供者获取和管理访问令牌和更多信息。该信息当前存储在会话 Cookie 中，该插件将会识别 Cookie 并使用其中的信息，以避免再次执行认证流程。

以下示例是将此操作模式添加到 Route：

```shell
curl http://127.0.0.1:9180/apisix/admin/routes/1 \
-H 'X-API-KEY: edd1c9f034335f136f87ad84b625c8f1' -X PUT -d '
{
  "uri": "/get",
  "plugins": {
    "openid-connect": {
      "client_id": "${CLIENT_ID}",
      "client_secret": "${CLIENT_SECRET}",
      "discovery": "${DISCOVERY_ENDPOINT}",
      "bearer_only": false,
      "realm": "master"
    }
  },
  "upstream": {
    "type": "roundrobin",
    "nodes": {
      "httpbin.org:443": 1
    }
  }
}'
```

在以上示例中，该插件可以强制在配置的请求头中设置访问令牌、ID 令牌和 UserInfo 对象。

## 故障排除

1. 如果 APISIX 无法解析或者连接到身份认证服务（如 Okta、Keycloak、Authing 等），请检查或修改配置文件（`./conf/config.yaml`）中的 DNS 设置。

2. 如果遇到 `the error request to the redirect_uri path, but there's no session state found` 的错误，请检查 `redirect_uri` 参数配置：APISIX 会向身份认证服务发起身份认证请求，认证服务完成认证、授权后，会携带 ID Token 和 AccessToken 重定向到 `redirect_uri` 所配置的地址（例如 `http://127.0.0.1:9080/callback`），接着再次进入 APISIX 并在 OIDC 逻辑中完成 Token 交换的功能。因此 `redirect_uri` 需要满足以下条件：

- `redirect_uri` 需要能被当前 APISIX 所在路由捕获，比如当前路由的 `uri` 是 `/api/v1/*`, `redirect_uri` 可以填写为 `/api/v1/callback`；
- `redirect_uri`（`scheme:host`）的 `scheme` 和 `host` 是身份认证服务视角下访问 APISIX 所需的值。
- `redirect_uri`  不应与路由的 URI 相同。这是因为当用户发起访问受保护资源的请求时，请求会直接指向重定向 URI，而请求中没有会话 cookie，从而导致 `no session state found` 错误。<|MERGE_RESOLUTION|>--- conflicted
+++ resolved
@@ -42,13 +42,8 @@
 | realm                                | string  | 否     | "apisix"              |               | bearer token 无效时 [`WWW-Authenticate` 响应头](https://www.rfc-editor.org/rfc/rfc6750#section-3)中会伴随着的 `realm` 讯息。                                                                                |
 | bearer_only                          | boolean | 否     | false                 |               | 当设置为 `true` 时，将仅检查请求头中的令牌（Token）。                                               |
 | logout_path                          | string  | 否     | "/logout"             |               | 登出路径。                                                                                        |
-<<<<<<< HEAD
 | post_logout_redirect_uri             | string  | 否     |                       |               | 调用登出接口后想要跳转的 URL。如果 OIDC 的服务发现端点没有提供 [`end_session_endpoint`](https://openid.net/specs/openid-connect-rpinitiated-1_0.html) ，插件内部会使用 [`redirect_after_logout_uri`](https://github.com/zmartzone/lua-resty-openidc) 进行重定向，否则使用 [`post_logout_redirect_uri`](https://openid.net/specs/openid-connect-rpinitiated-1_0.html) 进行重定向。 |
-| redirect_uri                         | string  | 否     | "ngx.var.request_uri" |               | 身份提供者重定向返回的 URI。                                                                       |
-=======
-| post_logout_redirect_uri             | string  | 否     |                       |               | 调用登出接口后想要跳转的 URL。                                                                     |
 | redirect_uri                         | string  | 否     |                       |               | 身份提供者重定向返回的 URI。如果缺失，则 APISIX 将在当前 URI 之后追加 `.apisix/redirect` 作为默认的 `redirect_uri`。注意，OP 也需要适当配置以允许这种形式的 `redirect_uri`。 |
->>>>>>> c7d406dc
 | timeout                              | integer | 否     | 3                     | [1,...]       | 请求超时时间，单位为秒                                                                             |
 | ssl_verify                           | boolean | 否     | false                 | [true, false] | 当设置为 `true` 时，验证身份提供者的 SSL 证书。                                                     |
 | introspection_endpoint               | string  | 否     |                       |               | 用于内省访问令牌的身份提供者的令牌内省端点的 URL。如果未设置，则使用发现文档中提供的内省端点[作为后备](https://github.com/zmartzone/lua-resty-openidc/commit/cdaf824996d2b499de4c72852c91733872137c9c)。                                                                    |
