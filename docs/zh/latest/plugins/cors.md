---
title: cors
---

<!--
#
# Licensed to the Apache Software Foundation (ASF) under one or more
# contributor license agreements.  See the NOTICE file distributed with
# this work for additional information regarding copyright ownership.
# The ASF licenses this file to You under the Apache License, Version 2.0
# (the "License"); you may not use this file except in compliance with
# the License.  You may obtain a copy of the License at
#
#     http://www.apache.org/licenses/LICENSE-2.0
#
# Unless required by applicable law or agreed to in writing, software
# distributed under the License is distributed on an "AS IS" BASIS,
# WITHOUT WARRANTIES OR CONDITIONS OF ANY KIND, either express or implied.
# See the License for the specific language governing permissions and
# limitations under the License.
#
-->

<<<<<<< HEAD
## 目录

- [**简介**](#简介)
- [**属性**](#属性)
- [**元数据**](#元数据)
- [**如何启用**](#如何启用)
- [**测试插件**](#测试插件)
- [**禁用插件**](#禁用插件)

=======
>>>>>>> c84158c4
## 简介

`cors` 插件可以让你为服务端启用 [CORS](https://developer.mozilla.org/en-US/docs/Web/HTTP/CORS) 的返回头。

## 属性

| 名称             | 类型    | 可选项 | 默认值 | 有效值 | 描述                                                         |
| ---------------- | ------- | ------ | ------ | ------ | ------------------------------------------------------------ |
| allow_origins    | string  | 可选   | "*"    |        | 允许跨域访问的 Origin，格式如：`scheme`://`host`:`port`，比如: https://somehost.com:8081 。多个值使用 `,` 分割，`allow_credential` 为 `false` 时可以使用 `*` 来表示所有 Origin 均允许通过。你也可以在启用了 `allow_credential` 后使用 `**` 强制允许所有 Origin 都通过，但请注意这样存在安全隐患。 |
| allow_methods    | string  | 可选   | "*"    |        | 允许跨域访问的 Method，比如: `GET`，`POST`等。多个值使用 `,` 分割，`allow_credential` 为 `false` 时可以使用 `*` 来表示所有 Origin 均允许通过。你也可以在启用了 `allow_credential` 后使用 `**` 强制允许所有 Method 都通过，但请注意这样存在安全隐患。 |
| allow_headers    | string  | 可选   | "*"    |        | 允许跨域访问时请求方携带哪些非 `CORS 规范` 以外的 Header， 多个值使用 `,` 分割，`allow_credential` 为 `false` 时可以使用 `*` 来表示所有 Header 均允许通过。你也可以在启用了 `allow_credential` 后使用 `**` 强制允许所有 Header 都通过，但请注意这样存在安全隐患。 |
| expose_headers   | string  | 可选   | "*"    |        | 允许跨域访问时响应方携带哪些非 `CORS 规范` 以外的 Header， 多个值使用 `,` 分割，`allow_credential` 为 `false` 时可以使用 `*` 来表示允许任意 Header 。你也可以在启用了 `allow_credential` 后使用 `**` 强制允许任意 Header，但请注意这样存在安全隐患。 |
| max_age          | integer | 可选   | 5      |        | 浏览器缓存 CORS 结果的最大时间，单位为秒，在这个时间范围内浏览器会复用上一次的检查结果，`-1` 表示不缓存。请注意各个浏览器允许的最大时间不同，详情请参考 [MDN](https://developer.mozilla.org/en-US/docs/Web/HTTP/Headers/Access-Control-Max-Age#Directives)。 |
| allow_credential | boolean | 可选   | false  |        | 是否允许跨域访问的请求方携带凭据（如 Cookie 等）。根据 CORS 规范，如果设置该选项为 `true`，那么将不能在其他选项中使用 `*`。 |
| allow_origins_by_regex | array | 可选   | nil  |        | 使用正则表达式数组来匹配允许跨域访问的 Origin，如[".*\.test.com"] 可以匹配任何test.com的子域名`*`。 |
| allow_origins_by_metadata | array | 可选    | nil   |       | 通过引用插件元数据的`allow_origins`配置允许跨域访问的Origin. 比如当元数据为`"allow_origins": {"EXAMPLE": "https://example.com"}`时，配置`["EXAMPLE"]`将允许Origin`https://example.com`的访问  |

> **提示**
>
> 请注意 `allow_credential` 是一个很敏感的选项，谨慎选择开启。开启之后，其他参数默认的 `*` 将失效，你必须显式指定它们的值。
> 使用 `**` 时要充分理解它引入了一些安全隐患，比如 CSRF，所以确保这样的安全等级符合自己预期再使用。

## 元数据

| 名称           | 类型    | 必选项  | 默认值 | 有效值 | 描述                       |
| -----------   | ------  | ------ | ----- | ----- |  ------------------        |
| allow_origins | object  | 可选    |       |       | 定义允许跨域访问的Origin; 它的键为`allow_origins_by_metadata`使用的引用键， 值则为允许跨域访问的Origin，其语义与`allow_origins`相同 |

## 如何启用

创建 `Route` 或 `Service` 对象，并配置 `cors` 插件。

```shell
curl http://127.0.0.1:9080/apisix/admin/routes/1 -H 'X-API-KEY: edd1c9f034335f136f87ad84b625c8f1' -X PUT -d '
{
    "uri": "/hello",
    "plugins": {
        "cors": {}
    },
    "upstream": {
        "type": "roundrobin",
        "nodes": {
            "127.0.0.1:8080": 1
        }
    }
}'
```

## 测试插件

请求下接口，发现接口已经返回了 `CORS` 相关的header，代表插件生效

```shell
curl http://127.0.0.1:9080/hello -v
...
< Server: APISIX web server
< Access-Control-Allow-Origin: *
< Access-Control-Allow-Methods: *
< Access-Control-Allow-Headers: *
< Access-Control-Expose-Headers: *
< Access-Control-Max-Age: 5
...
```

## 禁用插件

当你想去掉 `cors` 插件的时候，很简单，在插件的配置中把对应的 json 配置删除即可，无须重启服务，即刻生效：

```shell
$ curl http://127.0.0.1:9080/apisix/admin/routes/1 -H 'X-API-KEY: edd1c9f034335f136f87ad84b625c8f1' -X PUT -d '
{
    "uri": "/hello",
    "plugins": {},
    "upstream": {
        "type": "roundrobin",
        "nodes": {
            "127.0.0.1:8080": 1
        }
    }
}'
```

现在就已经移除了 `cors` 插件了。其他插件的开启和移除也是同样的方法。<|MERGE_RESOLUTION|>--- conflicted
+++ resolved
@@ -21,18 +21,6 @@
 #
 -->
 
-<<<<<<< HEAD
-## 目录
-
-- [**简介**](#简介)
-- [**属性**](#属性)
-- [**元数据**](#元数据)
-- [**如何启用**](#如何启用)
-- [**测试插件**](#测试插件)
-- [**禁用插件**](#禁用插件)
-
-=======
->>>>>>> c84158c4
 ## 简介
 
 `cors` 插件可以让你为服务端启用 [CORS](https://developer.mozilla.org/en-US/docs/Web/HTTP/CORS) 的返回头。
