--- conflicted
+++ resolved
@@ -35,12 +35,8 @@
 | expose_headers   | string  | 可选   | "*"    |        | 允许跨域访问时响应方携带哪些非 `CORS 规范` 以外的 Header， 多个值使用 `,` 分割，`allow_credential` 为 `false` 时可以使用 `*` 来表示允许任意 Header 。你也可以在启用了 `allow_credential` 后使用 `**` 强制允许任意 Header，但请注意这样存在安全隐患。 |
 | max_age          | integer | 可选   | 5      |        | 浏览器缓存 CORS 结果的最大时间，单位为秒，在这个时间范围内浏览器会复用上一次的检查结果，`-1` 表示不缓存。请注意各个浏览器允许的最大时间不同，详情请参考 [MDN](https://developer.mozilla.org/en-US/docs/Web/HTTP/Headers/Access-Control-Max-Age#Directives)。 |
 | allow_credential | boolean | 可选   | false  |        | 是否允许跨域访问的请求方携带凭据（如 Cookie 等）。根据 CORS 规范，如果设置该选项为 `true`，那么将不能在其他选项中使用 `*`。 |
-<<<<<<< HEAD
-| allow_origins_by_regex | array | 可选   | nil  |        | 使用正则表达式数组来匹配允许跨域访问的 Origin，如 [".*\.test.com"] 可以匹配任何 test.com 的子域名`*`。 |
-=======
-| allow_origins_by_regex | array | 可选   | nil  |        | 使用正则表达式数组来匹配允许跨域访问的 Origin，如[".*\.test.com"] 可以匹配任何test.com的子域名`*`。 |
+| allow_origins_by_regex | array | 可选   | nil  |        | 使用正则表达式数组来匹配允许跨域访问的 Origin，如[".*\.test.com"] 可以匹配任何 test.com 的子域名`*`。 |
 | allow_origins_by_metadata | array | 可选    | nil   |       | 通过引用插件元数据的 `allow_origins` 配置允许跨域访问的 Origin。比如当元数据为 `"allow_origins": {"EXAMPLE": "https://example.com"}` 时，配置 `["EXAMPLE"]` 将允许 Origin `https://example.com` 的访问  |
->>>>>>> af86f924
 
 > **提示**
 >
