---
title: forward-auth
---

<!--
#
# Licensed to the Apache Software Foundation (ASF) under one or more
# contributor license agreements.  See the NOTICE file distributed with
# this work for additional information regarding copyright ownership.
# The ASF licenses this file to You under the Apache License, Version 2.0
# (the "License"); you may not use this file except in compliance with
# the License.  You may obtain a copy of the License at
#
#     http://www.apache.org/licenses/LICENSE-2.0
#
# Unless required by applicable law or agreed to in writing, software
# distributed under the License is distributed on an "AS IS" BASIS,
# WITHOUT WARRANTIES OR CONDITIONS OF ANY KIND, either express or implied.
# See the License for the specific language governing permissions and
# limitations under the License.
#
-->

## 描述

`forward-auth` 插件使用的是经典外部认证。在认证失败的时候，我们可以实现自定义错误或者重定向到认证页面。

Forward Auth 巧妙地将认证和授权逻辑移到了一个专门的外部服务中，网关将用户的请求转发给认证服务并阻塞原始请求，并在认证服务以非 2xx 状态响应时替换结果。

## 属性

| 名称 | 类型 | 必选项 | 默认值 | 有效值 | 描述 |
| -- | -- | -- | -- | -- | -- |
| host | string | 必须 |  |  | 设置 `authorization` 服务的地址 (eg. https://localhost:9188) |
| ssl_verify | boolean | 可选 | true |   | 是否验证证书 |
<<<<<<< HEAD
| request_headers | array[string] | 可选 |  |  | 设置需要由 `client` 转发到 `authorization` 服务的请求头。未设置时，只有 Apache APISIX 的 (X-Forwarded-XXX) 会被转发到 `authorization` 服务。 |
=======
| request_method | string | 可选 | GET | ["GET","POST"] | `client` 请求 `authorization` 服务的方法。当设置为 POST时，会将 request body 转发至`authorization` 服务。 |
| request_headers | array[string] | 可选 |  |  | 设置需要由 `client` 转发到 `authorization` 服务的请求头。未设置时，只有 Apache APISIX 的(X-Forwarded-XXX)会被转发到 `authorization` 服务。 |
>>>>>>> 2149ab12
| upstream_headers | array[string] | 可选 |  |  | 认证通过时，设置 `authorization` 服务转发至 `upstream` 的请求头。如果不设置则不转发任何请求头。
| client_headers | array[string] | 可选 |  |  | 认证失败时，由 `authorization` 服务向 `client` 发送的响应头。如果不设置则不转发任何响应头。 |
| timeout | integer | 可选 | 3000ms | [1, 60000]ms | `authorization` 服务请求超时时间 |
| keepalive | boolean | 可选 | true |  | HTTP 长连接 |
| keepalive_timeout | integer | 可选 | 60000ms | [1000, ...]ms | 长连接超时时间 |
| keepalive_pool | integer | 可选 | 5 | [1, ...]ms | 长连接池大小 |

## 数据定义

request_headers 属性中转发到 `authorization` 服务中的 Apache APISIX 内容清单
| Scheme | HTTP Method | Host | URI | Source IP |
| -- | -- | -- | -- | -- |
| X-Forwarded-Proto | X-Forwarded-Method | X-Forwarded-Host | X-Forwarded-Uri | X-Forwarded-For |

## 示例

首先，你需要设置一个认证服务。这里使用的是 Apache APISIX 无服务器插件模拟的示例。

```shell
curl -X PUT 'http://127.0.0.1:9080/apisix/admin/routes/auth' \
    -H 'X-API-KEY: edd1c9f034335f136f87ad84b625c8f1' \
    -H 'Content-Type: application/json' \
    -d '{
    "uri": "/auth",
    "plugins": {
        "serverless-pre-function": {
            "phase": "rewrite",
            "functions": [
                "return function (conf, ctx)
                    local core = require(\"apisix.core\");
                    local authorization = core.request.header(ctx, \"Authorization\");
                    if authorization == \"123\" then
                        core.response.exit(200);
                    elseif authorization == \"321\" then
                        core.response.set_header(\"X-User-ID\", \"i-am-user\");
                        core.response.exit(200);
                    else core.response.set_header(\"Location\", \"http://example.com/auth\");
                        core.response.exit(403);
                    end
                end"
            ]
        }
    }
}'
```

下一步，我们创建一个测试路由。

```shell
curl -X PUT 'http://127.0.0.1:9080/apisix/admin/routes/1' \
    -H 'X-API-KEY: edd1c9f034335f136f87ad84b625c8f1' \
    -d '{
    "uri": "/headers",
    "plugins": {
        "forward-auth": {
            "uri": "http://127.0.0.1:9080/auth",
            "request_headers": ["Authorization"],
            "upstream_headers": ["X-User-ID"],
            "client_headers": ["Location"]
        }
    },
    "upstream": {
        "nodes": {
            "httpbin.org:80": 1
        },
        "type": "roundrobin"
    }
}'
```

我们可以进行下面三个测试：

1. **request_headers** 从 `client` 转发请求头到 `authorization` 服务

```shell
curl http://127.0.0.1:9080/headers -H 'Authorization: 123'
```

```
{
    "headers": {
        "Authorization": "123",
        "Next": "More-headers"
    }
}
```

2. **upstream_headers** 转发 `authorization` 服务响应头到 `upstream`

```shell
curl http://127.0.0.1:9080/headers -H 'Authorization: 321'
```

```
{
    "headers": {
        "Authorization": "321",
        "X-User-ID": "i-am-user",
        "Next": "More-headers"
    }
}
```

3. **client_headers** 当授权失败时转发 `authorization` 服务响应头到 `client`

```shell
curl -i http://127.0.0.1:9080/headers
```

```
HTTP/1.1 403 Forbidden
Location: http://example.com/auth
```

最后，你可以通过在路由中移除的方式禁用 `forward-auth` 插件。<|MERGE_RESOLUTION|>--- conflicted
+++ resolved
@@ -33,12 +33,8 @@
 | -- | -- | -- | -- | -- | -- |
 | host | string | 必须 |  |  | 设置 `authorization` 服务的地址 (eg. https://localhost:9188) |
 | ssl_verify | boolean | 可选 | true |   | 是否验证证书 |
-<<<<<<< HEAD
+| request_method | string | 可选 | GET | ["GET","POST"] | `client` 请求 `authorization` 服务的方法。当设置为 POST 时，会将 request body 转发至`authorization` 服务。 |
 | request_headers | array[string] | 可选 |  |  | 设置需要由 `client` 转发到 `authorization` 服务的请求头。未设置时，只有 Apache APISIX 的 (X-Forwarded-XXX) 会被转发到 `authorization` 服务。 |
-=======
-| request_method | string | 可选 | GET | ["GET","POST"] | `client` 请求 `authorization` 服务的方法。当设置为 POST时，会将 request body 转发至`authorization` 服务。 |
-| request_headers | array[string] | 可选 |  |  | 设置需要由 `client` 转发到 `authorization` 服务的请求头。未设置时，只有 Apache APISIX 的(X-Forwarded-XXX)会被转发到 `authorization` 服务。 |
->>>>>>> 2149ab12
 | upstream_headers | array[string] | 可选 |  |  | 认证通过时，设置 `authorization` 服务转发至 `upstream` 的请求头。如果不设置则不转发任何请求头。
 | client_headers | array[string] | 可选 |  |  | 认证失败时，由 `authorization` 服务向 `client` 发送的响应头。如果不设置则不转发任何响应头。 |
 | timeout | integer | 可选 | 3000ms | [1, 60000]ms | `authorization` 服务请求超时时间 |
