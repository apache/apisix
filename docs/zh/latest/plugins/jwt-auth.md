--- conflicted
+++ resolved
@@ -21,9 +21,6 @@
 #
 -->
 
-<<<<<<< HEAD
-## 描述
-=======
 ## 目录
 
 - [**目录**](#目录)
@@ -35,8 +32,7 @@
 - [**测试插件**](#测试插件)
 - [**禁用插件**](#禁用插件)
 
-## 名字
->>>>>>> 0c2ba4bc
+## 描述
 
 `jwt-auth` 是一个认证插件，它需要与 `consumer` 一起配合才能工作。
 
