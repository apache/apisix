--- conflicted
+++ resolved
@@ -48,12 +48,8 @@
 | algorithm     | string  | 否    | "HS256" | ["HS256", "HS512", "RS256", "ES256"] | 加密算法。                                                                                                      |
 | exp           | integer | 否    | 86400   | [1,...]                     | token 的超时时间。                                                                                              |
 | base64_secret | boolean | 否    | false   |                             | 当设置为 `true` 时，密钥为 base64 编码。                                                                                         |
-<<<<<<< HEAD
 | vault         | object  | 否    |         |                             | 是否使用 Vault 作为存储和检索密钥（HS256/HS512 的密钥或 RS256/ES256 的公钥和私钥）的方式。该插件默认使用 `kv/apisix/consumer/<consumer name>/jwt-auth` 路径进行密钥检索。 |
-=======
-| vault         | object  | 否    |         |                             | 是否使用 Vault 作为存储和检索密钥（HS256/HS512 的密钥或 RS256 的公钥和私钥）的方式。该插件默认使用 `kv/apisix/consumer/<consumer name>/jwt-auth` 路径进行密钥检索。 |
 | lifetime_grace_period | integer | 否    | 0  | [0,...]                  | 定义生成 JWT 的服务器和验证 JWT 的服务器之间的时钟偏移。该值应该是零（0）或一个正整数。 |
->>>>>>> 2fd97ba7
 
 :::info IMPORTANT
 
