---
title: jwt-auth
---

<!--
#
# Licensed to the Apache Software Foundation (ASF) under one or more
# contributor license agreements.  See the NOTICE file distributed with
# this work for additional information regarding copyright ownership.
# The ASF licenses this file to You under the Apache License, Version 2.0
# (the "License"); you may not use this file except in compliance with
# the License.  You may obtain a copy of the License at
#
#     http://www.apache.org/licenses/LICENSE-2.0
#
# Unless required by applicable law or agreed to in writing, software
# distributed under the License is distributed on an "AS IS" BASIS,
# WITHOUT WARRANTIES OR CONDITIONS OF ANY KIND, either express or implied.
# See the License for the specific language governing permissions and
# limitations under the License.
#
-->

<<<<<<< HEAD
## 目录

- [**目录**](#目录)
- [**名字**](#名字)
- [**属性**](#属性)
- [**接口**](#接口)
- [**如何启用**](#如何启用)
  - [**启用具有 Vault 兼容性的 jwt-auth**](#启用具有-Vault-兼容性的-jwt-auth)
- [**测试插件**](#测试插件)
- [**禁用插件**](#禁用插件)

=======
>>>>>>> 4e2403d5
## 名字

`jwt-auth` 是一个认证插件，它需要与 `consumer` 一起配合才能工作。

添加 JWT Authentication 到一个 `service` 或 `route`。 然后 `consumer` 将其密钥添加到查询字符串参数、请求头或 `cookie` 中以验证其请求。

有关 JWT 的更多信息，可参考 [JWT](https://jwt.io/) 查看更多信息。

`jwt-auth` 插件可以与 HashiCorp Vault 集成，用于存储和获取密钥，从其加密的 kv 引擎获取 RSA 密钥对。 阅读下面的 [例子](#enable-jwt-auth-with-vault-compatibility) 来了解它如何工作。

## 属性

| 名称          | 类型    | 必选项 | 默认值  | 有效值                      | 描述                                                                                                          |
| :------------ | :------ | :----- | :------ | :-------------------------- | :------------------------------------------------------------------------------------------------------------ |
| key           | string  | 必须   |         |                             | 不同的 `consumer` 对象应有不同的值，它应当是唯一的。不同 consumer 使用了相同的 `key` ，将会出现请求匹配异常。 |
| secret        | string  | 可选   |         |                             | 加密秘钥。如果您未指定，后台将会自动帮您生成。                                                                |
| public_key    | string  | 可选   |         |                             | RSA 公钥， `algorithm` 属性选择 `RS256` 算法时必填                                                            |
| private_key   | string  | 可选   |         |                             | RSA 私钥， `algorithm` 属性选择 `RS256` 算法时必填                                                            |
| algorithm     | string  | 可选   | "HS256" | ["HS256", "HS512", "RS256"] | 加密算法                                                                                                      |
| exp           | integer | 可选   | 86400   | [1,...]                     | token 的超时时间                                                                                              |
| base64_secret | boolean | 可选   | false   |                             | 密钥是否为 base64 编码                                                                                        |
| vault         | object  | 可选   |         |                             | 是否使用 Vault 作为存储和检索密钥（HS256/HS512 的密钥或 RS256 的公钥和私钥）的方式。该插件默认使用 `kv/apisix/consumer/<consumer name>/jwt-auth` 路径进行密钥检索 |

**注意**: 要启用 Vault 集成，首先访问 [config.yaml](https://github.com/apache/apisix/blob/master/conf/config.yaml)，更新您的 Vault 服务器配置、主机地址和访问令牌。您可以在 vault 属性下的 [config-default.yaml](https://github.com/apache/apisix/blob/master/conf/config-default.yaml) 中查看 APISIX 的预期配置。

## 接口

插件会增加 `/apisix/plugin/jwt/sign` 这个接口，需要通过 [public-api](../../../en/latest/plugins/public-api.md) 插件来暴露它。

## 如何启用

1. 创建一个 consumer 对象，并设置插件 `jwt-auth` 的值。

```shell
curl http://127.0.0.1:9080/apisix/admin/consumers -H 'X-API-KEY: edd1c9f034335f136f87ad84b625c8f1' -X PUT -d '
{
    "username": "jack",
    "plugins": {
        "jwt-auth": {
            "key": "user-key",
            "secret": "my-secret-key"
        }
    }
}'
```

`jwt-auth` 默认使用 `HS256` 算法，如果使用 `RS256` 算法，需要指定算法，并配置公钥与私钥，示例如下：

```shell
curl http://127.0.0.1:9080/apisix/admin/consumers -H 'X-API-KEY: edd1c9f034335f136f87ad84b625c8f1' -X PUT -d '
{
    "username": "kerouac",
    "plugins": {
        "jwt-auth": {
            "key": "user-key",
            "public_key": "-----BEGIN PUBLIC KEY-----\n……\n-----END PUBLIC KEY-----",
            "private_key": "-----BEGIN RSA PRIVATE KEY-----\n……\n-----END RSA PRIVATE KEY-----",
            "algorithm": "RS256"
        }
    }
}'
```

2. 创建 Route 或 Service 对象，并开启 `jwt-auth` 插件。

```shell
curl http://127.0.0.1:9080/apisix/admin/routes/1 -H 'X-API-KEY: edd1c9f034335f136f87ad84b625c8f1' -X PUT -d '
{
    "methods": ["GET"],
    "uri": "/index.html",
    "plugins": {
        "jwt-auth": {}
    },
    "upstream": {
        "type": "roundrobin",
        "nodes": {
            "127.0.0.1:1980": 1
        }
    }
}'
```

### Vault 与 APISIX jwt-auth 插件集成的不同用例

Apache APISIX `jwt-auth` 插件可以被配置为从 Vault 存储中获取简单的文本密钥以及 RS256 公私密钥对。

**注意**：对于该集成支持的早期版本，该插件期望存储在 Vault 路径中的密钥名称为「`secret`，`public_key`，`private_key`」其中之一，方可成功使用该密钥。

要启用 Vault 的兼容性，只需要在 `jwt-auth` 插件内添加空的 Vault 对象。

1. 用在 Vault 储存的 HS256 签名密钥来进行 jwt 签名和认证。

```shell
curl http://127.0.0.1:9080/apisix/admin/consumers -H 'X-API-KEY: edd1c9f034335f136f87ad84b625c8f1' -X PUT -d '
{
    "username": "jack",
    "plugins": {
        "jwt-auth": {
            "key": "key-1",
            "vault": {}
        }
    }
}'
```

在这里，插件在 Consumer 配置中提到的 Consumer 用户 `jack` 的 Vault 路径（`<vault.prefix from conf.yaml>/consumer/jack/jwt-auth`）中查找密钥 `secret`，并使用它进行后续的签名和 jwt 验证。如果在同一路径中没有找到密钥，该插件将记录一个错误，并且无法执行 JWT 验证。

2. RS256 rsa 密钥对, 包括公钥和私钥都存粗在 Vault 中。

```shell
curl http://127.0.0.1:9080/apisix/admin/consumers -H 'X-API-KEY: edd1c9f034335f136f87ad84b625c8f1' -X PUT -d '
{
    "username": "kowalski",
    "plugins": {
        "jwt-auth": {
            "key": "rsa-keypair",
            "algorithm": "RS256",
            "vault": {}
        }
    }
}'
```

该插件在 Vault 键值对路径（`<vault.prefix from conf.yaml>/consumer/jim/jwt-auth`）中为插件 Vault 配置中提到的用户 `jim` 查找 `public_key` 和 `private_key`。如果没有找到，认证失败。

如果你不确定如何将公钥和私钥存储到 Vault 键值对中，请使用这个命令。

```shell
# provided, your current directory contains the files named "public.pem" and "private.pem"
$ vault kv put kv/apisix/consumer/jim/jwt-auth public_key=@public.pem private_key=@private.pem
Success! Data written to: kv/apisix/consumer/jim/jwt-auth
```

3. 公钥在 Consumer 配置中，而私钥在 Vault 中。

```shell
curl http://127.0.0.1:9080/apisix/admin/consumers -H 'X-API-KEY: edd1c9f034335f136f87ad84b625c8f1' -X PUT -d '
{
    "username": "rico",
    "plugins": {
        "jwt-auth": {
            "key": "user-key",
            "algorithm": "RS256",
            "public_key": "-----BEGIN PUBLIC KEY-----\n……\n-----END PUBLIC KEY-----"
            "vault": {}
        }
    }
}'
```

这个插件使用 Consumer 配置中的 rsa 公钥，并直接使用从 Vault 中获取的私钥。

你可以使用 [APISIX Dashboard](https://github.com/apache/apisix-dashboard)，通过 web 界面来完成上面的操作。

1. 先增加一个 consumer：

![create a consumer](../../../assets/images/plugin/jwt-auth-1.png)

然后在 consumer 页面中添加 jwt-auth 插件：
![enable jwt plugin](../../../assets/images/plugin/jwt-auth-2.png)

2. 创建 Route 或 Service 对象，并开启 jwt-auth 插件：

![enable jwt from route or service](../../../assets/images/plugin/jwt-auth-3.png)

## 测试插件

#### 首先进行登录获取 `jwt-auth` token:

首先，你需要为签发 token 的 API 设置一个路由，它将使用 [public-api](../../../en/latest/plugins/public-api.md) 插件。

```shell
$ curl http://127.0.0.1:9080/apisix/admin/routes/jas -H 'X-API-KEY: edd1c9f034335f136f87ad84b625c8f1' -X PUT -d '
{
    "uri": "/apisix/plugin/jwt/sign",
    "plugins": {
        "public-api": {}
    }
}'
```

之后，我们就可以调用它获取 token 了。

* 没有额外的 payload:

```shell
$ curl http://127.0.0.1:9080/apisix/plugin/jwt/sign?key=user-key -i
HTTP/1.1 200 OK
Date: Wed, 24 Jul 2019 10:33:31 GMT
Content-Type: text/plain
Transfer-Encoding: chunked
Connection: keep-alive
Server: APISIX web server

eyJhbGciOiJIUzI1NiIsInR5cCI6IkpXVCJ9.eyJrZXkiOiJ1c2VyLWtleSIsImV4cCI6MTU2NDA1MDgxMX0.Us8zh_4VjJXF-TmR5f8cif8mBU7SuefPlpxhH0jbPVI
```

* 有额外的 payload:

```shell
$ curl -G --data-urlencode 'payload={"uid":10000,"uname":"test"}' http://127.0.0.1:9080/apisix/plugin/jwt/sign?key=user-key -i
HTTP/1.1 200 OK
Date: Wed, 21 Apr 2021 06:43:59 GMT
Content-Type: text/plain; charset=utf-8
Transfer-Encoding: chunked
Connection: keep-alive
Server: APISIX/2.4

eyJ0eXAiOiJKV1QiLCJhbGciOiJIUzI1NiJ9.eyJ1bmFtZSI6InRlc3QiLCJ1aWQiOjEwMDAwLCJrZXkiOiJ1c2VyLWtleSIsImV4cCI6MTYxOTA3MzgzOX0.jI9-Rpz1gc3u8Y6lZy8I43RXyCu0nSHANCvfn0YZUCY
```

#### 使用获取到的 token 进行请求尝试

* 缺少 token

```shell
$ curl http://127.0.0.1:9080/index.html -i
HTTP/1.1 401 Unauthorized
...
{"message":"Missing JWT token in request"}
```

* token 放到请求头中：

```shell
$ curl http://127.0.0.1:9080/index.html -H 'Authorization: eyJhbGciOiJIUzI1NiIsInR5cCI6IkpXVCJ9.eyJrZXkiOiJ1c2VyLWtleSIsImV4cCI6MTU2NDA1MDgxMX0.Us8zh_4VjJXF-TmR5f8cif8mBU7SuefPlpxhH0jbPVI' -i
HTTP/1.1 200 OK
Content-Type: text/html
Content-Length: 13175
...
Accept-Ranges: bytes

<!DOCTYPE html>
<html lang="cn">
...
```

* token 放到请求参数中：

```shell
$ curl http://127.0.0.1:9080/index.html?jwt=eyJhbGciOiJIUzI1NiIsInR5cCI6IkpXVCJ9.eyJrZXkiOiJ1c2VyLWtleSIsImV4cCI6MTU2NDA1MDgxMX0.Us8zh_4VjJXF-TmR5f8cif8mBU7SuefPlpxhH0jbPVI -i
HTTP/1.1 200 OK
Content-Type: text/html
Content-Length: 13175
...
Accept-Ranges: bytes

<!DOCTYPE html>
<html lang="cn">
...
```

* token 放到 cookie 中：

```shell
$ curl http://127.0.0.1:9080/index.html --cookie jwt=eyJhbGciOiJIUzI1NiIsInR5cCI6IkpXVCJ9.eyJrZXkiOiJ1c2VyLWtleSIsImV4cCI6MTU2NDA1MDgxMX0.Us8zh_4VjJXF-TmR5f8cif8mBU7SuefPlpxhH0jbPVI -i
HTTP/1.1 200 OK
Content-Type: text/html
Content-Length: 13175
...
Accept-Ranges: bytes

<!DOCTYPE html>
<html lang="cn">
...
```

## 禁用插件

当你想去掉 `jwt-auth` 插件的时候，很简单，在插件的配置中把对应的 `json` 配置删除即可，无须重启服务，即刻生效：

```shell
$ curl http://127.0.0.1:9080/apisix/admin/routes/1 -H 'X-API-KEY: edd1c9f034335f136f87ad84b625c8f1' -X PUT -d '
{
    "methods": ["GET"],
    "uri": "/index.html",
    "id": 1,
    "plugins": {},
    "upstream": {
        "type": "roundrobin",
        "nodes": {
            "127.0.0.1:1980": 1
        }
    }
}'
```<|MERGE_RESOLUTION|>--- conflicted
+++ resolved
@@ -20,8 +20,6 @@
 # limitations under the License.
 #
 -->
-
-<<<<<<< HEAD
 ## 目录
 
 - [**目录**](#目录)
@@ -33,8 +31,6 @@
 - [**测试插件**](#测试插件)
 - [**禁用插件**](#禁用插件)
 
-=======
->>>>>>> 4e2403d5
 ## 名字
 
 `jwt-auth` 是一个认证插件，它需要与 `consumer` 一起配合才能工作。
