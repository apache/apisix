---
title: Stand-alone mode
---

<!--
#
# Licensed to the Apache Software Foundation (ASF) under one or more
# contributor license agreements.  See the NOTICE file distributed with
# this work for additional information regarding copyright ownership.
# The ASF licenses this file to You under the Apache License, Version 2.0
# (the "License"); you may not use this file except in compliance with
# the License.  You may obtain a copy of the License at
#
#     http://www.apache.org/licenses/LICENSE-2.0
#
# Unless required by applicable law or agreed to in writing, software
# distributed under the License is distributed on an "AS IS" BASIS,
# WITHOUT WARRANTIES OR CONDITIONS OF ANY KIND, either express or implied.
# See the License for the specific language governing permissions and
# limitations under the License.
#
-->

开启 Stand-alone 模式的 APISIX 节点，将不再使用默认的 etcd 作为配置中心。

这种方式比较适合两类用户：

1. kubernetes(k8s)：声明式 API 场景，通过全量 yaml 配置来动态更新修改路由规则。
2. 不同配置中心：配置中心的实现有很多，比如 Consul 等，使用全量 yaml 做中间转换桥梁。

APISIX 节点服务启动后会立刻加载 `conf/apisix.yaml` 文件中的路由规则到内存，并且每间隔一定时间（默认 1 秒钟），都会尝试检测文件内容是否有更新，如果有更新则重新加载规则。

*注意*：重新加载规则并更新时，均是内存热更新，不会有工作进程的替换过程，是个热更新过程。

由于目前 Admin API 都是基于 etcd 配置中心解决方案，当开启 Stand-alone 模式后，
Admin API 将不再被允许使用。

只有当 APISIX 的角色设置为 data plane 时，才能开启 Stand-alone 模式。通过设置 `deployment.role` 为 `data_plane`，设置 `deployment.role_data_plane.config_provider` 为 `yaml`，并禁用 Admin API 即可启用 Stand-alone 模式。

参考下面示例：

```yaml
apisix:
<<<<<<< HEAD
  enable_admin: false
deployment:
  role: data_plane
  role_data_plane:
    config_provider: yaml
=======
  config_center: yaml
>>>>>>> d7c15bcc
```

### 如何配置规则

所有的路由规则均存放在 `conf/apisix.yaml` 这一个文件中，APISIX 会以每秒（默认）频率检查文件是否有变化，如果有变化，则会检查文件末尾是否能找到 `#END` 结尾，找到后则重新加载文件更新到内存。

下面就是个最小的示例：

```yaml
routes:
  -
    uri: /hello
    upstream:
        nodes:
            "127.0.0.1:1980": 1
        type: roundrobin
#END
```

*注意*：如果 `conf/apisix.yaml` 末尾不能找到 `#END`，那么 APISIX 将不会加载这个文件规则到内存。

### 配置 Router

单个 Router：

```yaml
routes:
  -
    uri: /hello
    upstream:
        nodes:
            "127.0.0.1:1980": 1
        type: roundrobin
#END
```

多个 Router：

```yaml
routes:
  -
    uri: /hello
    upstream:
        nodes:
            "127.0.0.1:1980": 1
        type: roundrobin
  -
    uri: /hello2
    upstream:
        nodes:
            "127.0.0.1:1981": 1
        type: roundrobin
#END
```

### 配置 Router + Service

```yml
routes:
    -
        uri: /hello
        service_id: 1
services:
    -
        id: 1
        upstream:
            nodes:
                "127.0.0.1:1980": 1
            type: roundrobin
#END
```

### 配置 Router + Upstream

```yml
routes:
    -
        uri: /hello
        upstream_id: 1
upstreams:
    -
        id: 1
        nodes:
            "127.0.0.1:1980": 1
        type: roundrobin
#END
```

### 配置 Router + Service + Upstream

```yml
routes:
    -
        uri: /hello
        service_id: 1
services:
    -
        id: 1
        upstream_id: 2
upstreams:
    -
        id: 2
        nodes:
            "127.0.0.1:1980": 1
        type: roundrobin
#END
```

### 配置 Plugins

```yml
# 列出的插件会被热加载并覆盖掉启动时的配置
plugins:
  - name: ip-restriction
  - name: jwt-auth
  - name: mqtt-proxy
    stream: true # stream 插件需要设置 stream 属性为 true
#END
```

### 启用 SSL

```yml
ssl:
    -
        cert: |
            -----BEGIN CERTIFICATE-----
            MIIDrzCCApegAwIBAgIJAI3Meu/gJVTLMA0GCSqGSIb3DQEBCwUAMG4xCzAJBgNV
            BAYTAkNOMREwDwYDVQQIDAhaaGVqaWFuZzERMA8GA1UEBwwISGFuZ3pob3UxDTAL
            BgNVBAoMBHRlc3QxDTALBgNVBAsMBHRlc3QxGzAZBgNVBAMMEmV0Y2QuY2x1c3Rl
            ci5sb2NhbDAeFw0yMDEwMjgwMzMzMDJaFw0yMTEwMjgwMzMzMDJaMG4xCzAJBgNV
            BAYTAkNOMREwDwYDVQQIDAhaaGVqaWFuZzERMA8GA1UEBwwISGFuZ3pob3UxDTAL
            BgNVBAoMBHRlc3QxDTALBgNVBAsMBHRlc3QxGzAZBgNVBAMMEmV0Y2QuY2x1c3Rl
            ci5sb2NhbDCCASIwDQYJKoZIhvcNAQEBBQADggEPADCCAQoCggEBAJ/qwxCR7g5S
            s9+VleopkLi5pAszEkHYOBpwF/hDeRdxU0I0e1zZTdTlwwPy2vf8m3kwoq6fmNCt
            tdUUXh5Wvgi/2OA8HBBzaQFQL1Av9qWwyES5cx6p0ZBwIrcXQIsl1XfNSUpQNTSS
            D44TGduXUIdeshukPvMvLWLezynf2/WlgVh/haWtDG99r/Gj3uBdjl0m/xGvKvIv
            NFy6EdgG9fkwcIalutjrUnGl9moGjwKYu4eXW2Zt5el0d1AHXUsqK4voe0p+U2Nz
            quDmvxteXWdlsz8o5kQT6a4DUtWhpPIfNj9oZfPRs3LhBFQ74N70kVxMOCdec1lU
            bnFzLIMGlz0CAwEAAaNQME4wHQYDVR0OBBYEFFHeljijrr+SPxlH5fjHRPcC7bv2
            MB8GA1UdIwQYMBaAFFHeljijrr+SPxlH5fjHRPcC7bv2MAwGA1UdEwQFMAMBAf8w
            DQYJKoZIhvcNAQELBQADggEBAG6NNTK7sl9nJxeewVuogCdMtkcdnx9onGtCOeiQ
            qvh5Xwn9akZtoLMVEdceU0ihO4wILlcom3OqHs9WOd6VbgW5a19Thh2toxKidHz5
            rAaBMyZsQbFb6+vFshZwoCtOLZI/eIZfUUMFqMXlEPrKru1nSddNdai2+zi5rEnM
            HCot43+3XYuqkvWlOjoi9cP+C4epFYrxpykVbcrtbd7TK+wZNiK3xtDPnVzjdNWL
            geAEl9xrrk0ss4nO/EreTQgS46gVU+tLC+b23m2dU7dcKZ7RDoiA9bdVc4a2IsaS
            2MvLL4NZ2nUh8hAEHiLtGMAV3C6xNbEyM07hEpDW6vk6tqk=
            -----END CERTIFICATE-----
        key: |
            -----BEGIN PRIVATE KEY-----
            MIIEvgIBADANBgkqhkiG9w0BAQEFAASCBKgwggSkAgEAAoIBAQCf6sMQke4OUrPf
            lZXqKZC4uaQLMxJB2DgacBf4Q3kXcVNCNHtc2U3U5cMD8tr3/Jt5MKKun5jQrbXV
            FF4eVr4Iv9jgPBwQc2kBUC9QL/alsMhEuXMeqdGQcCK3F0CLJdV3zUlKUDU0kg+O
            Exnbl1CHXrIbpD7zLy1i3s8p39v1pYFYf4WlrQxvfa/xo97gXY5dJv8RryryLzRc
            uhHYBvX5MHCGpbrY61JxpfZqBo8CmLuHl1tmbeXpdHdQB11LKiuL6HtKflNjc6rg
            5r8bXl1nZbM/KOZEE+muA1LVoaTyHzY/aGXz0bNy4QRUO+De9JFcTDgnXnNZVG5x
            cyyDBpc9AgMBAAECggEAatcEtehZPJaCeClPPF/Cwbe9YoIfe4BCk186lHI3z7K1
            5nB7zt+bwVY0AUpagv3wvXoB5lrYVOsJpa9y5iAb3GqYMc/XDCKfD/KLea5hwfcn
            BctEn0LjsPVKLDrLs2t2gBDWG2EU+udunwQh7XTdp2Nb6V3FdOGbGAg2LgrSwP1g
            0r4z14F70oWGYyTQ5N8UGuyryVrzQH525OYl38Yt7R6zJ/44FVi/2TvdfHM5ss39
            SXWi00Q30fzaBEf4AdHVwVCRKctwSbrIOyM53kiScFDmBGRblCWOxXbiFV+d3bjX
            gf2zxs7QYZrFOzOO7kLtHGua4itEB02497v+1oKDwQKBgQDOBvCVGRe2WpItOLnj
            SF8iz7Sm+jJGQz0D9FhWyGPvrN7IXGrsXavA1kKRz22dsU8xdKk0yciOB13Wb5y6
            yLsr/fPBjAhPb4h543VHFjpAQcxpsH51DE0b2oYOWMmz+rXGB5Jy8EkP7Q4njIsc
            2wLod1dps8OT8zFx1jX3Us6iUQKBgQDGtKkfsvWi3HkwjFTR+/Y0oMz7bSruE5Z8
            g0VOHPkSr4XiYgLpQxjbNjq8fwsa/jTt1B57+By4xLpZYD0BTFuf5po+igSZhH8s
            QS5XnUnbM7d6Xr/da7ZkhSmUbEaMeHONSIVpYNgtRo4bB9Mh0l1HWdoevw/w5Ryt
            L/OQiPhfLQKBgQCh1iG1fPh7bbnVe/HI71iL58xoPbCwMLEFIjMiOFcINirqCG6V
            LR91Ytj34JCihl1G4/TmWnsH1hGIGDRtJLCiZeHL70u32kzCMkI1jOhFAWqoutMa
            7obDkmwraONIVW/kFp6bWtSJhhTQTD4adI9cPCKWDXdcCHSWj0Xk+U8HgQKBgBng
            t1HYhaLzIZlP/U/nh3XtJyTrX7bnuCZ5FhKJNWrYjxAfgY+NXHRYCKg5x2F5j70V
            be7pLhxmCnrPTMKZhik56AaTBOxVVBaYWoewhUjV4GRAaK5Wc8d9jB+3RizPFwVk
            V3OU2DJ1SNZ+W2HBOsKrEfwFF/dgby6i2w6MuAP1AoGBAIxvxUygeT/6P0fHN22P
            zAHFI4v2925wYdb7H//D8DIADyBwv18N6YH8uH7L+USZN7e4p2k8MGGyvTXeC6aX
            IeVtU6fH57Ddn59VPbF20m8RCSkmBvSdcbyBmqlZSBE+fKwCliKl6u/GH0BNAWKz
            r8yiEiskqRmy7P7MY9hDmEbG
            -----END PRIVATE KEY-----
        snis:
            - "yourdomain.com"
#END
```

### 配置 global rule

```yaml
global_rules:
    -
        id: 1
        plugins:
            response-rewrite:
                body: "hello\n"
```

### 配置 consumer

```yaml
consumers:
  - username: jwt
    plugins:
        jwt-auth:
            key: user-key
            secret: my-secret-key
```

### 配置 plugin metadata

```yaml
upstreams:
  - id: 1
    nodes:
      "127.0.0.1:1980": 1
    type: roundrobin
routes:
  -
    uri: /hello
    upstream_id: 1
    plugins:
        http-logger:
            batch_max_size: 1
            uri: http://127.0.0.1:1980/log
plugin_metadata:
  - id: http-logger # 注意 id 是插件名称
    log_format:
        host: "$host",
        remote_addr: "$remote_addr"
```

### 配置 stream route

```yaml
stream_routes:
  - server_addr: 127.0.0.1
    server_port: 1985
    id: 1
    upstream_id: 1
    plugins:
      mqtt-proxy:
        protocol_name: "MQTT"
        protocol_level: 4
upstreams:
  - nodes:
      "127.0.0.1:1995": 1
    type: roundrobin
    id: 1
```<|MERGE_RESOLUTION|>--- conflicted
+++ resolved
@@ -40,16 +40,10 @@
 参考下面示例：
 
 ```yaml
-apisix:
-<<<<<<< HEAD
-  enable_admin: false
 deployment:
   role: data_plane
   role_data_plane:
     config_provider: yaml
-=======
-  config_center: yaml
->>>>>>> d7c15bcc
 ```
 
 ### 如何配置规则
