{
  "version": "2.14.1",
  "sidebar": [
    {
      "type": "category",
      "label": "Architecture Design",
      "items": [
        "architecture-design/apisix",
        "architecture-design/plugin-config",
        "architecture-design/debug-mode"
      ]
    },
    {
      "type": "category",
      "label": "Terminology",
      "items": [
        "terminology/api-gateway",
        "terminology/consumer",
        "terminology/global-rule",
        "terminology/plugin",
        "terminology/route",
        "terminology/router",
        "terminology/script",
        "terminology/service",
        "terminology/upstream"
      ]
    },
    {
      "type": "doc",
      "id": "getting-started"
    },
    {
      "type": "doc",
      "id": "installation-guide"
    },
    {
      "type": "category",
      "label": "Plugins",
      "items": [
        {
          "type": "category",
          "label": "General",
          "items": [
            "plugins/batch-requests",
            "plugins/redirect",
            "plugins/echo",
            "plugins/gzip",
            "plugins/real-ip",
            "plugins/server-info",
            "plugins/ext-plugin-post-req",
            "plugins/ext-plugin-pre-req"
          ]
        },
        {
          "type": "category",
          "label": "Transformation",
          "items": [
            "plugins/response-rewrite",
            "plugins/proxy-rewrite",
            "plugins/grpc-transcode",
            "plugins/grpc-web",
            "plugins/fault-injection",
            "plugins/mocking"
          ]
        },
        {
          "type": "category",
          "label": "Authentication",
          "items": [
            "plugins/authz-keycloak",
            "plugins/authz-casdoor",
            "plugins/wolf-rbac",
            "plugins/key-auth",
            "plugins/jwt-auth",
            "plugins/basic-auth",
            "plugins/openid-connect",
            "plugins/hmac-auth",
            "plugins/authz-casbin",
            "plugins/ldap-auth",
            "plugins/opa",
            "plugins/forward-auth"
          ]
        },
        {
          "type": "category",
          "label": "Security",
          "items": [
            "plugins/cors",
            "plugins/uri-blocker",
            "plugins/ip-restriction",
            "plugins/ua-restriction",
            "plugins/referer-restriction",
            "plugins/consumer-restriction",
            "plugins/csrf"
          ]
        },
        {
          "type": "category",
          "label": "Traffic",
          "items": [
            "plugins/limit-req",
            "plugins/limit-conn",
            "plugins/limit-count",
            "plugins/proxy-cache",
            "plugins/request-validation",
            "plugins/proxy-mirror",
            "plugins/api-breaker",
            "plugins/traffic-split",
            "plugins/request-id",
            "plugins/proxy-control",
            "plugins/client-control"
          ]
        },
        {
          "type": "category",
          "label": "Observability",
          "items": [
            {
              "type": "category",
              "label": "Tracers",
              "items": [
                "plugins/zipkin",
                "plugins/skywalking",
                "plugins/opentelemetry"
              ]
            },
            {
              "type": "category",
              "label": "Metrics",
              "items": [
                "plugins/prometheus",
                "plugins/node-status",
                "plugins/datadog"
              ]
            },
            {
              "type": "category",
              "label": "Loggers",
              "items": [
                "plugins/http-logger",
                "plugins/skywalking-logger",
                "plugins/tcp-logger",
                "plugins/kafka-logger",
                "plugins/rocketmq-logger",
                "plugins/udp-logger",
                "plugins/clickhouse-logger",
                "plugins/syslog",
                "plugins/log-rotate",
                "plugins/error-log-logger",
                "plugins/sls-logger",
                "plugins/google-cloud-logging",
                "plugins/splunk-hec-logging",
                "plugins/file-logger"
              ]
            }
          ]
        },
        {
          "type": "category",
          "label": "Serverless",
          "items": [
            "plugins/serverless",
<<<<<<< HEAD
            "plugins/aws-lambda"
=======
            "plugins/azure-functions",
            "plugins/openwhisk"
>>>>>>> 45628753
          ]
        },
        {
          "type": "category",
          "label": "其它",
          "items": [
            "plugins/dubbo-proxy",
            "plugins/mqtt-proxy"
          ]
        }
      ]
    },
    {
      "type": "category",
      "label": "API",
      "items": [
        {
          "type": "doc",
          "id": "admin-api"
        },
        {
          "type": "doc",
          "id": "control-api"
        }
      ]
    },
    {
      "type": "doc",
      "id": "FAQ"
    },
    {
      "type": "category",
      "label": "Others",
      "items": [
        {
          "type": "category",
          "label": "Discovery",
          "items": [
            "discovery",
            "discovery/dns",
            "discovery/nacos",
            "discovery/eureka",
            "discovery/kubernetes"
          ]
        },
        {
          "type": "doc",
          "id": "external-plugin"
        },
        {
          "type": "doc",
          "id": "health-check"
        },
        {
          "type": "doc",
          "id": "router-radixtree"
        },
        {
          "type": "doc",
          "id": "stand-alone"
        },
        {
          "type": "doc",
          "id": "stream-proxy"
        },
        {
          "type": "doc",
          "id": "grpc-proxy"
        },
        {
          "type": "doc",
          "id": "customize-nginx-configuration"
        },
        {
          "type": "doc",
          "id": "certificate"
        },
        {
          "type": "doc",
          "id": "batch-processor"
        },
        {
          "type": "doc",
          "id": "benchmark"
        },
        {
          "type": "doc",
          "id": "install-dependencies"
        },
        {
          "type": "doc",
          "id": "plugin-develop"
        },
        {
          "type": "doc",
          "id": "CODE_STYLE"
        },
        {
          "type": "doc",
          "id": "mtls"
        },
        {
          "type": "doc",
          "id": "debug-function"
        },
        {
          "type": "doc",
          "id": "profile"
        }
      ]
    },
    {
      "type": "doc",
      "id": "CHANGELOG"
    }
  ]
}<|MERGE_RESOLUTION|>--- conflicted
+++ resolved
@@ -160,12 +160,9 @@
           "label": "Serverless",
           "items": [
             "plugins/serverless",
-<<<<<<< HEAD
+            "plugins/azure-functions",
+            "plugins/openwhisk",
             "plugins/aws-lambda"
-=======
-            "plugins/azure-functions",
-            "plugins/openwhisk"
->>>>>>> 45628753
           ]
         },
         {
