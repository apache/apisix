--- conflicted
+++ resolved
@@ -44,19 +44,19 @@
 - ![Twitter Follow](https://img.shields.io/twitter/follow/ApacheAPISIX?style=social) - 使用标签 `#ApacheAPISIX` 关注我们并与我们互动。
 - [哔哩哔哩](https://space.bilibili.com/551921247)
 - **新手任务列表**
-  - [Apache APISIX®](https://github.com/apache/apisix/issues?q=is%3Aissue+is%3Aopen+label%3A%22good+first+issue%22)
-  - [Apache APISIX® Ingress Controller](https://github.com/apache/apisix-ingress-controller/issues?q=is%3Aissue+is%3Aopen+label%3A%22good+first+issue%22)
-  - [Apache APISIX® dashboard](https://github.com/apache/apisix-dashboard/issues?q=is%3Aissue+is%3Aopen+label%3A%22good+first+issue%22)
-  - [Apache APISIX® Helm Chart](https://github.com/apache/apisix-helm-chart/issues?q=is%3Aissue+is%3Aopen+label%3A%22good+first+issue%22)
-  - [Docker distribution for Apache APISIX®](https://github.com/apache/apisix-docker/issues?q=is%3Aissue+is%3Aopen+label%3A%22good+first+issue%22)
-  - [Apache APISIX® Website](https://github.com/apache/apisix-website/issues?q=is%3Aissue+is%3Aopen+label%3A%22good+first+issue%22)
-  - [Apache APISIX® Java Plugin Runner](https://github.com/apache/apisix-java-plugin-runner/issues?q=is%3Aopen+is%3Aissue+label%3A%22good+first+issue%22)
-  - [Apache APISIX® Go Plugin Runner](https://github.com/apache/apisix-go-plugin-runner/issues?q=is%3Aopen+is%3Aissue+label%3A%22good+first+issue%22)
-  - [Apache APISIX® Python Plugin Runner](https://github.com/apache/apisix-python-plugin-runner/issues?q=is%3Aopen+is%3Aissue+label%3A%22good+first+issue%22)
+    - [Apache APISIX®](https://github.com/apache/apisix/issues?q=is%3Aissue+is%3Aopen+label%3A%22good+first+issue%22)
+    - [Apache APISIX® Ingress Controller](https://github.com/apache/apisix-ingress-controller/issues?q=is%3Aissue+is%3Aopen+label%3A%22good+first+issue%22)
+    - [Apache APISIX® dashboard](https://github.com/apache/apisix-dashboard/issues?q=is%3Aissue+is%3Aopen+label%3A%22good+first+issue%22)
+    - [Apache APISIX® Helm Chart](https://github.com/apache/apisix-helm-chart/issues?q=is%3Aissue+is%3Aopen+label%3A%22good+first+issue%22)
+    - [Docker distribution for Apache APISIX®](https://github.com/apache/apisix-docker/issues?q=is%3Aissue+is%3Aopen+label%3A%22good+first+issue%22)
+    - [Apache APISIX® Website](https://github.com/apache/apisix-website/issues?q=is%3Aissue+is%3Aopen+label%3A%22good+first+issue%22)
+    - [Apache APISIX® Java Plugin Runner](https://github.com/apache/apisix-java-plugin-runner/issues?q=is%3Aopen+is%3Aissue+label%3A%22good+first+issue%22)
+    - [Apache APISIX® Go Plugin Runner](https://github.com/apache/apisix-go-plugin-runner/issues?q=is%3Aopen+is%3Aissue+label%3A%22good+first+issue%22)
+    - [Apache APISIX® Python Plugin Runner](https://github.com/apache/apisix-python-plugin-runner/issues?q=is%3Aopen+is%3Aissue+label%3A%22good+first+issue%22)
 - **微信公众号**
-   <br/>![wechat official account](../../assets/images/OA.jpg)
+  <br/>![wechat official account](../../assets/images/OA.jpg)
 - **微信视频号**
-   <br/>![wechat video account](../../assets/images/MA.jpeg)
+  <br/>![wechat video account](../../assets/images/MA.jpeg)
 
 ## 特性
 
@@ -65,96 +65,96 @@
 
 - **全平台**
 
-  - 云原生：平台无关，没有供应商锁定，无论裸机还是 Kubernetes，APISIX 都可以运行。
-  - 支持 ARM64: 不用担心底层技术的锁定。
+    - 云原生：平台无关，没有供应商锁定，无论裸机还是 Kubernetes，APISIX 都可以运行。
+    - 支持 ARM64: 不用担心底层技术的锁定。
 
 - **多协议**
 
-  - [TCP/UDP 代理](stream-proxy.md): 动态 TCP/UDP 代理。
-  - [Dubbo 代理](plugins/dubbo-proxy.md): 动态代理 HTTP 请求到 Dubbo 后端。
-  - [动态 MQTT 代理](plugins/mqtt-proxy.md): 支持用 `client_id` 对 MQTT 进行负载均衡，同时支持 MQTT [3.1.\*](http://docs.oasis-open.org/mqtt/mqtt/v3.1.1/os/mqtt-v3.1.1-os.html) 和 [5.0](https://docs.oasis-open.org/mqtt/mqtt/v5.0/mqtt-v5.0.html) 两个协议标准。
-  - [gRPC 代理](grpc-proxy.md)：通过 APISIX 代理 gRPC 连接，并使用 APISIX 的大部分特性管理你的 gRPC 服务。
-  - [gRPC Web 代理](plugins/grpc-web.md)：通过 APISIX 代理 gRPC Web 请求到上游 gRPC 服务。
-  - [gRPC 协议转换](plugins/grpc-transcode.md)：支持协议的转换，这样客户端可以通过 HTTP/JSON 来访问你的 gRPC API。
-  - Websocket 代理
-  - Proxy Protocol
-  - HTTP(S) 反向代理
-  - [SSL](certificate.md)：动态加载 SSL 证书。
+    - [TCP/UDP 代理](stream-proxy.md): 动态 TCP/UDP 代理。
+    - [Dubbo 代理](plugins/dubbo-proxy.md): 动态代理 HTTP 请求到 Dubbo 后端。
+    - [动态 MQTT 代理](plugins/mqtt-proxy.md): 支持用 `client_id` 对 MQTT 进行负载均衡，同时支持 MQTT [3.1.\*](http://docs.oasis-open.org/mqtt/mqtt/v3.1.1/os/mqtt-v3.1.1-os.html) 和 [5.0](https://docs.oasis-open.org/mqtt/mqtt/v5.0/mqtt-v5.0.html) 两个协议标准。
+    - [gRPC 代理](grpc-proxy.md)：通过 APISIX 代理 gRPC 连接，并使用 APISIX 的大部分特性管理你的 gRPC 服务。
+    - [gRPC Web 代理](plugins/grpc-web.md)：通过 APISIX 代理 gRPC Web 请求到上游 gRPC 服务。
+    - [gRPC 协议转换](plugins/grpc-transcode.md)：支持协议的转换，这样客户端可以通过 HTTP/JSON 来访问你的 gRPC API。
+    - Websocket 代理
+    - Proxy Protocol
+    - HTTP(S) 反向代理
+    - [SSL](certificate.md)：动态加载 SSL 证书。
 
 - **全动态能力**
 
-  - [热更新和热插件](architecture-design/plugin.md): 无需重启服务，就可以持续更新配置和插件。
-  - [代理请求重写](plugins/proxy-rewrite.md): 支持重写请求上游的`host`、`uri`、`schema`、`enable_websocket`、`headers`信息。
-  - [输出内容重写](plugins/response-rewrite.md): 支持自定义修改返回内容的 `status code`、`body`、`headers`。
-  - [Serverless](plugins/serverless.md): 在 APISIX 的每一个阶段，你都可以添加并调用自己编写的函数。
-  - 动态负载均衡：动态支持有权重的 round-robin 负载平衡。
-  - 支持一致性 hash 的负载均衡：动态支持一致性 hash 的负载均衡。
-  - [健康检查](health-check.md)：启用上游节点的健康检查，将在负载均衡期间自动过滤不健康的节点，以确保系统稳定性。
-  - 熔断器：智能跟踪不健康上游服务。
-  - [代理镜像](plugins/proxy-mirror.md): 提供镜像客户端请求的能力。
-  - [流量拆分](plugins/traffic-split.md): 允许用户逐步控制各个上游之间的流量百分比。
+    - [热更新和热插件](architecture-design/plugin.md): 无需重启服务，就可以持续更新配置和插件。
+    - [代理请求重写](plugins/proxy-rewrite.md): 支持重写请求上游的`host`、`uri`、`schema`、`enable_websocket`、`headers`信息。
+    - [输出内容重写](plugins/response-rewrite.md): 支持自定义修改返回内容的 `status code`、`body`、`headers`。
+    - [Serverless](plugins/serverless.md): 在 APISIX 的每一个阶段，你都可以添加并调用自己编写的函数。
+    - 动态负载均衡：动态支持有权重的 round-robin 负载平衡。
+    - 支持一致性 hash 的负载均衡：动态支持一致性 hash 的负载均衡。
+    - [健康检查](health-check.md)：启用上游节点的健康检查，将在负载均衡期间自动过滤不健康的节点，以确保系统稳定性。
+    - 熔断器：智能跟踪不健康上游服务。
+    - [代理镜像](plugins/proxy-mirror.md): 提供镜像客户端请求的能力。
+    - [流量拆分](plugins/traffic-split.md): 允许用户逐步控制各个上游之间的流量百分比。
 
 - **精细化路由**
 
-  - [支持全路径匹配和前缀匹配](../../en/latest/router-radixtree.md#how-to-use-libradixtree-in-apisix)
-  - [支持使用 Nginx 所有内置变量做为路由的条件](../../en/latest/router-radixtree.md#how-to-filter-route-by-nginx-builtin-variable)，所以你可以使用 `cookie`, `args` 等做为路由的条件，来实现灰度发布、A/B 测试等功能
-  - 支持[各类操作符做为路由的判断条件](https://github.com/api7/lua-resty-radixtree#operator-list)，比如 `{"arg_age", ">", 24}`
-  - 支持[自定义路由匹配函数](https://github.com/api7/lua-resty-radixtree/blob/master/t/filter-fun.t#L10)
-  - IPv6：支持使用 IPv6 格式匹配路由
-  - 支持路由的[自动过期 (TTL)](admin-api.md#route)
-  - [支持路由的优先级](../../en/latest/router-radixtree.md#3-match-priority)
-  - [支持批量 Http 请求](plugins/batch-requests.md)
-  - [支持通过 GraphQL 属性过滤路由](../../en/latest/router-radixtree.md#how-to-filter-route-by-graphql-attributes)
+    - [支持全路径匹配和前缀匹配](../../en/latest/router-radixtree.md#how-to-use-libradixtree-in-apisix)
+    - [支持使用 Nginx 所有内置变量做为路由的条件](../../en/latest/router-radixtree.md#how-to-filter-route-by-nginx-builtin-variable)，所以你可以使用 `cookie`, `args` 等做为路由的条件，来实现灰度发布、A/B 测试等功能
+    - 支持[各类操作符做为路由的判断条件](https://github.com/api7/lua-resty-radixtree#operator-list)，比如 `{"arg_age", ">", 24}`
+    - 支持[自定义路由匹配函数](https://github.com/api7/lua-resty-radixtree/blob/master/t/filter-fun.t#L10)
+    - IPv6：支持使用 IPv6 格式匹配路由
+    - 支持路由的[自动过期 (TTL)](admin-api.md#route)
+    - [支持路由的优先级](../../en/latest/router-radixtree.md#3-match-priority)
+    - [支持批量 Http 请求](plugins/batch-requests.md)
+    - [支持通过 GraphQL 属性过滤路由](../../en/latest/router-radixtree.md#how-to-filter-route-by-graphql-attributes)
 
 - **安全防护**
 
-  - 多种身份认证方式：[key-auth](plugins/key-auth.md), [JWT](plugins/jwt-auth.md), [basic-auth](plugins/basic-auth.md), [wolf-rbac](plugins/wolf-rbac.md), casbin, [keycloak](plugins/authz-keycloak.md)。
-  - [IP 黑白名单](plugins/ip-restriction.md)
-  - [Referer 黑白名单](plugins/referer-restriction.md)
-  - [IdP 支持](plugins/openid-connect.md): 支持外部的身份认证服务，比如 Auth0，Okta，Authing 等，用户可以借此来对接 Oauth2.0 等认证方式。
-  - [限制速率](plugins/limit-req.md)
-  - [限制请求数](plugins/limit-count.md)
-  - [限制并发](plugins/limit-conn.md)
-  - 防御 ReDoS(正则表达式拒绝服务)：内置策略，无需配置即可抵御 ReDoS。
-  - [CORS](plugins/cors.md)：为你的 API 启用 CORS。
-  - [URI 拦截器](plugins/uri-blocker.md)：根据 URI 拦截用户请求。
-  - [请求验证器](plugins/request-validation.md)。
-  - [CSRF](plugins/csrf.md)：基于 [`Double Submit Cookie`](https://en.wikipedia.org/wiki/Cross-site_request_forgery#Double_Submit_Cookie) 的方式保护你的 API 远离 CSRF 攻击。
+    - 多种身份认证方式：[key-auth](plugins/key-auth.md), [JWT](plugins/jwt-auth.md), [basic-auth](plugins/basic-auth.md), [wolf-rbac](plugins/wolf-rbac.md), casbin, [keycloak](plugins/authz-keycloak.md)。
+    - [IP 黑白名单](plugins/ip-restriction.md)
+    - [Referer 黑白名单](plugins/referer-restriction.md)
+    - [IdP 支持](plugins/openid-connect.md): 支持外部的身份认证服务，比如 Auth0，Okta，Authing 等，用户可以借此来对接 Oauth2.0 等认证方式。
+    - [限制速率](plugins/limit-req.md)
+    - [限制请求数](plugins/limit-count.md)
+    - [限制并发](plugins/limit-conn.md)
+    - 防御 ReDoS(正则表达式拒绝服务)：内置策略，无需配置即可抵御 ReDoS。
+    - [CORS](plugins/cors.md)：为你的 API 启用 CORS。
+    - [URI 拦截器](plugins/uri-blocker.md)：根据 URI 拦截用户请求。
+    - [请求验证器](plugins/request-validation.md)。
+    - [CSRF](plugins/csrf.md)：基于 [`Double Submit Cookie`](https://en.wikipedia.org/wiki/Cross-site_request_forgery#Double_Submit_Cookie) 的方式保护你的 API 远离 CSRF 攻击。
 
 - **运维友好**
 
-  - OpenTracing 可观测性：支持 [Apache Skywalking](plugins/skywalking.md) 和 [Zipkin](plugins/zipkin.md)。
-  - 对接外部服务发现：除了内置的 etcd 外，还支持 [Consul](../../en/latest/discovery/consul_kv.md) 和 [Nacos](../../en/latest/discovery/nacos.md)，以及 [Eureka](discovery.md)。
-  - 监控和指标：[Prometheus](plugins/prometheus.md)
-  - 集群：APISIX 节点是无状态的，创建配置中心集群请参考 [etcd Clustering Guide](https://etcd.io/docs/v3.5/op-guide/clustering/)。
-  - 高可用：支持配置同一个集群内的多个 etcd 地址。
-  - [控制台](https://github.com/apache/apisix-dashboard): 操作 APISIX 集群。
-  - 版本控制：支持操作的多次回滚。
-  - CLI: 使用命令行来启动、关闭和重启 APISIX。
-  - [单机模式](stand-alone.md): 支持从本地配置文件中加载路由规则，在 kubernetes(k8s) 等环境下更友好。
-  - [全局规则](architecture-design/global-rule.md)：允许对所有请求执行插件，比如黑白名单、限流限速等。
-  - 高性能：在单核上 QPS 可以达到 18k，同时延迟只有 0.2 毫秒。
-  - [故障注入](plugins/fault-injection.md)
-  - [REST Admin API](admin-api.md): 使用 REST Admin API 来控制 Apache APISIX，默认只允许 127.0.0.1 访问，你可以修改 `conf/config.yaml` 中的 `allow_admin` 字段，指定允许调用 Admin API 的 IP 列表。同时需要注意的是，Admin API 使用 key auth 来校验调用者身份，**在部署前需要修改 `conf/config.yaml` 中的 `admin_key` 字段，来保证安全。**
-  - 外部日志记录器：将访问日志导出到外部日志管理工具。（[HTTP Logger](plugins/http-logger.md)、[TCP Logger](plugins/tcp-logger.md)、[Kafka Logger](plugins/kafka-logger.md)、[UDP Logger](plugins/udp-logger.md)、[RocketMQ Logger](plugins/rocketmq-logger.md)、[SkyWalking Logger](plugins/skywalking-logger.md)、[Alibaba Cloud Logging(SLS)](plugins/sls-logger.md)、[Google Cloud Logging](plugins/google-cloud-logging.md)、[Splunk HEC Logging](plugins/splunk-hec-logging.md)、[File Logger](plugins/file-logger.md)）
-  - [Helm charts](https://github.com/apache/apisix-helm-chart)
+    - OpenTracing 可观测性：支持 [Apache Skywalking](plugins/skywalking.md) 和 [Zipkin](plugins/zipkin.md)。
+    - 对接外部服务发现：除了内置的 etcd 外，还支持 [Consul](../../en/latest/discovery/consul_kv.md) 和 [Nacos](../../en/latest/discovery/nacos.md)，以及 [Eureka](discovery.md)。
+    - 监控和指标：[Prometheus](plugins/prometheus.md)
+    - 集群：APISIX 节点是无状态的，创建配置中心集群请参考 [etcd Clustering Guide](https://etcd.io/docs/v3.5/op-guide/clustering/)。
+    - 高可用：支持配置同一个集群内的多个 etcd 地址。
+    - [控制台](https://github.com/apache/apisix-dashboard): 操作 APISIX 集群。
+    - 版本控制：支持操作的多次回滚。
+    - CLI: 使用命令行来启动、关闭和重启 APISIX。
+    - [单机模式](stand-alone.md): 支持从本地配置文件中加载路由规则，在 kubernetes(k8s) 等环境下更友好。
+    - [全局规则](architecture-design/global-rule.md)：允许对所有请求执行插件，比如黑白名单、限流限速等。
+    - 高性能：在单核上 QPS 可以达到 18k，同时延迟只有 0.2 毫秒。
+    - [故障注入](plugins/fault-injection.md)
+    - [REST Admin API](admin-api.md): 使用 REST Admin API 来控制 Apache APISIX，默认只允许 127.0.0.1 访问，你可以修改 `conf/config.yaml` 中的 `allow_admin` 字段，指定允许调用 Admin API 的 IP 列表。同时需要注意的是，Admin API 使用 key auth 来校验调用者身份，**在部署前需要修改 `conf/config.yaml` 中的 `admin_key` 字段，来保证安全。**
+    - 外部日志记录器：将访问日志导出到外部日志管理工具。（[HTTP Logger](plugins/http-logger.md)、[TCP Logger](plugins/tcp-logger.md)、[Kafka Logger](plugins/kafka-logger.md)、[UDP Logger](plugins/udp-logger.md)、[RocketMQ Logger](plugins/rocketmq-logger.md)、[SkyWalking Logger](plugins/skywalking-logger.md)、[Alibaba Cloud Logging(SLS)](plugins/sls-logger.md)、[Google Cloud Logging](plugins/google-cloud-logging.md)、[Splunk HEC Logging](plugins/splunk-hec-logging.md)、[File Logger](plugins/file-logger.md)）
+    - [Helm charts](https://github.com/apache/apisix-helm-chart)
 
 - **高度可扩展**
-  - [自定义插件](plugin-develop.md): 允许挂载常见阶段，例如`init`, `rewrite`，`access`，`balancer`,`header filter`，`body filter` 和 `log` 阶段。
-  - [插件可以用 Java/Go/Python 编写](../../zh/latest/external-plugin.md)
-  - 自定义负载均衡算法：可以在 `balancer` 阶段使用自定义负载均衡算法。
-  - 自定义路由：支持用户自己实现路由算法。
+    - [自定义插件](plugin-develop.md): 允许挂载常见阶段，例如`init`, `rewrite`，`access`，`balancer`,`header filter`，`body filter` 和 `log` 阶段。
+    - [插件可以用 Java/Go/Python 编写](../../zh/latest/external-plugin.md)
+    - 自定义负载均衡算法：可以在 `balancer` 阶段使用自定义负载均衡算法。
+    - 自定义路由：支持用户自己实现路由算法。
 
 - **多语言支持**
 - Apache APISIX 是一个通过 `RPC` 和 `Wasm` 支持不同语言来进行插件开发的网关。
   ![Multi Language Support into Apache APISIX](../../../docs/assets/images/apisix-multi-lang-support.png)
-  - RPC 是当前采用的开发方式。开发者可以使用他们需要的语言来进行 RPC 服务的开发，该 RPC 通过本地通讯来跟 APISIX 进行数据交换。到目前为止，APISIX 已支持[Java](https://github.com/apache/apisix-java-plugin-runner), [Golang](https://github.com/apache/apisix-go-plugin-runner), [Python](https://github.com/apache/apisix-python-plugin-runner) 和 Node.js。
-  - Wasm 或 WebAssembly 是实验性的开发方式。 APISIX 能加载运行使用[Proxy Wasm SDK](https://github.com/proxy-wasm/spec#sdks)编译的 Wasm 字节码。开发者仅需要使用该 SDK 编写代码，然后编译成 Wasm 字节码，即可运行在 APISIX 中的 Wasm 虚拟机中。
+    - RPC 是当前采用的开发方式。开发者可以使用他们需要的语言来进行 RPC 服务的开发，该 RPC 通过本地通讯来跟 APISIX 进行数据交换。到目前为止，APISIX 已支持[Java](https://github.com/apache/apisix-java-plugin-runner), [Golang](https://github.com/apache/apisix-go-plugin-runner), [Python](https://github.com/apache/apisix-python-plugin-runner) 和 Node.js。
+    - Wasm 或 WebAssembly 是实验性的开发方式。 APISIX 能加载运行使用[Proxy Wasm SDK](https://github.com/proxy-wasm/spec#sdks)编译的 Wasm 字节码。开发者仅需要使用该 SDK 编写代码，然后编译成 Wasm 字节码，即可运行在 APISIX 中的 Wasm 虚拟机中。
 
 - **Serverless**
-  - [Lua functions](plugins/serverless.md): 能在 APISIX 每个阶段调用 lua 函数。
-  - [Azure functions](docs/en/latest/plugins/azure-functions.md): 能无缝整合进 Azure Serverless Function 中。作为动态上游，能将特定的 URI 请求全部代理到微软 Azure 云中。
-  - [Apache OpenWhisk](docs/en/latest/plugins/openwhisk.md): 与 Apache OpenWhisk 集成。作为动态上游，能将特定的 URI 请求代理到你自己的 OpenWhisk 集群。
+    - [Lua functions](plugins/serverless.md): 能在 APISIX 每个阶段调用 lua 函数。
+    - [Azure functions](docs/en/latest/plugins/azure-functions.md): 能无缝整合进 Azure Serverless Function 中。作为动态上游，能将特定的 URI 请求全部代理到微软 Azure 云中。
+    - [Apache OpenWhisk](docs/en/latest/plugins/openwhisk.md): 与 Apache OpenWhisk 集成。作为动态上游，能将特定的 URI 请求代理到你自己的 OpenWhisk 集群。
 
 ## 立刻开始
 
@@ -187,56 +187,9 @@
 
 使用 AWS 的 8 核心服务器来压测 APISIX，QPS 可以达到 140000，同时延时只有 0.2 毫秒。
 
-<<<<<<< HEAD
-[性能测试脚本](https://github.com/apache/apisix/blob/master/benchmark/run.sh)，以及[测试方法和过程](https://gist.github.com/membphis/137db97a4bf64d3653aa42f3e016bd01)已经开源，欢迎补充。
-
-## Apache APISIX 和 Kong 的比较
-
-#### API 网关核心功能点，两者均已覆盖
-
-| **功能**             | **Apache APISIX** | **KONG** |
-| :------------------- | :---------------- | :------- |
-| **动态上游**         | 支持              | 支持     |
-| **动态路由**         | 支持              | 支持     |
-| **健康检查和熔断器** | 支持              | 支持     |
-| **动态 SSL 证书**    | 支持              | 支持     |
-| **七层和四层代理**   | 支持              | 支持     |
-| **分布式追踪**       | 支持              | 支持     |
-| **自定义插件**       | 支持              | 支持     |
-| **REST API**         | 支持              | 支持     |
-| **CLI**              | 支持              | 支持     |
-
-#### Apache APISIX 的优势
-
-| **功能**                               | **Apache APISIX**                       | **KONG**               |
-| :------------------------------------ | :-------------------------------------- | :--------------------- |
-| 项目归属                               | Apache 软件基金会                         | Kong Inc.              |
-| 技术架构                               | Nginx + etcd                            | Nginx + postgres       |
-| 交流渠道                               | 微信群、QQ 群、邮件列表、[GitHub](https://github.com/apache/apisix/issues)、[Slack](https://join.slack.com/t/the-asf/shared_invite/zt-nggtva4i-hDCsW1S35MuZ2g_2DgVDGg)、meetup | GitHub、论坛、freenode |
-| 单核 QPS (开启限流和 prometheus 插件)    | 18000                                   | 1700                   |
-| 平均延迟                               | 0.2 毫秒                                 | 2 毫秒                 |
-| 支持 Dubbo 代理                        | 是                                      | 否                     |
-| 配置回滚                               | 是                                      | 否                     |
-| 支持生命周期的路由                       | 是                                      | 否                     |
-| 插件热更新                             | 是                                      | 否                     |
-| 用户自定义：负载均衡算法、路由             | 是                                      | 否                     |
-| resty <--> gRPC 转码                  | 是                                      | 否                     |
-| MQTT 协议支持                          | 是                                      | 否                     |
-| 配置生效时间                            | 事件通知，低于 1 毫秒更新                  | 定期轮询，5 秒           |
-| 自带控制台                             | 是                                      | 否                     |
-| 对接外部身份认证服务                     | 是                                      | 否                     |
-| 配置中心高可用 (HA)                      | 是                                      | 否                     |
-| 指定时间窗口的限速                      | 是                                      | 否                     |
-| 支持任何 Nginx 变量做路由条件            | 是                                      | 否                     |
-
-性能对比测试[详细内容如下](https://gist.github.com/membphis/137db97a4bf64d3653aa42f3e016bd01)。
-
-### 贡献者变化
-=======
 [性能测试脚本](https://github.com/apache/apisix/blob/master/benchmark/run.sh) 已经开源，欢迎补充。
 
 ## 贡献者变化
->>>>>>> 95eb67ed
 
 > [访问此处](https://www.apiseven.com/contributor-graph) 使用贡献者数据服务。
 
