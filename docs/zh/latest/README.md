--- conflicted
+++ resolved
@@ -187,56 +187,9 @@
 
 使用 AWS 的 8 核心服务器来压测 APISIX，QPS 可以达到 140000，同时延时只有 0.2 毫秒。
 
-<<<<<<< HEAD
-[性能测试脚本](https://github.com/apache/apisix/blob/master/benchmark/run.sh)，以及[测试方法和过程](https://gist.github.com/membphis/137db97a4bf64d3653aa42f3e016bd01)已经开源，欢迎补充。
-
-## Apache APISIX 和 Kong 的比较
-
-#### API 网关核心功能点，两者均已覆盖
-
-| **功能**             | **Apache APISIX** | **KONG** |
-| :------------------- | :---------------- | :------- |
-| **动态上游**         | 支持              | 支持     |
-| **动态路由**         | 支持              | 支持     |
-| **健康检查和熔断器** | 支持              | 支持     |
-| **动态 SSL 证书**    | 支持              | 支持     |
-| **七层和四层代理**   | 支持              | 支持     |
-| **分布式追踪**       | 支持              | 支持     |
-| **自定义插件**       | 支持              | 支持     |
-| **REST API**         | 支持              | 支持     |
-| **CLI**              | 支持              | 支持     |
-
-#### Apache APISIX 的优势
-
-| **功能**                               | **Apache APISIX**                       | **KONG**               |
-| :------------------------------------ | :-------------------------------------- | :--------------------- |
-| 项目归属                               | Apache 软件基金会                         | Kong Inc.              |
-| 技术架构                               | Nginx + etcd                            | Nginx + postgres       |
-| 交流渠道                               | 微信群、QQ 群、邮件列表、[GitHub](https://github.com/apache/apisix/issues)、[Slack](https://join.slack.com/t/the-asf/shared_invite/zt-nggtva4i-hDCsW1S35MuZ2g_2DgVDGg)、meetup | GitHub、论坛、freenode |
-| 单核 QPS (开启限流和 prometheus 插件)    | 18000                                   | 1700                   |
-| 平均延迟                               | 0.2 毫秒                                 | 2 毫秒                 |
-| 支持 Dubbo 代理                        | 是                                      | 否                     |
-| 配置回滚                               | 是                                      | 否                     |
-| 支持生命周期的路由                       | 是                                      | 否                     |
-| 插件热更新                             | 是                                      | 否                     |
-| 用户自定义：负载均衡算法、路由             | 是                                      | 否                     |
-| resty <--> gRPC 转码                  | 是                                      | 否                     |
-| MQTT 协议支持                          | 是                                      | 否                     |
-| 配置生效时间                            | 事件通知，低于 1 毫秒更新                  | 定期轮询，5 秒           |
-| 自带控制台                             | 是                                      | 否                     |
-| 对接外部身份认证服务                     | 是                                      | 否                     |
-| 配置中心高可用 (HA)                      | 是                                      | 否                     |
-| 指定时间窗口的限速                      | 是                                      | 否                     |
-| 支持任何 Nginx 变量做路由条件            | 是                                      | 否                     |
-
-性能对比测试[详细内容如下](https://gist.github.com/membphis/137db97a4bf64d3653aa42f3e016bd01)。
-
-### 贡献者变化
-=======
 [性能测试脚本](https://github.com/apache/apisix/blob/master/benchmark/run.sh) 已经开源，欢迎补充。
 
 ## 贡献者变化
->>>>>>> af86f924
 
 > [访问此处](https://www.apiseven.com/contributor-graph) 使用贡献者数据服务。
 
