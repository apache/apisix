--- conflicted
+++ resolved
@@ -123,6 +123,10 @@
         latency = (ngx_now() - ngx.req.start_time()) * 1000
     }
 
+    if ctx.resp_body then
+        log.response.body = ctx.resp_body
+    end
+
     if conf.include_req_body then
 
         local log_request_body = true
@@ -158,10 +162,6 @@
         end
     end
 
-    if ctx.resp_body then
-        log.response.body = ctx.resp_body
-    end
-
     return log
 end
 _M.get_full_log = get_full_log
@@ -205,7 +205,6 @@
 end
 
 
-<<<<<<< HEAD
 function _M.check_log_schema(conf)
     if conf.include_req_body_expr then
         local ok, err = expr.new(conf.include_req_body_expr)
@@ -253,14 +252,15 @@
             ctx.resp_body = final_body
         end
     end
-=======
+end
+
+
 function _M.get_rfc3339_zulu_timestamp(timestamp)
     ngx_update_time()
     local now = timestamp or ngx_now()
     local second = math_floor(now)
     local millisecond = math_floor((now - second) * 1000)
     return os_date("!%Y-%m-%dT%T.", second) .. core.string.format("%03dZ", millisecond)
->>>>>>> 3422713b
 end
 
 
