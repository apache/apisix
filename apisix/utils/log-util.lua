--- conflicted
+++ resolved
@@ -14,7 +14,6 @@
 -- See the License for the specific language governing permissions and
 -- limitations under the License.
 --
-<<<<<<< HEAD
 local core = require("apisix.core")
 local plugin = require("apisix.plugin")
 local expr = require("resty.expr.v1")
@@ -25,17 +24,6 @@
 local str_byte = string.byte
 local math_floor = math.floor
 local ngx_update_time = ngx.update_time
-=======
-local core              = require("apisix.core")
-local expr              = require("resty.expr.v1")
-local ngx               = ngx
-local pairs             = pairs
-local ngx_now           = ngx.now
-local os_date           = os.date
-local str_byte          = string.byte
-local math_floor        = math.floor
-local ngx_update_time   = ngx.update_time
->>>>>>> c0de1d2e
 local req_get_body_data = ngx.req.get_body_data
 local is_http = ngx.config.subsystem == "http"
 
@@ -85,11 +73,7 @@
     end
     return entry
 end
-<<<<<<< HEAD
 -- export the log getter so we can mock in tests
-=======
-
->>>>>>> c0de1d2e
 _M.get_custom_format_log = get_custom_format_log
 
 
