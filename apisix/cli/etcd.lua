--- conflicted
+++ resolved
@@ -246,12 +246,6 @@
                 break
             end
 
-<<<<<<< HEAD
-=======
-            if show_output then
-                print(res_put)
-            end
->>>>>>> 0ae16910
         end
 
         if is_success then
