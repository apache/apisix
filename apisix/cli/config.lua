--- conflicted
+++ resolved
@@ -213,11 +213,8 @@
     "authz-keycloak",
     "proxy-cache",
     "body-transformer",
-<<<<<<< HEAD
+    "ai-prompt-template",
     "ai-prompt-decorator",
-=======
-    "ai-prompt-template",
->>>>>>> e775640f
     "proxy-mirror",
     "proxy-rewrite",
     "workflow",
