--- conflicted
+++ resolved
@@ -214,11 +214,8 @@
     "proxy-cache",
     "body-transformer",
     "ai-prompt-template",
-<<<<<<< HEAD
+    "ai-prompt-decorator",
     "content-moderation",
-=======
-    "ai-prompt-decorator",
->>>>>>> 33879168
     "proxy-mirror",
     "proxy-rewrite",
     "workflow",
