--- conflicted
+++ resolved
@@ -66,12 +66,8 @@
                       .. [=[{*lua_cpath*};";
     lua_socket_log_errors off;
 
-<<<<<<< HEAD
-    lua_shared_dict lrucache-lock-stream   10m;
-    lua_shared_dict stream-plugin-limit-conn 10m;
-=======
     lua_shared_dict lrucache-lock-stream {* stream.lua_shared_dict["lrucache-lock-stream"] *};
->>>>>>> a1154be2
+    lua_shared_dict plugin-limit-conn-stream {* stream.lua_shared_dict["plugin-limit-conn-stream"] *};
 
     resolver {% for _, dns_addr in ipairs(dns_resolver or {}) do %} {*dns_addr*} {% end %} {% if dns_resolver_valid then %} valid={*dns_resolver_valid*}{% end %};
     resolver_timeout {*resolver_timeout*};
