--
-- Licensed to the Apache Software Foundation (ASF) under one or more
-- contributor license agreements.  See the NOTICE file distributed with
-- this work for additional information regarding copyright ownership.
-- The ASF licenses this file to You under the Apache License, Version 2.0
-- (the "License"); you may not use this file except in compliance with
-- the License.  You may obtain a copy of the License at
--
--     http://www.apache.org/licenses/LICENSE-2.0
--
-- Unless required by applicable law or agreed to in writing, software
-- distributed under the License is distributed on an "AS IS" BASIS,
-- WITHOUT WARRANTIES OR CONDITIONS OF ANY KIND, either express or implied.
-- See the License for the specific language governing permissions and
-- limitations under the License.
--

return [=[
# Configuration File - Nginx Server Configs
# This is a read-only file, do not try to modify it.
{% if user and user ~= '' then %}
user {* user *};
{% end %}
master_process on;

worker_processes {* worker_processes *};
{% if os_name == "Linux" and enable_cpu_affinity == true then %}
worker_cpu_affinity auto;
{% end %}

# main configuration snippet starts
{% if main_configuration_snippet then %}
{* main_configuration_snippet *}
{% end %}
# main configuration snippet ends

error_log {* error_log *} {* error_log_level or "warn" *};
pid logs/nginx.pid;

worker_rlimit_nofile {* worker_rlimit_nofile *};

events {
    accept_mutex off;
    worker_connections {* event.worker_connections *};
}

worker_rlimit_core  {* worker_rlimit_core *};

worker_shutdown_timeout {* worker_shutdown_timeout *};

env APISIX_PROFILE;
env PATH; # for searching external plugin runner's binary

# reserved environment variables for configuration
env APISIX_DEPLOYMENT_ETCD_HOST;

{% if envs then %}
{% for _, name in ipairs(envs) do %}
env {*name*};
{% end %}
{% end %}

{% if use_apisix_base then %}
thread_pool grpc-client-nginx-module threads=1;

lua {
    {% if enabled_stream_plugins["prometheus"] then %}
    lua_shared_dict prometheus-metrics {* meta.lua_shared_dict["prometheus-metrics"] *};
    {% end %}
    {% if enabled_plugins["prometheus"] or enabled_stream_plugins["prometheus"] then %}
    lua_shared_dict prometheus-cache {* meta.lua_shared_dict["prometheus-cache"] *};
    {% end %}
    {% if standalone_with_admin_api then %}
    lua_shared_dict standalone-config {* meta.lua_shared_dict["standalone-config"] *};
    {% end %}
    {% if status then %}
    lua_shared_dict status-report {* meta.lua_shared_dict["status-report"] *};
    {% end %}
    lua_shared_dict nacos 10m;
}

{% if enabled_stream_plugins["prometheus"] and not enable_http then %}
http {
    lua_package_path  "{*extra_lua_path*}$prefix/deps/share/lua/5.1/?.lua;$prefix/deps/share/lua/5.1/?/init.lua;]=]
                       .. [=[{*apisix_lua_home*}/?.lua;{*apisix_lua_home*}/?/init.lua;;{*lua_path*};";
    lua_package_cpath "{*extra_lua_cpath*}$prefix/deps/lib64/lua/5.1/?.so;]=]
                      .. [=[$prefix/deps/lib/lua/5.1/?.so;;]=]
                      .. [=[{*lua_cpath*};";

    {% if enabled_stream_plugins["prometheus"] then %}

    init_by_lua_block {
        require "resty.core"
        local process = require("ngx.process")
        local ok, err = process.enable_privileged_agent()
        if not ok then
            ngx.log(ngx.ERR, "failed to enable privileged_agent: ", err)
        end
    }

    init_worker_by_lua_block {
        local prometheus = require("apisix.plugins.prometheus.exporter")
        prometheus.http_init(true)
        prometheus.init_exporter_timer()
    }

    server {
        listen {* prometheus_server_addr *};

        access_log off;

        location / {
            content_by_lua_block {
                local prometheus = require("apisix.plugins.prometheus.exporter")
                prometheus.export_metrics()
            }
        }

        location = /apisix/nginx_status {
            allow 127.0.0.0/24;
            deny all;
            stub_status;
        }
    }
    {% end %}
}
{% end %}

{% end %}

{% if enable_stream then %}
stream {
    lua_package_path  "{*extra_lua_path*}$prefix/deps/share/lua/5.1/?.lua;$prefix/deps/share/lua/5.1/?/init.lua;]=]
                      .. [=[{*apisix_lua_home*}/?.lua;{*apisix_lua_home*}/?/init.lua;;{*lua_path*};";
    lua_package_cpath "{*extra_lua_cpath*}$prefix/deps/lib64/lua/5.1/?.so;]=]
                      .. [=[$prefix/deps/lib/lua/5.1/?.so;;]=]
                      .. [=[{*lua_cpath*};";
    lua_socket_log_errors off;

    {% if max_pending_timers then %}
    lua_max_pending_timers {* max_pending_timers *};
    {% end %}
    {% if max_running_timers then %}
    lua_max_running_timers {* max_running_timers *};
    {% end %}

    lua_shared_dict lrucache-lock-stream {* stream.lua_shared_dict["lrucache-lock-stream"] *};
    lua_shared_dict etcd-cluster-health-check-stream {* stream.lua_shared_dict["etcd-cluster-health-check-stream"] *};
    lua_shared_dict worker-events-stream {* stream.lua_shared_dict["worker-events-stream"] *};

    {% if stream.lua_shared_dict["upstream-healthcheck-stream"] then %}
    lua_shared_dict upstream-healthcheck-stream {* stream.lua_shared_dict["upstream-healthcheck-stream"] *};
    {% end %}

    {% if enabled_discoveries["tars"] then %}
    lua_shared_dict tars-stream {* stream.lua_shared_dict["tars-stream"] *};
    {% end %}

    {% if enabled_stream_plugins["limit-conn"] then %}
    lua_shared_dict plugin-limit-conn-stream {* stream.lua_shared_dict["plugin-limit-conn-stream"] *};
    {% end %}

    # for discovery shared dict
    {% if discovery_shared_dicts then %}
    {% for key, size in pairs(discovery_shared_dicts) do %}
    lua_shared_dict {*key*}-stream {*size*};
    {% end %}
    {% end %}

    resolver {% for _, dns_addr in ipairs(dns_resolver or {}) do %} {*dns_addr*} {% end %} {% if dns_resolver_valid then %} valid={*dns_resolver_valid*}{% end %} ipv6={% if enable_ipv6 then %}on{% else %}off{% end %};
    resolver_timeout {*resolver_timeout*};

    {% if ssl.ssl_trusted_certificate ~= nil then %}
    lua_ssl_trusted_certificate {* ssl.ssl_trusted_certificate *};
    {% end %}

    # for stream logs, off by default
    {% if stream.enable_access_log == true then %}
    log_format main escape={* stream.access_log_format_escape *} '{* stream.access_log_format *}';

    access_log {* stream.access_log *} main buffer=16384 flush=3;
    {% end %}

    # stream configuration snippet starts
    {% if stream_configuration_snippet then %}
    {* stream_configuration_snippet *}
    {% end %}
    # stream configuration snippet ends

    upstream apisix_backend {
        server 127.0.0.1:80;
        balancer_by_lua_block {
            apisix.stream_balancer_phase()
        }
    }

    init_by_lua_block {
        require "resty.core"
        {% if lua_module_hook then %}
        require "{* lua_module_hook *}"
        {% end %}
        apisix = require("apisix")
        local dns_resolver = { {% for _, dns_addr in ipairs(dns_resolver or {}) do %} "{*dns_addr*}", {% end %} }
        local args = {
            dns_resolver = dns_resolver,
        }
        apisix.stream_init(args)
    }

    init_worker_by_lua_block {
        apisix.stream_init_worker()
    }

    {% if (events.module or "") == "lua-resty-events" then %}
    # the server block for lua-resty-events
    server {
        listen unix:{*apisix_lua_home*}/logs/stream_worker_events.sock;
        access_log off;
        content_by_lua_block {
            require("resty.events.compat").run()
        }
    }
    {% end %}

    server {
        {% for _, item in ipairs(stream_proxy.tcp or {}) do %}
        listen {*item.addr*} {% if item.tls then %} ssl {% end %} {% if enable_reuseport then %} reuseport {% end %} {% if proxy_protocol and proxy_protocol.enable_tcp_pp then %} proxy_protocol {% end %};
        {% end %}
        {% for _, addr in ipairs(stream_proxy.udp or {}) do %}
        listen {*addr*} udp {% if enable_reuseport then %} reuseport {% end %};
        {% end %}

        {% if tcp_enable_ssl then %}
        ssl_certificate      {* ssl.ssl_cert *};
        ssl_certificate_key  {* ssl.ssl_cert_key *};

        ssl_client_hello_by_lua_block {
            apisix.ssl_client_hello_phase()
        }

        ssl_certificate_by_lua_block {
            apisix.ssl_phase()
        }
        {% end %}

        {% if proxy_protocol and proxy_protocol.enable_tcp_pp_to_upstream then %}
        proxy_protocol on;
        {% end %}

        preread_by_lua_block {
            apisix.stream_preread_phase()
        }

        proxy_pass apisix_backend;

        {% if use_apisix_base then %}
        set $upstream_sni "apisix_backend";
        proxy_ssl_server_name on;
        proxy_ssl_name $upstream_sni;
        {% end %}

        log_by_lua_block {
            apisix.stream_log_phase()
        }
    }
}
{% end %}

{% if enable_http then %}
http {
    # put extra_lua_path in front of the builtin path
    # so user can override the source code
    lua_package_path  "{*extra_lua_path*}$prefix/deps/share/lua/5.1/?.lua;$prefix/deps/share/lua/5.1/?/init.lua;]=]
                       .. [=[{*apisix_lua_home*}/?.lua;{*apisix_lua_home*}/?/init.lua;;{*lua_path*};";
    lua_package_cpath "{*extra_lua_cpath*}$prefix/deps/lib64/lua/5.1/?.so;]=]
                      .. [=[$prefix/deps/lib/lua/5.1/?.so;;]=]
                      .. [=[{*lua_cpath*};";

    {% if max_pending_timers then %}
    lua_max_pending_timers {* max_pending_timers *};
    {% end %}
    {% if max_running_timers then %}
    lua_max_running_timers {* max_running_timers *};
    {% end %}

    lua_shared_dict internal-status {* http.lua_shared_dict["internal-status"] *};
    lua_shared_dict upstream-healthcheck {* http.lua_shared_dict["upstream-healthcheck"] *};
    lua_shared_dict worker-events {* http.lua_shared_dict["worker-events"] *};
    lua_shared_dict lrucache-lock {* http.lua_shared_dict["lrucache-lock"] *};
    lua_shared_dict balancer-ewma {* http.lua_shared_dict["balancer-ewma"] *};
    lua_shared_dict balancer-ewma-locks {* http.lua_shared_dict["balancer-ewma-locks"] *};
    lua_shared_dict balancer-ewma-last-touched-at {* http.lua_shared_dict["balancer-ewma-last-touched-at"] *};
    lua_shared_dict etcd-cluster-health-check {* http.lua_shared_dict["etcd-cluster-health-check"] *}; # etcd health check

    # for discovery shared dict
    {% if discovery_shared_dicts then %}
    {% for key, size in pairs(discovery_shared_dicts) do %}
    lua_shared_dict {*key*} {*size*};
    {% end %}
    {% end %}

    {% if enabled_discoveries["tars"] then %}
    lua_shared_dict tars {* http.lua_shared_dict["tars"] *};
    {% end %}


    {% if http.lua_shared_dict["plugin-ai-rate-limiting"] then %}
    lua_shared_dict plugin-ai-rate-limiting {* http.lua_shared_dict["plugin-ai-rate-limiting"] *};
    {% else %}
    lua_shared_dict plugin-ai-rate-limiting 10m;
    {% end %}

    {% if http.lua_shared_dict["plugin-ai-rate-limiting"] then %}
    lua_shared_dict plugin-ai-rate-limiting-reset-header {* http.lua_shared_dict["plugin-ai-rate-limiting-reset-header"] *};
    {% else %}
    lua_shared_dict plugin-ai-rate-limiting-reset-header 10m;
    {% end %}

    {% if enabled_plugins["limit-conn"] then %}
    lua_shared_dict plugin-limit-conn {* http.lua_shared_dict["plugin-limit-conn"] *};
    lua_shared_dict plugin-limit-conn-redis-cluster-slot-lock {* http.lua_shared_dict["plugin-limit-conn-redis-cluster-slot-lock"] *};
    {% end %}

    {% if enabled_plugins["limit-req"] then %}
    lua_shared_dict plugin-limit-req-redis-cluster-slot-lock {* http.lua_shared_dict["plugin-limit-req-redis-cluster-slot-lock"] *};
    lua_shared_dict plugin-limit-req {* http.lua_shared_dict["plugin-limit-req"] *};
    {% end %}

    {% if enabled_plugins["limit-count"] then %}
    lua_shared_dict plugin-limit-count {* http.lua_shared_dict["plugin-limit-count"] *};
    lua_shared_dict plugin-limit-count-redis-cluster-slot-lock {* http.lua_shared_dict["plugin-limit-count-redis-cluster-slot-lock"] *};
    lua_shared_dict plugin-limit-count-reset-header {* http.lua_shared_dict["plugin-limit-count"] *};
    {% end %}

    {% if enabled_plugins["prometheus"] and not enabled_stream_plugins["prometheus"] then %}
    lua_shared_dict prometheus-metrics {* http.lua_shared_dict["prometheus-metrics"] *};
    {% end %}

    {% if enabled_plugins["skywalking"] then %}
    lua_shared_dict tracing_buffer {* http.lua_shared_dict.tracing_buffer *}; # plugin: skywalking
    {% end %}

    {% if enabled_plugins["api-breaker"] then %}
    lua_shared_dict plugin-api-breaker {* http.lua_shared_dict["plugin-api-breaker"] *};
    {% end %}

    {% if enabled_plugins["openid-connect"] or enabled_plugins["authz-keycloak"] then %}
    # for openid-connect and authz-keycloak plugin
    lua_shared_dict discovery {* http.lua_shared_dict["discovery"] *}; # cache for discovery metadata documents
    {% end %}

    {% if enabled_plugins["openid-connect"] then %}
    # for openid-connect plugin
    lua_shared_dict jwks {* http.lua_shared_dict["jwks"] *}; # cache for JWKs
    lua_shared_dict introspection {* http.lua_shared_dict["introspection"] *}; # cache for JWT verification results
    {% end %}

    {% if enabled_plugins["cas-auth"] then %}
    lua_shared_dict cas_sessions {* http.lua_shared_dict["cas-auth"] *};
    {% end %}

    {% if enabled_plugins["authz-keycloak"] then %}
    # for authz-keycloak
    lua_shared_dict access-tokens {* http.lua_shared_dict["access-tokens"] *}; # cache for service account access tokens
    {% end %}

    {% if enabled_plugins["ocsp-stapling"] then %}
    lua_shared_dict ocsp-stapling {* http.lua_shared_dict["ocsp-stapling"] *}; # cache for ocsp-stapling
    {% end %}

    {% if enabled_plugins["ext-plugin-pre-req"] or enabled_plugins["ext-plugin-post-req"] then %}
    lua_shared_dict ext-plugin {* http.lua_shared_dict["ext-plugin"] *}; # cache for ext-plugin
    {% end %}

    {% if enabled_plugins["mcp-bridge"] then %}
    lua_shared_dict mcp-session {* http.lua_shared_dict["mcp-session"] *}; # cache for mcp-session
    {% end %}

    {% if config_center == "xds" then %}
    lua_shared_dict xds-config  10m;
    lua_shared_dict xds-config-version  1m;
    {% end %}

    # for custom shared dict
    {% if http.custom_lua_shared_dict then %}
    {% for cache_key, cache_size in pairs(http.custom_lua_shared_dict) do %}
    lua_shared_dict {*cache_key*} {*cache_size*};
    {% end %}
    {% end %}

    {% if enabled_plugins["error-log-logger"] then %}
        lua_capture_error_log  10m;
    {% end %}

    lua_ssl_verify_depth 5;
    ssl_session_timeout 86400;

    {% if http.underscores_in_headers then %}
    underscores_in_headers {* http.underscores_in_headers *};
    {%end%}

    lua_socket_log_errors off;

    resolver {% for _, dns_addr in ipairs(dns_resolver or {}) do %} {*dns_addr*} {% end %} {% if dns_resolver_valid then %} valid={*dns_resolver_valid*}{% end %} ipv6={% if enable_ipv6 then %}on{% else %}off{% end %};
    resolver_timeout {*resolver_timeout*};

    lua_http10_buffering off;

    lua_regex_match_limit 100000;
    lua_regex_cache_max_entries 8192;

    {% if http.enable_access_log == false then %}
    access_log off;
    {% else %}
    log_format main escape={* http.access_log_format_escape *} '{* http.access_log_format *}';
    uninitialized_variable_warn off;

    {% if http.access_log_buffer then %}
    access_log {* http.access_log *} main buffer={* http.access_log_buffer *} flush=3;
    {% else %}
    access_log {* http.access_log *} main buffer=16384 flush=3;
    {% end %}
    {% end %}
    open_file_cache  max=1000 inactive=60;
    client_max_body_size {* http.client_max_body_size *};
    keepalive_timeout {* http.keepalive_timeout *};
    client_header_timeout {* http.client_header_timeout *};
    client_body_timeout {* http.client_body_timeout *};
    send_timeout {* http.send_timeout *};
    variables_hash_max_size {* http.variables_hash_max_size *};

    server_tokens off;

    include mime.types;
    charset {* http.charset *};

    {% if http.real_ip_header then %}
    real_ip_header {* http.real_ip_header *};
    {% end %}

    {% if http.real_ip_recursive then %}
    real_ip_recursive {* http.real_ip_recursive *};
    {% end %}

    {% if http.real_ip_from then %}
    {% for _, real_ip in ipairs(http.real_ip_from) do %}
    set_real_ip_from {*real_ip*};
    {% end %}
    {% end %}

    {% if ssl.ssl_trusted_certificate ~= nil then %}
    lua_ssl_trusted_certificate {* ssl.ssl_trusted_certificate *};
    {% end %}
    # http configuration snippet starts
    {% if http_configuration_snippet then %}
    {* http_configuration_snippet *}
    {% end %}
    # http configuration snippet ends

    upstream apisix_backend {
        server 0.0.0.1;

        {% if use_apisix_base then %}
        keepalive {* http.upstream.keepalive *};
        keepalive_requests {* http.upstream.keepalive_requests *};
        keepalive_timeout {* http.upstream.keepalive_timeout *};
        # we put the static configuration above so that we can override it in the Lua code

        balancer_by_lua_block {
            apisix.http_balancer_phase()
        }
        {% else %}
        balancer_by_lua_block {
            apisix.http_balancer_phase()
        }

        keepalive {* http.upstream.keepalive *};
        keepalive_requests {* http.upstream.keepalive_requests *};
        keepalive_timeout {* http.upstream.keepalive_timeout *};
        {% end %}
    }

    {% if enabled_plugins["dubbo-proxy"] then %}
    upstream apisix_dubbo_backend {
        server 0.0.0.1;
        balancer_by_lua_block {
            apisix.http_balancer_phase()
        }

        # dynamical keepalive doesn't work with dubbo as the connection here
        # is managed by ngx_multi_upstream_module
        multi {* dubbo_upstream_multiplex_count *};
        keepalive {* http.upstream.keepalive *};
        keepalive_requests {* http.upstream.keepalive_requests *};
        keepalive_timeout {* http.upstream.keepalive_timeout *};
    }
    {% end %}

    {% if use_apisix_base then %}
    apisix_delay_client_max_body_check on;
    apisix_mirror_on_demand on;
    {% end %}

    {% if wasm then %}
    wasm_vm wasmtime;
    {% end %}

    init_by_lua_block {
        require "resty.core"
        {% if lua_module_hook then %}
        require "{* lua_module_hook *}"
        {% end %}
        apisix = require("apisix")

        local dns_resolver = { {% for _, dns_addr in ipairs(dns_resolver or {}) do %} "{*dns_addr*}", {% end %} }
        local args = {
            dns_resolver = dns_resolver,
        }
        apisix.http_init(args)

        -- set apisix_lua_home into constants module
        -- it may be used by plugins to determine the work path of apisix
        local constants = require("apisix.constants")
        constants.apisix_lua_home = "{*apisix_lua_home*}"
    }

    init_worker_by_lua_block {
        apisix.http_init_worker()
    }

    exit_worker_by_lua_block {
        apisix.http_exit_worker()
    }

    {% if (events.module or "") == "lua-resty-events" then %}
    # the server block for lua-resty-events
    server {
        listen unix:{*apisix_lua_home*}/logs/worker_events.sock;
        access_log off;
        location / {
            content_by_lua_block {
                require("resty.events.compat").run()
            }
        }
    }
    {% end %}

    {% if enable_control then %}
    server {
        listen {* control_server_addr *};

        access_log off;

        location / {
            content_by_lua_block {
                apisix.http_control()
            }
        }
    }
    {% end %}

    {% if status then %}
    server {
        listen {* status_server_addr *} enable_process=privileged_agent;
        access_log off;
        location /status {
            content_by_lua_block {
                apisix.status()
            }
        }
        location /status/ready {
            content_by_lua_block {
                apisix.status_ready()
            }
        }
    }
    {% end %}

    {% if enabled_plugins["prometheus"] and prometheus_server_addr then %}
    server {
        listen {* prometheus_server_addr *};

        access_log off;

        location / {
            content_by_lua_block {
                local prometheus = require("apisix.plugins.prometheus.exporter")
                prometheus.export_metrics()
            }
        }

        location = /apisix/nginx_status {
            allow 127.0.0.0/24;
            deny all;
            stub_status;
        }
    }
    {% end %}

    {% if enable_admin then %}
    server {
        {%if https_admin then%}
        listen {* admin_server_addr *} ssl;

        ssl_certificate      {* admin_api_mtls.admin_ssl_cert *};
        ssl_certificate_key  {* admin_api_mtls.admin_ssl_cert_key *};
        {%if admin_api_mtls.admin_ssl_ca_cert and admin_api_mtls.admin_ssl_ca_cert ~= "" then%}
        ssl_verify_client on;
        ssl_client_certificate {* admin_api_mtls.admin_ssl_ca_cert *};
        {% end %}

        ssl_session_cache    shared:SSL:20m;
        ssl_protocols {* ssl.ssl_protocols *};
        ssl_ciphers {* ssl.ssl_ciphers *};
        ssl_prefer_server_ciphers on;
        {% if ssl.ssl_session_tickets then %}
        ssl_session_tickets on;
        {% else %}
        ssl_session_tickets off;
        {% end %}

        {% else %}
        listen {* admin_server_addr *};
        {%end%}
        log_not_found off;

        # admin configuration snippet starts
        {% if http_admin_configuration_snippet then %}
        {* http_admin_configuration_snippet *}
        {% end %}
        # admin configuration snippet ends

        set $upstream_scheme             'http';
        set $upstream_host               $http_host;
        set $upstream_uri                '';

        {%if allow_admin then%}
        {% for _, allow_ip in ipairs(allow_admin) do %}
        allow {*allow_ip*};
        {% end %}
        deny all;
        {%else%}
        allow all;
        {%end%}

        location /apisix/admin {
            content_by_lua_block {
                apisix.http_admin()
            }
        }

        {% if enable_admin_ui then %}
        location = /ui {
            return 301 /ui/;
        }
        location ^~ /ui/ {
            rewrite ^/ui/(.*)$ /$1 break;
            root {* apisix_lua_home *}/ui;
            try_files $uri /index.html =404;
            gzip on;
            gzip_types text/css application/javascript application/json;
            expires 7200s;
            add_header Cache-Control "private,max-age=7200";
        }
        {% end %}
    }
    {% end %}

    {% if deployment_role ~= "control_plane" then %}

    {% if enabled_plugins["proxy-cache"] then %}
    # for proxy cache
    {% for _, cache in ipairs(proxy_cache.zones) do %}
    {% if cache.disk_path and cache.cache_levels and cache.disk_size then %}
    proxy_cache_path {* cache.disk_path *} levels={* cache.cache_levels *} keys_zone={* cache.name *}:{* cache.memory_size *} inactive=1d max_size={* cache.disk_size *} use_temp_path=off;
    {% else %}
    lua_shared_dict {* cache.name *} {* cache.memory_size *};
    {% end %}
    {% end %}

    map $upstream_cache_zone $upstream_cache_zone_info {
    {% for _, cache in ipairs(proxy_cache.zones) do %}
    {% if cache.disk_path and cache.cache_levels and cache.disk_size then %}
        {* cache.name *} {* cache.disk_path *},{* cache.cache_levels *};
    {% end %}
    {% end %}
    }
    {% end %}

    server {
        {% if enable_http2 then %}
        http2 on;
        {% end %}
        {% if enable_http3_in_server_context then %}
        http3 on;
        {% end %}
        {% for _, item in ipairs(node_listen) do %}
        listen {* item.ip *}:{* item.port *} default_server {% if enable_reuseport then %} reuseport {% end %};
        {% end %}
        {% if ssl.enable then %}
        {% for _, item in ipairs(ssl.listen) do %}
        {% if item.enable_http3 then %}
        listen {* item.ip *}:{* item.port *} quic default_server {% if enable_reuseport then %} reuseport {% end %};
        listen {* item.ip *}:{* item.port *} ssl default_server;
        {% else %}
        listen {* item.ip *}:{* item.port *} ssl default_server {% if enable_reuseport then %} reuseport {% end %};
        {% end %}
        {% end %}
        {% end %}
        {% if proxy_protocol and proxy_protocol.listen_http_port then %}
        listen {* proxy_protocol.listen_http_port *} default_server proxy_protocol;
        {% end %}
        {% if proxy_protocol and proxy_protocol.listen_https_port then %}
        listen {* proxy_protocol.listen_https_port *} ssl default_server proxy_protocol;
        {% end %}

        server_name _;

        {% if ssl.enable then %}
        ssl_certificate      {* ssl.ssl_cert *};
        ssl_certificate_key  {* ssl.ssl_cert_key *};
        ssl_session_cache    shared:SSL:20m;
        ssl_session_timeout 10m;

        ssl_protocols {* ssl.ssl_protocols *};
        ssl_ciphers {* ssl.ssl_ciphers *};
        ssl_prefer_server_ciphers on;
        {% if ssl.ssl_session_tickets then %}
        ssl_session_tickets on;
        {% else %}
        ssl_session_tickets off;
        {% end %}
        {% end %}

        {% if ssl.ssl_trusted_certificate ~= nil then %}
        proxy_ssl_trusted_certificate {* ssl.ssl_trusted_certificate *};
        {% end %}

        # opentelemetry_set_ngx_var starts
        set $opentelemetry_context_traceparent          '';
        set $opentelemetry_trace_id                     '';
        set $opentelemetry_span_id                      '';
        # opentelemetry_set_ngx_var ends

        # zipkin_set_ngx_var starts
        {% if zipkin_set_ngx_var then %}
        set $zipkin_context_traceparent          '';
        set $zipkin_trace_id                     '';
        set $zipkin_span_id                      '';
        {% end %}
        # zipkin_set_ngx_var ends

        # http server configuration snippet starts
        {% if http_server_configuration_snippet then %}
        {* http_server_configuration_snippet *}
        {% end %}
        # http server configuration snippet ends

        location = /apisix/nginx_status {
            allow 127.0.0.0/24;
            deny all;
            access_log off;
            stub_status;
        }

        {% if ssl.enable then %}
        ssl_client_hello_by_lua_block {
            apisix.ssl_client_hello_phase()
        }

        ssl_certificate_by_lua_block {
            apisix.ssl_phase()
        }
        {% end %}

        {% if http.proxy_ssl_server_name then %}
        proxy_ssl_name $upstream_host;
        proxy_ssl_server_name on;
        {% end %}

        location / {
            set $upstream_mirror_host        '';
            set $upstream_mirror_uri         '';
            set $upstream_upgrade            '';
            set $upstream_connection         '';

            set $upstream_scheme             'http';
            set $upstream_host               $http_host;
            set $upstream_uri                '';
            set $ctx_ref                     '';

            {% if wasm then %}
            set $wasm_process_req_body       '';
            set $wasm_process_resp_body      '';
            {% end %}

            # http server location configuration snippet starts
            {% if http_server_location_configuration_snippet then %}
            {* http_server_location_configuration_snippet *}
            {% end %}
            # http server location configuration snippet ends

            {% if enabled_plugins["dubbo-proxy"] then %}
            set $dubbo_service_name          '';
            set $dubbo_service_version       '';
            set $dubbo_method                '';
            {% end %}

<<<<<<< HEAD
            set $llm_content_risk_level         '';
=======
            set $request_type               'traditional_http';

            set $llm_time_to_first_token        '';
            set $llm_model                      '';
            set $llm_prompt_tokens              '';
            set $llm_completion_tokens          '';


>>>>>>> 8bb6802b
            access_by_lua_block {
                apisix.http_access_phase()
            }

            proxy_http_version 1.1;
            proxy_set_header   Host              $upstream_host;
            proxy_set_header   Upgrade           $upstream_upgrade;
            proxy_set_header   Connection        $upstream_connection;
            proxy_set_header   X-Real-IP         $remote_addr;
            proxy_pass_header  Date;

            ### the following x-forwarded-* headers is to send to upstream server

            set $var_x_forwarded_proto      $scheme;
            set $var_x_forwarded_host       $host;
            set $var_x_forwarded_port       $server_port;

            proxy_set_header   X-Forwarded-For      $proxy_add_x_forwarded_for;
            proxy_set_header   X-Forwarded-Proto    $var_x_forwarded_proto;
            proxy_set_header   X-Forwarded-Host     $var_x_forwarded_host;
            proxy_set_header   X-Forwarded-Port     $var_x_forwarded_port;

            {% if enabled_plugins["proxy-cache"] then %}
            ###  the following configuration is to cache response content from upstream server

            set $upstream_cache_zone            off;
            set $upstream_cache_key             '';
            set $upstream_cache_bypass          '';
            set $upstream_no_cache              '';

            proxy_cache                         $upstream_cache_zone;
            proxy_cache_valid                   any {% if proxy_cache.cache_ttl then %} {* proxy_cache.cache_ttl *} {% else %} 10s {% end %};
            proxy_cache_min_uses                1;
            proxy_cache_methods                 GET HEAD POST;
            proxy_cache_lock_timeout            5s;
            proxy_cache_use_stale               off;
            proxy_cache_key                     $upstream_cache_key;
            proxy_no_cache                      $upstream_no_cache;
            proxy_cache_bypass                  $upstream_cache_bypass;

            {% end %}

            proxy_pass      $upstream_scheme://apisix_backend$upstream_uri;

            {% if enabled_plugins["proxy-mirror"] then %}
            mirror          /proxy_mirror;
            {% end %}

            header_filter_by_lua_block {
                apisix.http_header_filter_phase()
            }

            body_filter_by_lua_block {
                apisix.http_body_filter_phase()
            }

            log_by_lua_block {
                apisix.http_log_phase()
            }
        }

        location @grpc_pass {

            access_by_lua_block {
                apisix.grpc_access_phase()
            }

            {% if use_apisix_base then %}
            # For servers which obey the standard, when `:authority` is missing,
            # `host` will be used instead. When used with apisix-runtime, we can do
            # better by setting `:authority` directly
            grpc_set_header   ":authority" $upstream_host;
            {% else %}
            grpc_set_header   "Host" $upstream_host;
            {% end %}
            grpc_set_header   Content-Type application/grpc;
            grpc_set_header   TE trailers;
            grpc_socket_keepalive on;
            grpc_pass         $upstream_scheme://apisix_backend;

            {% if enabled_plugins["proxy-mirror"] then %}
            mirror           /proxy_mirror_grpc;
            {% end %}

            header_filter_by_lua_block {
                apisix.http_header_filter_phase()
            }

            body_filter_by_lua_block {
                apisix.http_body_filter_phase()
            }

            log_by_lua_block {
                apisix.http_log_phase()
            }
        }

        {% if enabled_plugins["dubbo-proxy"] then %}
        location @dubbo_pass {
            access_by_lua_block {
                apisix.dubbo_access_phase()
            }

            dubbo_pass_all_headers on;
            dubbo_pass_body on;
            dubbo_pass $dubbo_service_name $dubbo_service_version $dubbo_method apisix_dubbo_backend;

            header_filter_by_lua_block {
                apisix.http_header_filter_phase()
            }

            body_filter_by_lua_block {
                apisix.http_body_filter_phase()
            }

            log_by_lua_block {
                apisix.http_log_phase()
            }
        }
        {% end %}

        {% if enabled_plugins["proxy-mirror"] then %}
        location = /proxy_mirror {
            internal;

            {% if not use_apisix_base then %}
            if ($upstream_mirror_uri = "") {
                return 200;
            }
            {% end %}


            {% if proxy_mirror_timeouts then %}
                {% if proxy_mirror_timeouts.connect then %}
            proxy_connect_timeout {* proxy_mirror_timeouts.connect *};
                {% end %}
                {% if proxy_mirror_timeouts.read then %}
            proxy_read_timeout {* proxy_mirror_timeouts.read *};
                {% end %}
                {% if proxy_mirror_timeouts.send then %}
            proxy_send_timeout {* proxy_mirror_timeouts.send *};
                {% end %}
            {% end %}
            proxy_http_version 1.1;
            proxy_set_header Host $upstream_host;
            proxy_pass $upstream_mirror_uri;
        }
        {% end %}

        {% if enabled_plugins["proxy-mirror"] then %}
        location = /proxy_mirror_grpc {
            internal;

            {% if not use_apisix_base then %}
            if ($upstream_mirror_uri = "") {
                return 200;
            }
            {% end %}


            {% if proxy_mirror_timeouts then %}
                {% if proxy_mirror_timeouts.connect then %}
            grpc_connect_timeout {* proxy_mirror_timeouts.connect *};
                {% end %}
                {% if proxy_mirror_timeouts.read then %}
            grpc_read_timeout {* proxy_mirror_timeouts.read *};
                {% end %}
                {% if proxy_mirror_timeouts.send then %}
            grpc_send_timeout {* proxy_mirror_timeouts.send *};
                {% end %}
            {% end %}
            grpc_pass $upstream_mirror_host;
        }
        {% end %}
    }
    {% end %}

    # http end configuration snippet starts
    {% if http_end_configuration_snippet then %}
    {* http_end_configuration_snippet *}
    {% end %}
    # http end configuration snippet ends
}
{% end %}
]=]<|MERGE_RESOLUTION|>--- conflicted
+++ resolved
@@ -806,9 +806,7 @@
             set $dubbo_method                '';
             {% end %}
 
-<<<<<<< HEAD
             set $llm_content_risk_level         '';
-=======
             set $request_type               'traditional_http';
 
             set $llm_time_to_first_token        '';
@@ -817,7 +815,6 @@
             set $llm_completion_tokens          '';
 
 
->>>>>>> 8bb6802b
             access_by_lua_block {
                 apisix.http_access_phase()
             }
