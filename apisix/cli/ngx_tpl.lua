--
-- Licensed to the Apache Software Foundation (ASF) under one or more
-- contributor license agreements.  See the NOTICE file distributed with
-- this work for additional information regarding copyright ownership.
-- The ASF licenses this file to You under the Apache License, Version 2.0
-- (the "License"); you may not use this file except in compliance with
-- the License.  You may obtain a copy of the License at
--
--     http://www.apache.org/licenses/LICENSE-2.0
--
-- Unless required by applicable law or agreed to in writing, software
-- distributed under the License is distributed on an "AS IS" BASIS,
-- WITHOUT WARRANTIES OR CONDITIONS OF ANY KIND, either express or implied.
-- See the License for the specific language governing permissions and
-- limitations under the License.
--

return [=[
# Configuration File - Nginx Server Configs
# This is a read-only file, do not try to modify it.
{% if user and user ~= '' then %}
user {* user *};
{% end %}
master_process on;

worker_processes {* worker_processes *};
{% if os_name == "Linux" and enable_cpu_affinity == true then %}
worker_cpu_affinity auto;
{% end %}

# main configuration snippet starts
{% if main_configuration_snippet then %}
{* main_configuration_snippet *}
{% end %}
# main configuration snippet ends

error_log {* error_log *} {* error_log_level or "warn" *};
pid logs/nginx.pid;

worker_rlimit_nofile {* worker_rlimit_nofile *};

events {
    accept_mutex off;
    worker_connections {* event.worker_connections *};
}

worker_rlimit_core  {* worker_rlimit_core *};

worker_shutdown_timeout {* worker_shutdown_timeout *};

env APISIX_PROFILE;
env PATH; # for searching external plugin runner's binary

{% if envs then %}
{% for _, name in ipairs(envs) do %}
env {*name*};
{% end %}
{% end %}

{% if stream_proxy then %}
stream {
    lua_package_path  "{*extra_lua_path*}$prefix/deps/share/lua/5.1/?.lua;$prefix/deps/share/lua/5.1/?/init.lua;]=]
                      .. [=[{*apisix_lua_home*}/?.lua;{*apisix_lua_home*}/?/init.lua;;{*lua_path*};";
    lua_package_cpath "{*extra_lua_cpath*}$prefix/deps/lib64/lua/5.1/?.so;]=]
                      .. [=[$prefix/deps/lib/lua/5.1/?.so;;]=]
                      .. [=[{*lua_cpath*};";
    lua_socket_log_errors off;

    lua_shared_dict lrucache-lock-stream   10m;

    resolver {% for _, dns_addr in ipairs(dns_resolver or {}) do %} {*dns_addr*} {% end %} {% if dns_resolver_valid then %} valid={*dns_resolver_valid*}{% end %};
    resolver_timeout {*resolver_timeout*};

    # stream configuration snippet starts
    {% if stream_configuration_snippet then %}
    {* stream_configuration_snippet *}
    {% end %}
    # stream configuration snippet ends

    upstream apisix_backend {
        server 127.0.0.1:80;
        balancer_by_lua_block {
            apisix.stream_balancer_phase()
        }
    }

    init_by_lua_block {
        require "resty.core"
        apisix = require("apisix")
        local dns_resolver = { {% for _, dns_addr in ipairs(dns_resolver or {}) do %} "{*dns_addr*}", {% end %} }
        local args = {
            dns_resolver = dns_resolver,
        }
        apisix.stream_init(args)
    }

    init_worker_by_lua_block {
        apisix.stream_init_worker()
    }

    server {
        {% for _, item in ipairs(stream_proxy.tcp or {}) do %}
        listen {*item.addr*} {% if item.tls then %} ssl {% end %} {% if enable_reuseport then %} reuseport {% end %} {% if proxy_protocol and proxy_protocol.enable_tcp_pp then %} proxy_protocol {% end %};
        {% end %}
        {% for _, addr in ipairs(stream_proxy.udp or {}) do %}
        listen {*addr*} udp {% if enable_reuseport then %} reuseport {% end %};
        {% end %}

        {% if tcp_enable_ssl then %}
        ssl_certificate      {* ssl.ssl_cert *};
        ssl_certificate_key  {* ssl.ssl_cert_key *};

        ssl_certificate_by_lua_block {
            apisix.stream_ssl_phase()
        }
        {% end %}

        {% if proxy_protocol and proxy_protocol.enable_tcp_pp_to_upstream then %}
        proxy_protocol on;
        {% end %}

        preread_by_lua_block {
            apisix.stream_preread_phase()
        }

        proxy_pass apisix_backend;

        log_by_lua_block {
            apisix.stream_log_phase()
        }
    }
}
{% end %}

http {
    # put extra_lua_path in front of the builtin path
    # so user can override the source code
    lua_package_path  "{*extra_lua_path*}$prefix/deps/share/lua/5.1/?.lua;$prefix/deps/share/lua/5.1/?/init.lua;]=]
                       .. [=[{*apisix_lua_home*}/?.lua;{*apisix_lua_home*}/?/init.lua;;{*lua_path*};";
    lua_package_cpath "{*extra_lua_cpath*}$prefix/deps/lib64/lua/5.1/?.so;]=]
                      .. [=[$prefix/deps/lib/lua/5.1/?.so;;]=]
                      .. [=[{*lua_cpath*};";

    lua_shared_dict internal_status      10m;
    lua_shared_dict plugin-limit-req     10m;
    lua_shared_dict plugin-limit-count   10m;
    lua_shared_dict prometheus-metrics   10m;
    lua_shared_dict plugin-limit-conn    10m;
    lua_shared_dict upstream-healthcheck 10m;
    lua_shared_dict worker-events        10m;
    lua_shared_dict lrucache-lock        10m;
    lua_shared_dict balancer_ewma        10m;
    lua_shared_dict balancer_ewma_locks  10m;
    lua_shared_dict balancer_ewma_last_touched_at 10m;
    lua_shared_dict plugin-limit-count-redis-cluster-slot-lock 1m;
    lua_shared_dict tracing_buffer       10m; # plugin: skywalking
    lua_shared_dict plugin-api-breaker   10m;

    # for openid-connect and authz-keycloak plugin
    lua_shared_dict discovery             1m; # cache for discovery metadata documents

    # for openid-connect plugin
    lua_shared_dict jwks                  1m; # cache for JWKs
    lua_shared_dict introspection        10m; # cache for JWT verification results

    # for authz-keycloak
    lua_shared_dict access_tokens         1m; # cache for service account access tokens

    # for custom shared dict
    {% if http.lua_shared_dicts then %}
    {% for cache_key, cache_size in pairs(http.lua_shared_dicts) do %}
    lua_shared_dict {*cache_key*} {*cache_size*};
    {% end %}
    {% end %}

    {% if enabled_plugins["proxy-cache"] then %}
    # for proxy cache
    {% for _, cache in ipairs(proxy_cache.zones) do %}
    proxy_cache_path {* cache.disk_path *} levels={* cache.cache_levels *} keys_zone={* cache.name *}:{* cache.memory_size *} inactive=1d max_size={* cache.disk_size *} use_temp_path=off;
    {% end %}
    {% end %}

    {% if enabled_plugins["proxy-cache"] then %}
    # for proxy cache
    map $upstream_cache_zone $upstream_cache_zone_info {
    {% for _, cache in ipairs(proxy_cache.zones) do %}
        {* cache.name *} {* cache.disk_path *},{* cache.cache_levels *};
    {% end %}
    }
    {% end %}

    {% if enabled_plugins["error-log-logger"] then %}
        lua_capture_error_log  10m;
    {% end %}

    lua_ssl_verify_depth 5;
    ssl_session_timeout 86400;

    {% if http.underscores_in_headers then %}
    underscores_in_headers {* http.underscores_in_headers *};
    {%end%}

    lua_socket_log_errors off;

    resolver {% for _, dns_addr in ipairs(dns_resolver or {}) do %} {*dns_addr*} {% end %} {% if dns_resolver_valid then %} valid={*dns_resolver_valid*}{% end %};
    resolver_timeout {*resolver_timeout*};

    lua_http10_buffering off;

    lua_regex_match_limit 100000;
    lua_regex_cache_max_entries 8192;

    {% if http.enable_access_log == false then %}
    access_log off;
    {% else %}
    uninitialized_variable_warn off;
    {% for _, log_item in ipairs(http.access_log) do %}
    log_format {*log_item.log_format_name*} {% if log_item.log_format_escape then %} escape={* http.access_log_format_escape *}{% else %} escape=default{% end %} '{* log_item.log_format *}';
    {% if log_item.log_type == "local" then %}
    access_log {* log_item.log_path *} {* log_item.log_format_name *} buffer={*log_item.log_buffer*} flush={*log_item.log_flush*};
    {% elseif log_item.log_type == "syslog" then %}
    access_log syslog:server={* log_item.log_server *}:{* log_item.log_port *},{% if log_item.log_nohostname then %}nohostname,{% end %}{% if log_item.log_severity then %}severity={* log_item.log_severity *},{% end %}{% if log_item.log_facility then %}facility={* log_item.log_facility *},{% end %}tag={% if log_item.log_tag then %}{*log_item.log_tag*}{% else %}apisix{% end %} {* log_item.log_format_name *};

    {% end %}
    {% end %}

<<<<<<< HEAD
=======
    {% if use_apisix_openresty then %}
    apisix_delay_client_max_body_check on;
    {% end %}

    access_log {* http.access_log *} main buffer=16384 flush=3;
>>>>>>> 20d9dd21
    {% end %}
    open_file_cache  max=1000 inactive=60;
    client_max_body_size {* http.client_max_body_size *};
    keepalive_timeout {* http.keepalive_timeout *};
    client_header_timeout {* http.client_header_timeout *};
    client_body_timeout {* http.client_body_timeout *};
    send_timeout {* http.send_timeout *};
    variables_hash_max_size {* http.variables_hash_max_size *};

    server_tokens off;

    include mime.types;
    charset {* http.charset *};

    # error_page
    error_page 500 @50x.html;

    {% if real_ip_header then %}
    real_ip_header {* real_ip_header *};
    {% print("\nDeprecated: apisix.real_ip_header has been moved to nginx_config.http.real_ip_header. apisix.real_ip_header will be removed in the future version. Please use nginx_config.http.real_ip_header first.\n\n") %}
    {% elseif http.real_ip_header then %}
    real_ip_header {* http.real_ip_header *};
    {% end %}

    {% if http.real_ip_recursive then %}
    real_ip_recursive {* http.real_ip_recursive *};
    {% end %}

    {% if real_ip_from then %}
    {% print("\nDeprecated: apisix.real_ip_from has been moved to nginx_config.http.real_ip_from. apisix.real_ip_from will be removed in the future version. Please use nginx_config.http.real_ip_from first.\n\n") %}
    {% for _, real_ip in ipairs(real_ip_from) do %}
    set_real_ip_from {*real_ip*};
    {% end %}
    {% elseif http.real_ip_from then %}
    {% for _, real_ip in ipairs(http.real_ip_from) do %}
    set_real_ip_from {*real_ip*};
    {% end %}
    {% end %}

    {% if ssl.ssl_trusted_certificate ~= nil then %}
    lua_ssl_trusted_certificate {* ssl.ssl_trusted_certificate *};
    {% end %}

    # http configuration snippet starts
    {% if http_configuration_snippet then %}
    {* http_configuration_snippet *}
    {% end %}
    # http configuration snippet ends

    upstream apisix_backend {
        server 0.0.0.1;
        balancer_by_lua_block {
            apisix.http_balancer_phase()
        }

        keepalive {* http.upstream.keepalive *};
        keepalive_requests {* http.upstream.keepalive_requests *};
        keepalive_timeout {* http.upstream.keepalive_timeout *};
    }

    {% if enabled_plugins["dubbo-proxy"] then %}
    upstream apisix_dubbo_backend {
        server 0.0.0.1;
        balancer_by_lua_block {
            apisix.http_balancer_phase()
        }

        multi {* dubbo_upstream_multiplex_count *};
        keepalive 320;
    }
    {% end %}

    init_by_lua_block {
        require "resty.core"
        apisix = require("apisix")

        local dns_resolver = { {% for _, dns_addr in ipairs(dns_resolver or {}) do %} "{*dns_addr*}", {% end %} }
        local args = {
            dns_resolver = dns_resolver,
        }
        apisix.http_init(args)
    }

    init_worker_by_lua_block {
        apisix.http_init_worker()
    }

    {% if not use_openresty_1_17 then %}
    exit_worker_by_lua_block {
        apisix.http_exit_worker()
    }
    {% end %}

    {% if enable_control then %}
    server {
        listen {* control_server_addr *};

        access_log off;

        location / {
            content_by_lua_block {
                apisix.http_control()
            }
        }

        location @50x.html {
            set $from_error_page 'true';
            try_files /50x.html $uri;
        }
    }
    {% end %}

    {% if enabled_plugins["prometheus"] and prometheus_server_addr then %}
    server {
        listen {* prometheus_server_addr *};

        access_log off;

        location / {
            content_by_lua_block {
                local prometheus = require("apisix.plugins.prometheus")
                prometheus.export_metrics()
            }
        }

        {% if with_module_status then %}
        location = /apisix/nginx_status {
            allow 127.0.0.0/24;
            deny all;
            stub_status;
        }
        {% end %}
    }
    {% end %}

    {% if enable_admin and port_admin then %}
    server {
        {%if https_admin then%}
        listen {* port_admin *} ssl;

        ssl_certificate      {* admin_api_mtls.admin_ssl_cert *};
        ssl_certificate_key  {* admin_api_mtls.admin_ssl_cert_key *};
        {%if admin_api_mtls.admin_ssl_ca_cert and admin_api_mtls.admin_ssl_ca_cert ~= "" then%}
        ssl_verify_client on;
        ssl_client_certificate {* admin_api_mtls.admin_ssl_ca_cert *};
        {% end %}

        ssl_session_cache    shared:SSL:20m;
        ssl_protocols {* ssl.ssl_protocols *};
        ssl_ciphers {* ssl.ssl_ciphers *};
        ssl_prefer_server_ciphers on;
        {% if ssl.ssl_session_tickets then %}
        ssl_session_tickets on;
        {% else %}
        ssl_session_tickets off;
        {% end %}

        {% else %}
        listen {* port_admin *};
        {%end%}
        log_not_found off;

        # admin configuration snippet starts
        {% if http_admin_configuration_snippet then %}
        {* http_admin_configuration_snippet *}
        {% end %}
        # admin configuration snippet ends

        set $upstream_scheme             'http';
        set $upstream_host               $http_host;
        set $upstream_uri                '';

        location /apisix/admin {
            {%if allow_admin then%}
                {% for _, allow_ip in ipairs(allow_admin) do %}
                allow {*allow_ip*};
                {% end %}
                deny all;
            {%else%}
                allow all;
            {%end%}

            content_by_lua_block {
                apisix.http_admin()
            }
        }

        location @50x.html {
            set $from_error_page 'true';
            try_files /50x.html $uri;
        }
    }
    {% end %}

    server {
        {% for _, item in ipairs(node_listen) do %}
        listen {* item.port *} default_server {% if enable_reuseport then %} reuseport {% end %} {% if item.enable_http2 then %} http2 {% end %};
        {% end %}
        {% if ssl.enable then %}
        {% for _, port in ipairs(ssl.listen_port) do %}
        listen {* port *} ssl default_server {% if ssl.enable_http2 then %} http2 {% end %} {% if enable_reuseport then %} reuseport {% end %};
        {% end %}
        {% end %}
        {% if proxy_protocol and proxy_protocol.listen_http_port then %}
        listen {* proxy_protocol.listen_http_port *} default_server proxy_protocol;
        {% end %}
        {% if proxy_protocol and proxy_protocol.listen_https_port then %}
        listen {* proxy_protocol.listen_https_port *} ssl default_server {% if ssl.enable_http2 then %} http2 {% end %} proxy_protocol;
        {% end %}

        {% if enable_ipv6 then %}
        {% for _, item in ipairs(node_listen) do %}
        listen [::]:{* item.port *} default_server {% if enable_reuseport then %} reuseport {% end %} {% if item.enable_http2 then %} http2 {% end %};
        {% end %}
        {% if ssl.enable then %}
        {% for _, port in ipairs(ssl.listen_port) do %}
        listen [::]:{* port *} ssl default_server {% if ssl.enable_http2 then %} http2 {% end %} {% if enable_reuseport then %} reuseport {% end %};
        {% end %}
        {% end %}
        {% end %} {% -- if enable_ipv6 %}

        server_name _;

        {% if ssl.enable then %}
        ssl_certificate      {* ssl.ssl_cert *};
        ssl_certificate_key  {* ssl.ssl_cert_key *};
        ssl_session_cache    shared:SSL:20m;
        ssl_session_timeout 10m;

        ssl_protocols {* ssl.ssl_protocols *};
        ssl_ciphers {* ssl.ssl_ciphers *};
        ssl_prefer_server_ciphers on;
        {% if ssl.ssl_session_tickets then %}
        ssl_session_tickets on;
        {% else %}
        ssl_session_tickets off;
        {% end %}
        {% end %}

        # http server configuration snippet starts
        {% if http_server_configuration_snippet then %}
        {* http_server_configuration_snippet *}
        {% end %}
        # http server configuration snippet ends

        {% if with_module_status then %}
        location = /apisix/nginx_status {
            allow 127.0.0.0/24;
            deny all;
            access_log off;
            stub_status;
        }
        {% end %}

        {% if enable_admin and not port_admin then %}
        location /apisix/admin {
            set $upstream_scheme             'http';
            set $upstream_host               $http_host;
            set $upstream_uri                '';

            {%if allow_admin then%}
                {% for _, allow_ip in ipairs(allow_admin) do %}
                allow {*allow_ip*};
                {% end %}
                deny all;
            {%else%}
                allow all;
            {%end%}

            content_by_lua_block {
                apisix.http_admin()
            }
        }
        {% end %}

        {% if ssl.enable then %}
        ssl_certificate_by_lua_block {
            apisix.http_ssl_phase()
        }
        {% end %}

        {% if http.proxy_ssl_server_name then %}
        proxy_ssl_name $upstream_host;
        proxy_ssl_server_name on;
        {% end %}

        location / {
            set $upstream_mirror_host        '';
            set $upstream_upgrade            '';
            set $upstream_connection         '';

            set $upstream_scheme             'http';
            set $upstream_host               $http_host;
            set $upstream_uri                '';
            set $ctx_ref                     '';
            set $from_error_page             '';

            {% if enabled_plugins["dubbo-proxy"] then %}
            set $dubbo_service_name          '';
            set $dubbo_service_version       '';
            set $dubbo_method                '';
            {% end %}

            access_by_lua_block {
                apisix.http_access_phase()
            }

            proxy_http_version 1.1;
            proxy_set_header   Host              $upstream_host;
            proxy_set_header   Upgrade           $upstream_upgrade;
            proxy_set_header   Connection        $upstream_connection;
            proxy_set_header   X-Real-IP         $remote_addr;
            proxy_pass_header  Date;

            ### the following x-forwarded-* headers is to send to upstream server

            set $var_x_forwarded_for        $remote_addr;
            set $var_x_forwarded_proto      $scheme;
            set $var_x_forwarded_host       $host;
            set $var_x_forwarded_port       $server_port;

            if ($http_x_forwarded_for != "") {
                set $var_x_forwarded_for "${http_x_forwarded_for}, ${realip_remote_addr}";
            }
            if ($http_x_forwarded_host != "") {
                set $var_x_forwarded_host $http_x_forwarded_host;
            }
            if ($http_x_forwarded_port != "") {
                set $var_x_forwarded_port $http_x_forwarded_port;
            }

            proxy_set_header   X-Forwarded-For      $var_x_forwarded_for;
            proxy_set_header   X-Forwarded-Proto    $var_x_forwarded_proto;
            proxy_set_header   X-Forwarded-Host     $var_x_forwarded_host;
            proxy_set_header   X-Forwarded-Port     $var_x_forwarded_port;

            {% if enabled_plugins["proxy-cache"] then %}
            ###  the following configuration is to cache response content from upstream server

            set $upstream_cache_zone            off;
            set $upstream_cache_key             '';
            set $upstream_cache_bypass          '';
            set $upstream_no_cache              '';

            proxy_cache                         $upstream_cache_zone;
            proxy_cache_valid                   any {% if proxy_cache.cache_ttl then %} {* proxy_cache.cache_ttl *} {% else %} 10s {% end %};
            proxy_cache_min_uses                1;
            proxy_cache_methods                 GET HEAD;
            proxy_cache_lock_timeout            5s;
            proxy_cache_use_stale               off;
            proxy_cache_key                     $upstream_cache_key;
            proxy_no_cache                      $upstream_no_cache;
            proxy_cache_bypass                  $upstream_cache_bypass;

            {% end %}

            proxy_pass      $upstream_scheme://apisix_backend$upstream_uri;

            {% if enabled_plugins["proxy-mirror"] then %}
            mirror          /proxy_mirror;
            {% end %}

            header_filter_by_lua_block {
                apisix.http_header_filter_phase()
            }

            body_filter_by_lua_block {
                apisix.http_body_filter_phase()
            }

            log_by_lua_block {
                apisix.http_log_phase()
            }
        }

        location @grpc_pass {

            access_by_lua_block {
                apisix.grpc_access_phase()
            }

            grpc_set_header   Content-Type application/grpc;
            grpc_socket_keepalive on;
            grpc_pass         $upstream_scheme://apisix_backend;

            header_filter_by_lua_block {
                apisix.http_header_filter_phase()
            }

            body_filter_by_lua_block {
                apisix.http_body_filter_phase()
            }

            log_by_lua_block {
                apisix.http_log_phase()
            }
        }

        {% if enabled_plugins["dubbo-proxy"] then %}
        location @dubbo_pass {
            access_by_lua_block {
                apisix.dubbo_access_phase()
            }

            dubbo_pass_all_headers on;
            dubbo_pass_body on;
            dubbo_pass $dubbo_service_name $dubbo_service_version $dubbo_method apisix_dubbo_backend;

            header_filter_by_lua_block {
                apisix.http_header_filter_phase()
            }

            body_filter_by_lua_block {
                apisix.http_body_filter_phase()
            }

            log_by_lua_block {
                apisix.http_log_phase()
            }
        }
        {% end %}

        {% if enabled_plugins["proxy-mirror"] then %}
        location = /proxy_mirror {
            internal;

            if ($upstream_mirror_host = "") {
                return 200;
            }

            proxy_http_version 1.1;
            proxy_set_header Host $upstream_host;
            proxy_pass $upstream_mirror_host$request_uri;
        }
        {% end %}

        location @50x.html {
            set $from_error_page 'true';
            try_files /50x.html $uri;
            header_filter_by_lua_block {
                apisix.http_header_filter_phase()
            }

            log_by_lua_block {
                apisix.http_log_phase()
            }
        }
    }
    # http end configuration snippet starts
    {% if http_end_configuration_snippet then %}
    {* http_end_configuration_snippet *}
    {% end %}
    # http end configuration snippet ends
}
]=]<|MERGE_RESOLUTION|>--- conflicted
+++ resolved
@@ -222,16 +222,11 @@
     access_log syslog:server={* log_item.log_server *}:{* log_item.log_port *},{% if log_item.log_nohostname then %}nohostname,{% end %}{% if log_item.log_severity then %}severity={* log_item.log_severity *},{% end %}{% if log_item.log_facility then %}facility={* log_item.log_facility *},{% end %}tag={% if log_item.log_tag then %}{*log_item.log_tag*}{% else %}apisix{% end %} {* log_item.log_format_name *};
 
     {% end %}
-    {% end %}
-
-<<<<<<< HEAD
-=======
+
     {% if use_apisix_openresty then %}
     apisix_delay_client_max_body_check on;
     {% end %}
 
-    access_log {* http.access_log *} main buffer=16384 flush=3;
->>>>>>> 20d9dd21
     {% end %}
     open_file_cache  max=1000 inactive=60;
     client_max_body_size {* http.client_max_body_size *};
