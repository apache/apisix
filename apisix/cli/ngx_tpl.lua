--
-- Licensed to the Apache Software Foundation (ASF) under one or more
-- contributor license agreements.  See the NOTICE file distributed with
-- this work for additional information regarding copyright ownership.
-- The ASF licenses this file to You under the Apache License, Version 2.0
-- (the "License"); you may not use this file except in compliance with
-- the License.  You may obtain a copy of the License at
--
--     http://www.apache.org/licenses/LICENSE-2.0
--
-- Unless required by applicable law or agreed to in writing, software
-- distributed under the License is distributed on an "AS IS" BASIS,
-- WITHOUT WARRANTIES OR CONDITIONS OF ANY KIND, either express or implied.
-- See the License for the specific language governing permissions and
-- limitations under the License.
--

return [=[
# Configuration File - Nginx Server Configs
# This is a read-only file, do not try to modify it.
{% if user and user ~= '' then %}
user {* user *};
{% end %}
master_process on;

worker_processes {* worker_processes *};
{% if os_name == "Linux" and enable_cpu_affinity == true then %}
worker_cpu_affinity auto;
{% end %}

# main configuration snippet starts
{% if main_configuration_snippet then %}
{* main_configuration_snippet *}
{% end %}
# main configuration snippet ends

error_log {* error_log *} {* error_log_level or "warn" *};
pid logs/nginx.pid;

worker_rlimit_nofile {* worker_rlimit_nofile *};

events {
    accept_mutex off;
    worker_connections {* event.worker_connections *};
}

worker_rlimit_core  {* worker_rlimit_core *};

worker_shutdown_timeout {* worker_shutdown_timeout *};

env APISIX_PROFILE;
env PATH; # for searching external plugin runner's binary

{% if envs then %}
{% for _, name in ipairs(envs) do %}
env {*name*};
{% end %}
{% end %}

{% if stream_proxy then %}
stream {
    lua_package_path  "{*extra_lua_path*}$prefix/deps/share/lua/5.1/?.lua;$prefix/deps/share/lua/5.1/?/init.lua;]=]
                      .. [=[{*apisix_lua_home*}/?.lua;{*apisix_lua_home*}/?/init.lua;;{*lua_path*};";
    lua_package_cpath "{*extra_lua_cpath*}$prefix/deps/lib64/lua/5.1/?.so;]=]
                      .. [=[$prefix/deps/lib/lua/5.1/?.so;;]=]
                      .. [=[{*lua_cpath*};";
    lua_socket_log_errors off;

    {% if max_pending_timers then %}
    lua_max_pending_timers {* max_pending_timers *};
    {% end %}
    {% if max_running_timers then %}
    lua_max_running_timers {* max_running_timers *};
    {% end %}

    lua_shared_dict lrucache-lock-stream {* stream.lua_shared_dict["lrucache-lock-stream"] *};
    lua_shared_dict etcd-cluster-health-check-stream {* stream.lua_shared_dict["etcd-cluster-health-check-stream"] *};

    {% if enabled_stream_plugins["limit-conn"] then %}
    lua_shared_dict plugin-limit-conn-stream {* stream.lua_shared_dict["plugin-limit-conn-stream"] *};
    {% end %}

    resolver {% for _, dns_addr in ipairs(dns_resolver or {}) do %} {*dns_addr*} {% end %} {% if dns_resolver_valid then %} valid={*dns_resolver_valid*}{% end %} ipv6={% if enable_ipv6 then %}on{% else %}off{% end %};
    resolver_timeout {*resolver_timeout*};

    {% if ssl.ssl_trusted_certificate ~= nil then %}
    lua_ssl_trusted_certificate {* ssl.ssl_trusted_certificate *};
    {% end %}

    # for stream logs, off by default
    {% if stream.enable_access_log == true then %}
    log_format main escape={* stream.access_log_format_escape *} '{* stream.access_log_format *}';

    access_log {* stream.access_log *} main buffer=16384 flush=3;
    {% end %}

    # stream configuration snippet starts
    {% if stream_configuration_snippet then %}
    {* stream_configuration_snippet *}
    {% end %}
    # stream configuration snippet ends

    upstream apisix_backend {
        server 127.0.0.1:80;
        balancer_by_lua_block {
            apisix.stream_balancer_phase()
        }
    }

    init_by_lua_block {
        require "resty.core"
        {% if lua_module_hook then %}
        require "{* lua_module_hook *}"
        {% end %}
        apisix = require("apisix")
        local dns_resolver = { {% for _, dns_addr in ipairs(dns_resolver or {}) do %} "{*dns_addr*}", {% end %} }
        local args = {
            dns_resolver = dns_resolver,
        }
        apisix.stream_init(args)
    }

    init_worker_by_lua_block {
        apisix.stream_init_worker()
    }

    server {
        {% for _, item in ipairs(stream_proxy.tcp or {}) do %}
        listen {*item.addr*} {% if item.tls then %} ssl {% end %} {% if enable_reuseport then %} reuseport {% end %} {% if proxy_protocol and proxy_protocol.enable_tcp_pp then %} proxy_protocol {% end %};
        {% end %}
        {% for _, addr in ipairs(stream_proxy.udp or {}) do %}
        listen {*addr*} udp {% if enable_reuseport then %} reuseport {% end %};
        {% end %}

        {% if tcp_enable_ssl then %}
        ssl_certificate      {* ssl.ssl_cert *};
        ssl_certificate_key  {* ssl.ssl_cert_key *};

        ssl_certificate_by_lua_block {
            apisix.stream_ssl_phase()
        }
        {% end %}

        {% if proxy_protocol and proxy_protocol.enable_tcp_pp_to_upstream then %}
        proxy_protocol on;
        {% end %}

        preread_by_lua_block {
            apisix.stream_preread_phase()
        }

        proxy_pass apisix_backend;

        {% if use_apisix_openresty then %}
        set $upstream_sni "apisix_backend";
        proxy_ssl_server_name on;
        proxy_ssl_name $upstream_sni;
        {% end %}

        log_by_lua_block {
            apisix.stream_log_phase()
        }
    }
}
{% end %}

{% if enable_admin or not (stream_proxy and stream_proxy.only ~= false) then %}
http {
    # put extra_lua_path in front of the builtin path
    # so user can override the source code
    lua_package_path  "{*extra_lua_path*}$prefix/deps/share/lua/5.1/?.lua;$prefix/deps/share/lua/5.1/?/init.lua;]=]
                       .. [=[{*apisix_lua_home*}/?.lua;{*apisix_lua_home*}/?/init.lua;;{*lua_path*};";
    lua_package_cpath "{*extra_lua_cpath*}$prefix/deps/lib64/lua/5.1/?.so;]=]
                      .. [=[$prefix/deps/lib/lua/5.1/?.so;;]=]
                      .. [=[{*lua_cpath*};";

    {% if max_pending_timers then %}
    lua_max_pending_timers {* max_pending_timers *};
    {% end %}
    {% if max_running_timers then %}
    lua_max_running_timers {* max_running_timers *};
    {% end %}

    lua_shared_dict internal-status {* http.lua_shared_dict["internal-status"] *};
    lua_shared_dict upstream-healthcheck {* http.lua_shared_dict["upstream-healthcheck"] *};
    lua_shared_dict worker-events {* http.lua_shared_dict["worker-events"] *};
    lua_shared_dict lrucache-lock {* http.lua_shared_dict["lrucache-lock"] *};
    lua_shared_dict balancer-ewma {* http.lua_shared_dict["balancer-ewma"] *};
    lua_shared_dict balancer-ewma-locks {* http.lua_shared_dict["balancer-ewma-locks"] *};
    lua_shared_dict balancer-ewma-last-touched-at {* http.lua_shared_dict["balancer-ewma-last-touched-at"] *};
    lua_shared_dict etcd-cluster-health-check {* http.lua_shared_dict["etcd-cluster-health-check"] *}; # etcd health check

<<<<<<< HEAD
    {% if enabled_discoveries["tars"] then %}
    lua_shared_dict tars {* http.lua_shared_dict["tars"] *};
=======
    {% if enabled_discoveries["kubernetes"] then %}
    lua_shared_dict kubernetes {* http.lua_shared_dict["kubernetes"] *};
>>>>>>> 66e944ca
    {% end %}

    {% if enabled_plugins["limit-conn"] then %}
    lua_shared_dict plugin-limit-conn {* http.lua_shared_dict["plugin-limit-conn"] *};
    {% end %}

    {% if enabled_plugins["limit-req"] then %}
    lua_shared_dict plugin-limit-req {* http.lua_shared_dict["plugin-limit-req"] *};
    {% end %}

    {% if enabled_plugins["limit-count"] then %}
    lua_shared_dict plugin-limit-count {* http.lua_shared_dict["plugin-limit-count"] *};
    lua_shared_dict plugin-limit-count-redis-cluster-slot-lock {* http.lua_shared_dict["plugin-limit-count-redis-cluster-slot-lock"] *};
    {% end %}

    {% if enabled_plugins["prometheus"] then %}
    lua_shared_dict prometheus-metrics {* http.lua_shared_dict["prometheus-metrics"] *};
    {% end %}

    {% if enabled_plugins["skywalking"] then %}
    lua_shared_dict tracing_buffer {* http.lua_shared_dict.tracing_buffer *}; # plugin: skywalking
    {% end %}

    {% if enabled_plugins["api-breaker"] then %}
    lua_shared_dict plugin-api-breaker {* http.lua_shared_dict["plugin-api-breaker"] *};
    {% end %}

    {% if enabled_plugins["openid-connect"] or enabled_plugins["authz-keycloak"] then %}
    # for openid-connect and authz-keycloak plugin
    lua_shared_dict discovery {* http.lua_shared_dict["discovery"] *}; # cache for discovery metadata documents
    {% end %}

    {% if enabled_plugins["openid-connect"] then %}
    # for openid-connect plugin
    lua_shared_dict jwks {* http.lua_shared_dict["jwks"] *}; # cache for JWKs
    lua_shared_dict introspection {* http.lua_shared_dict["introspection"] *}; # cache for JWT verification results
    {% end %}

    {% if enabled_plugins["authz-keycloak"] then %}
    # for authz-keycloak
    lua_shared_dict access-tokens {* http.lua_shared_dict["access-tokens"] *}; # cache for service account access tokens
    {% end %}

    {% if enabled_plugins["ext-plugin-pre-req"] or enabled_plugins["ext-plugin-post-req"] then %}
    lua_shared_dict ext-plugin {* http.lua_shared_dict["ext-plugin"] *}; # cache for ext-plugin
    {% end %}

    # for custom shared dict
    {% if http.custom_lua_shared_dict then %}
    {% for cache_key, cache_size in pairs(http.custom_lua_shared_dict) do %}
    lua_shared_dict {*cache_key*} {*cache_size*};
    {% end %}
    {% end %}
    {% if http.lua_shared_dicts then %}
    {% for cache_key, cache_size in pairs(http.lua_shared_dicts) do %}
    lua_shared_dict {*cache_key*} {*cache_size*};
    {% end %}
    {% end %}

    {% if enabled_plugins["proxy-cache"] then %}
    # for proxy cache
    {% for _, cache in ipairs(proxy_cache.zones) do %}
    {% if cache.disk_path and cache.cache_levels and cache.disk_size then %}
    proxy_cache_path {* cache.disk_path *} levels={* cache.cache_levels *} keys_zone={* cache.name *}:{* cache.memory_size *} inactive=1d max_size={* cache.disk_size *} use_temp_path=off;
    {% else %}
    lua_shared_dict {* cache.name *} {* cache.memory_size *};
    {% end %}
    {% end %}
    {% end %}

    {% if enabled_plugins["proxy-cache"] then %}
    # for proxy cache
    map $upstream_cache_zone $upstream_cache_zone_info {
    {% for _, cache in ipairs(proxy_cache.zones) do %}
    {% if cache.disk_path and cache.cache_levels and cache.disk_size then %}
        {* cache.name *} {* cache.disk_path *},{* cache.cache_levels *};
    {% end %}
    {% end %}
    }
    {% end %}

    {% if enabled_plugins["error-log-logger"] then %}
        lua_capture_error_log  10m;
    {% end %}

    lua_ssl_verify_depth 5;
    ssl_session_timeout 86400;

    {% if http.underscores_in_headers then %}
    underscores_in_headers {* http.underscores_in_headers *};
    {%end%}

    lua_socket_log_errors off;

    resolver {% for _, dns_addr in ipairs(dns_resolver or {}) do %} {*dns_addr*} {% end %} {% if dns_resolver_valid then %} valid={*dns_resolver_valid*}{% end %} ipv6={% if enable_ipv6 then %}on{% else %}off{% end %};
    resolver_timeout {*resolver_timeout*};

    lua_http10_buffering off;

    lua_regex_match_limit 100000;
    lua_regex_cache_max_entries 8192;

    {% if http.enable_access_log == false then %}
    access_log off;
    {% else %}
    log_format main escape={* http.access_log_format_escape *} '{* http.access_log_format *}';
    uninitialized_variable_warn off;

    access_log {* http.access_log *} main buffer=16384 flush=3;
    {% end %}
    open_file_cache  max=1000 inactive=60;
    client_max_body_size {* http.client_max_body_size *};
    keepalive_timeout {* http.keepalive_timeout *};
    client_header_timeout {* http.client_header_timeout *};
    client_body_timeout {* http.client_body_timeout *};
    send_timeout {* http.send_timeout *};
    variables_hash_max_size {* http.variables_hash_max_size *};

    server_tokens off;

    include mime.types;
    charset {* http.charset *};

    # error_page
    error_page 500 @50x.html;

    {% if real_ip_header then %}
    real_ip_header {* real_ip_header *};
    {% print("\nDeprecated: apisix.real_ip_header has been moved to nginx_config.http.real_ip_header. apisix.real_ip_header will be removed in the future version. Please use nginx_config.http.real_ip_header first.\n\n") %}
    {% elseif http.real_ip_header then %}
    real_ip_header {* http.real_ip_header *};
    {% end %}

    {% if http.real_ip_recursive then %}
    real_ip_recursive {* http.real_ip_recursive *};
    {% end %}

    {% if real_ip_from then %}
    {% print("\nDeprecated: apisix.real_ip_from has been moved to nginx_config.http.real_ip_from. apisix.real_ip_from will be removed in the future version. Please use nginx_config.http.real_ip_from first.\n\n") %}
    {% for _, real_ip in ipairs(real_ip_from) do %}
    set_real_ip_from {*real_ip*};
    {% end %}
    {% elseif http.real_ip_from then %}
    {% for _, real_ip in ipairs(http.real_ip_from) do %}
    set_real_ip_from {*real_ip*};
    {% end %}
    {% end %}

    {% if ssl.ssl_trusted_certificate ~= nil then %}
    lua_ssl_trusted_certificate {* ssl.ssl_trusted_certificate *};
    {% end %}

    # http configuration snippet starts
    {% if http_configuration_snippet then %}
    {* http_configuration_snippet *}
    {% end %}
    # http configuration snippet ends

    upstream apisix_backend {
        server 0.0.0.1;

        {% if use_apisix_openresty then %}
        keepalive {* http.upstream.keepalive *};
        keepalive_requests {* http.upstream.keepalive_requests *};
        keepalive_timeout {* http.upstream.keepalive_timeout *};
        # we put the static configuration above so that we can override it in the Lua code

        balancer_by_lua_block {
            apisix.http_balancer_phase()
        }
        {% else %}
        balancer_by_lua_block {
            apisix.http_balancer_phase()
        }

        keepalive {* http.upstream.keepalive *};
        keepalive_requests {* http.upstream.keepalive_requests *};
        keepalive_timeout {* http.upstream.keepalive_timeout *};
        {% end %}
    }

    {% if enabled_plugins["dubbo-proxy"] then %}
    upstream apisix_dubbo_backend {
        server 0.0.0.1;
        balancer_by_lua_block {
            apisix.http_balancer_phase()
        }

        # dynamical keepalive doesn't work with dubbo as the connection here
        # is managed by ngx_multi_upstream_module
        multi {* dubbo_upstream_multiplex_count *};
        keepalive {* http.upstream.keepalive *};
        keepalive_requests {* http.upstream.keepalive_requests *};
        keepalive_timeout {* http.upstream.keepalive_timeout *};
    }
    {% end %}

    {% if use_apisix_openresty then %}
    apisix_delay_client_max_body_check on;
    apisix_mirror_on_demand on;
    {% end %}

    {% if wasm then %}
    wasm_vm wasmtime;
    {% end %}

    init_by_lua_block {
        require "resty.core"
        {% if lua_module_hook then %}
        require "{* lua_module_hook *}"
        {% end %}
        apisix = require("apisix")

        local dns_resolver = { {% for _, dns_addr in ipairs(dns_resolver or {}) do %} "{*dns_addr*}", {% end %} }
        local args = {
            dns_resolver = dns_resolver,
        }
        apisix.http_init(args)
    }

    init_worker_by_lua_block {
        apisix.http_init_worker()
    }

    {% if not use_openresty_1_17 then %}
    exit_worker_by_lua_block {
        apisix.http_exit_worker()
    }
    {% end %}

    {% if enable_control then %}
    server {
        listen {* control_server_addr *};

        access_log off;

        location / {
            content_by_lua_block {
                apisix.http_control()
            }
        }

        location @50x.html {
            set $from_error_page 'true';
            content_by_lua_block {
                require("apisix.error_handling").handle_500()
            }
        }
    }
    {% end %}

    {% if enabled_plugins["prometheus"] and prometheus_server_addr then %}
    server {
        listen {* prometheus_server_addr *};

        access_log off;

        location / {
            content_by_lua_block {
                local prometheus = require("apisix.plugins.prometheus")
                prometheus.export_metrics()
            }
        }

        {% if with_module_status then %}
        location = /apisix/nginx_status {
            allow 127.0.0.0/24;
            deny all;
            stub_status;
        }
        {% end %}
    }
    {% end %}

    {% if enable_admin and admin_server_addr then %}
    server {
        {%if https_admin then%}
        listen {* admin_server_addr *} ssl;

        ssl_certificate      {* admin_api_mtls.admin_ssl_cert *};
        ssl_certificate_key  {* admin_api_mtls.admin_ssl_cert_key *};
        {%if admin_api_mtls.admin_ssl_ca_cert and admin_api_mtls.admin_ssl_ca_cert ~= "" then%}
        ssl_verify_client on;
        ssl_client_certificate {* admin_api_mtls.admin_ssl_ca_cert *};
        {% end %}

        ssl_session_cache    shared:SSL:20m;
        ssl_protocols {* ssl.ssl_protocols *};
        ssl_ciphers {* ssl.ssl_ciphers *};
        ssl_prefer_server_ciphers on;
        {% if ssl.ssl_session_tickets then %}
        ssl_session_tickets on;
        {% else %}
        ssl_session_tickets off;
        {% end %}

        {% else %}
        listen {* admin_server_addr *};
        {%end%}
        log_not_found off;

        # admin configuration snippet starts
        {% if http_admin_configuration_snippet then %}
        {* http_admin_configuration_snippet *}
        {% end %}
        # admin configuration snippet ends

        set $upstream_scheme             'http';
        set $upstream_host               $http_host;
        set $upstream_uri                '';

        location /apisix/admin {
            {%if allow_admin then%}
                {% for _, allow_ip in ipairs(allow_admin) do %}
                allow {*allow_ip*};
                {% end %}
                deny all;
            {%else%}
                allow all;
            {%end%}

            content_by_lua_block {
                apisix.http_admin()
            }
        }

        location @50x.html {
            set $from_error_page 'true';
            content_by_lua_block {
                require("apisix.error_handling").handle_500()
            }
        }
    }
    {% end %}

    server {
        {% for _, item in ipairs(node_listen) do %}
        listen {* item.ip *}:{* item.port *} default_server {% if item.enable_http2 then %} http2 {% end %} {% if enable_reuseport then %} reuseport {% end %};
        {% end %}
        {% if ssl.enable then %}
        {% for _, item in ipairs(ssl.listen) do %}
        listen {* item.ip *}:{* item.port *} ssl default_server {% if item.enable_http2 then %} http2 {% end %} {% if enable_reuseport then %} reuseport {% end %};
        {% end %}
        {% end %}
        {% if proxy_protocol and proxy_protocol.listen_http_port then %}
        listen {* proxy_protocol.listen_http_port *} default_server proxy_protocol;
        {% end %}
        {% if proxy_protocol and proxy_protocol.listen_https_port then %}
        listen {* proxy_protocol.listen_https_port *} ssl default_server {% if ssl.enable_http2 then %} http2 {% end %} proxy_protocol;
        {% end %}

        server_name _;

        {% if ssl.enable then %}
        ssl_certificate      {* ssl.ssl_cert *};
        ssl_certificate_key  {* ssl.ssl_cert_key *};
        ssl_session_cache    shared:SSL:20m;
        ssl_session_timeout 10m;

        ssl_protocols {* ssl.ssl_protocols *};
        ssl_ciphers {* ssl.ssl_ciphers *};
        ssl_prefer_server_ciphers on;
        {% if ssl.ssl_session_tickets then %}
        ssl_session_tickets on;
        {% else %}
        ssl_session_tickets off;
        {% end %}
        {% end %}

        {% if ssl.ssl_trusted_certificate ~= nil then %}
        proxy_ssl_trusted_certificate {* ssl.ssl_trusted_certificate *};
        {% end %}

        # http server configuration snippet starts
        {% if http_server_configuration_snippet then %}
        {* http_server_configuration_snippet *}
        {% end %}
        # http server configuration snippet ends

        {% if with_module_status then %}
        location = /apisix/nginx_status {
            allow 127.0.0.0/24;
            deny all;
            access_log off;
            stub_status;
        }
        {% end %}

        {% if enable_admin and not admin_server_addr then %}
        location /apisix/admin {
            set $upstream_scheme             'http';
            set $upstream_host               $http_host;
            set $upstream_uri                '';

            {%if allow_admin then%}
                {% for _, allow_ip in ipairs(allow_admin) do %}
                allow {*allow_ip*};
                {% end %}
                deny all;
            {%else%}
                allow all;
            {%end%}

            content_by_lua_block {
                apisix.http_admin()
            }
        }
        {% end %}

        {% if ssl.enable then %}
        ssl_certificate_by_lua_block {
            apisix.http_ssl_phase()
        }
        {% end %}

        {% if http.proxy_ssl_server_name then %}
        proxy_ssl_name $upstream_host;
        proxy_ssl_server_name on;
        {% end %}

        location / {
            set $upstream_mirror_uri         '';
            set $upstream_upgrade            '';
            set $upstream_connection         '';

            set $upstream_scheme             'http';
            set $upstream_host               $http_host;
            set $upstream_uri                '';
            set $ctx_ref                     '';
            set $from_error_page             '';

            {% if wasm then %}
            set $wasm_process_req_body       '';
            set $wasm_process_resp_body      '';
            {% end %}

            # http server location configuration snippet starts
            {% if http_server_location_configuration_snippet then %}
            {* http_server_location_configuration_snippet *}
            {% end %}
            # http server location configuration snippet ends

            {% if enabled_plugins["dubbo-proxy"] then %}
            set $dubbo_service_name          '';
            set $dubbo_service_version       '';
            set $dubbo_method                '';
            {% end %}

            access_by_lua_block {
                apisix.http_access_phase()
            }

            proxy_http_version 1.1;
            proxy_set_header   Host              $upstream_host;
            proxy_set_header   Upgrade           $upstream_upgrade;
            proxy_set_header   Connection        $upstream_connection;
            proxy_set_header   X-Real-IP         $remote_addr;
            proxy_pass_header  Date;

            ### the following x-forwarded-* headers is to send to upstream server

            set $var_x_forwarded_for        $remote_addr;
            set $var_x_forwarded_proto      $scheme;
            set $var_x_forwarded_host       $host;
            set $var_x_forwarded_port       $server_port;

            if ($http_x_forwarded_for != "") {
                set $var_x_forwarded_for "${http_x_forwarded_for}, ${realip_remote_addr}";
            }
            if ($http_x_forwarded_host != "") {
                set $var_x_forwarded_host $http_x_forwarded_host;
            }
            if ($http_x_forwarded_port != "") {
                set $var_x_forwarded_port $http_x_forwarded_port;
            }

            proxy_set_header   X-Forwarded-For      $var_x_forwarded_for;
            proxy_set_header   X-Forwarded-Proto    $var_x_forwarded_proto;
            proxy_set_header   X-Forwarded-Host     $var_x_forwarded_host;
            proxy_set_header   X-Forwarded-Port     $var_x_forwarded_port;

            {% if enabled_plugins["proxy-cache"] then %}
            ###  the following configuration is to cache response content from upstream server

            set $upstream_cache_zone            off;
            set $upstream_cache_key             '';
            set $upstream_cache_bypass          '';
            set $upstream_no_cache              '';

            proxy_cache                         $upstream_cache_zone;
            proxy_cache_valid                   any {% if proxy_cache.cache_ttl then %} {* proxy_cache.cache_ttl *} {% else %} 10s {% end %};
            proxy_cache_min_uses                1;
            proxy_cache_methods                 GET HEAD POST;
            proxy_cache_lock_timeout            5s;
            proxy_cache_use_stale               off;
            proxy_cache_key                     $upstream_cache_key;
            proxy_no_cache                      $upstream_no_cache;
            proxy_cache_bypass                  $upstream_cache_bypass;

            {% end %}

            proxy_pass      $upstream_scheme://apisix_backend$upstream_uri;

            {% if enabled_plugins["proxy-mirror"] then %}
            mirror          /proxy_mirror;
            {% end %}

            header_filter_by_lua_block {
                apisix.http_header_filter_phase()
            }

            body_filter_by_lua_block {
                apisix.http_body_filter_phase()
            }

            log_by_lua_block {
                apisix.http_log_phase()
            }
        }

        location @grpc_pass {

            access_by_lua_block {
                apisix.grpc_access_phase()
            }

            grpc_set_header   Content-Type application/grpc;
            grpc_socket_keepalive on;
            grpc_pass         $upstream_scheme://apisix_backend;

            header_filter_by_lua_block {
                apisix.http_header_filter_phase()
            }

            body_filter_by_lua_block {
                apisix.http_body_filter_phase()
            }

            log_by_lua_block {
                apisix.http_log_phase()
            }
        }

        {% if enabled_plugins["dubbo-proxy"] then %}
        location @dubbo_pass {
            access_by_lua_block {
                apisix.dubbo_access_phase()
            }

            dubbo_pass_all_headers on;
            dubbo_pass_body on;
            dubbo_pass $dubbo_service_name $dubbo_service_version $dubbo_method apisix_dubbo_backend;

            header_filter_by_lua_block {
                apisix.http_header_filter_phase()
            }

            body_filter_by_lua_block {
                apisix.http_body_filter_phase()
            }

            log_by_lua_block {
                apisix.http_log_phase()
            }
        }
        {% end %}

        {% if enabled_plugins["proxy-mirror"] then %}
        location = /proxy_mirror {
            internal;

            {% if not use_apisix_openresty then %}
            if ($upstream_mirror_uri = "") {
                return 200;
            }
            {% end %}


            {% if proxy_mirror_timeouts then %}
                {% if proxy_mirror_timeouts.connect then %}
            proxy_connect_timeout {* proxy_mirror_timeouts.connect *};
                {% end %}
                {% if proxy_mirror_timeouts.read then %}
            proxy_read_timeout {* proxy_mirror_timeouts.read *};
                {% end %}
                {% if proxy_mirror_timeouts.send then %}
            proxy_send_timeout {* proxy_mirror_timeouts.send *};
                {% end %}
            {% end %}
            proxy_http_version 1.1;
            proxy_set_header Host $upstream_host;
            proxy_pass $upstream_mirror_uri;
        }
        {% end %}

        location @50x.html {
            set $from_error_page 'true';
            content_by_lua_block {
                require("apisix.error_handling").handle_500()
            }
            header_filter_by_lua_block {
                apisix.http_header_filter_phase()
            }

            log_by_lua_block {
                apisix.http_log_phase()
            }
        }
    }
    # http end configuration snippet starts
    {% if http_end_configuration_snippet then %}
    {* http_end_configuration_snippet *}
    {% end %}
    # http end configuration snippet ends
}
{% end %}
]=]<|MERGE_RESOLUTION|>--- conflicted
+++ resolved
@@ -190,13 +190,11 @@
     lua_shared_dict balancer-ewma-last-touched-at {* http.lua_shared_dict["balancer-ewma-last-touched-at"] *};
     lua_shared_dict etcd-cluster-health-check {* http.lua_shared_dict["etcd-cluster-health-check"] *}; # etcd health check
 
-<<<<<<< HEAD
+    {% if enabled_discoveries["kubernetes"] then %}
+    lua_shared_dict kubernetes {* http.lua_shared_dict["kubernetes"] *};
+
     {% if enabled_discoveries["tars"] then %}
     lua_shared_dict tars {* http.lua_shared_dict["tars"] *};
-=======
-    {% if enabled_discoveries["kubernetes"] then %}
-    lua_shared_dict kubernetes {* http.lua_shared_dict["kubernetes"] *};
->>>>>>> 66e944ca
     {% end %}
 
     {% if enabled_plugins["limit-conn"] then %}
