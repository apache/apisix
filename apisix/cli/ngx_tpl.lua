--
-- Licensed to the Apache Software Foundation (ASF) under one or more
-- contributor license agreements.  See the NOTICE file distributed with
-- this work for additional information regarding copyright ownership.
-- The ASF licenses this file to You under the Apache License, Version 2.0
-- (the "License"); you may not use this file except in compliance with
-- the License.  You may obtain a copy of the License at
--
--     http://www.apache.org/licenses/LICENSE-2.0
--
-- Unless required by applicable law or agreed to in writing, software
-- distributed under the License is distributed on an "AS IS" BASIS,
-- WITHOUT WARRANTIES OR CONDITIONS OF ANY KIND, either express or implied.
-- See the License for the specific language governing permissions and
-- limitations under the License.
--

return [=[
# Configuration File - Nginx Server Configs
# This is a read-only file, do not try to modify it.
{% if user and user ~= '' then %}
user {* user *};
{% end %}
master_process on;

worker_processes {* worker_processes *};
{% if os_name == "Linux" and enable_cpu_affinity == true then %}
worker_cpu_affinity auto;
{% end %}

# main configuration snippet starts
{% if main_configuration_snippet then %}
{* main_configuration_snippet *}
{% end %}
# main configuration snippet ends

error_log {* error_log *} {* error_log_level or "warn" *};
pid logs/nginx.pid;

worker_rlimit_nofile {* worker_rlimit_nofile *};

events {
    accept_mutex off;
    worker_connections {* event.worker_connections *};
}

worker_rlimit_core  {* worker_rlimit_core *};

worker_shutdown_timeout {* worker_shutdown_timeout *};

env APISIX_PROFILE;
env PATH; # for searching external plugin runner's binary

{% if envs then %}
{% for _, name in ipairs(envs) do %}
env {*name*};
{% end %}
{% end %}

{% if stream_proxy then %}
stream {
    lua_package_path  "{*extra_lua_path*}$prefix/deps/share/lua/5.1/?.lua;$prefix/deps/share/lua/5.1/?/init.lua;]=]
                      .. [=[{*apisix_lua_home*}/?.lua;{*apisix_lua_home*}/?/init.lua;;{*lua_path*};";
    lua_package_cpath "{*extra_lua_cpath*}$prefix/deps/lib64/lua/5.1/?.so;]=]
                      .. [=[$prefix/deps/lib/lua/5.1/?.so;;]=]
                      .. [=[{*lua_cpath*};";
    lua_socket_log_errors off;

    lua_shared_dict lrucache-lock-stream   10m;

    resolver {% for _, dns_addr in ipairs(dns_resolver or {}) do %} {*dns_addr*} {% end %} {% if dns_resolver_valid then %} valid={*dns_resolver_valid*}{% end %};
    resolver_timeout {*resolver_timeout*};

    # stream configuration snippet starts
    {% if stream_configuration_snippet then %}
    {* stream_configuration_snippet *}
    {% end %}
    # stream configuration snippet ends

    upstream apisix_backend {
        server 127.0.0.1:80;
        balancer_by_lua_block {
            apisix.stream_balancer_phase()
        }
    }

    init_by_lua_block {
        require "resty.core"
        apisix = require("apisix")
        local dns_resolver = { {% for _, dns_addr in ipairs(dns_resolver or {}) do %} "{*dns_addr*}", {% end %} }
        local args = {
            dns_resolver = dns_resolver,
        }
        apisix.stream_init(args)
    }

    init_worker_by_lua_block {
        apisix.stream_init_worker()
    }

    server {
        {% for _, item in ipairs(stream_proxy.tcp or {}) do %}
        listen {*item.addr*} {% if item.tls then %} ssl {% end %} {% if enable_reuseport then %} reuseport {% end %} {% if proxy_protocol and proxy_protocol.enable_tcp_pp then %} proxy_protocol {% end %};
        {% end %}
        {% for _, addr in ipairs(stream_proxy.udp or {}) do %}
        listen {*addr*} udp {% if enable_reuseport then %} reuseport {% end %};
        {% end %}

        {% if tcp_enable_ssl then %}
        ssl_certificate      {* ssl.ssl_cert *};
        ssl_certificate_key  {* ssl.ssl_cert_key *};

        ssl_certificate_by_lua_block {
            apisix.stream_ssl_phase()
        }
        {% end %}

        {% if proxy_protocol and proxy_protocol.enable_tcp_pp_to_upstream then %}
        proxy_protocol on;
        {% end %}

        preread_by_lua_block {
            apisix.stream_preread_phase()
        }

        proxy_pass apisix_backend;

        log_by_lua_block {
            apisix.stream_log_phase()
        }
    }
}
{% end %}

http {
    # put extra_lua_path in front of the builtin path
    # so user can override the source code
    lua_package_path  "{*extra_lua_path*}$prefix/deps/share/lua/5.1/?.lua;$prefix/deps/share/lua/5.1/?/init.lua;]=]
                       .. [=[{*apisix_lua_home*}/?.lua;{*apisix_lua_home*}/?/init.lua;;{*lua_path*};";
    lua_package_cpath "{*extra_lua_cpath*}$prefix/deps/lib64/lua/5.1/?.so;]=]
                      .. [=[$prefix/deps/lib/lua/5.1/?.so;;]=]
                      .. [=[{*lua_cpath*};";

    lua_shared_dict internal_status      10m;
    lua_shared_dict plugin-limit-req     10m;
    lua_shared_dict plugin-limit-count   10m;
    lua_shared_dict prometheus-metrics   10m;
    lua_shared_dict plugin-limit-conn    10m;
    lua_shared_dict upstream-healthcheck 10m;
    lua_shared_dict worker-events        10m;
    lua_shared_dict lrucache-lock        10m;
    lua_shared_dict balancer_ewma        10m;
    lua_shared_dict balancer_ewma_locks  10m;
    lua_shared_dict balancer_ewma_last_touched_at 10m;
    lua_shared_dict plugin-limit-count-redis-cluster-slot-lock 1m;
    lua_shared_dict tracing_buffer       10m; # plugin: skywalking
    lua_shared_dict plugin-api-breaker   10m;

    # for openid-connect and authz-keycloak plugin
    lua_shared_dict discovery             1m; # cache for discovery metadata documents

    # for openid-connect plugin
    lua_shared_dict jwks                  1m; # cache for JWKs
    lua_shared_dict introspection        10m; # cache for JWT verification results

    # for authz-keycloak
    lua_shared_dict access_tokens         1m; # cache for service account access tokens

    # for custom shared dict
    {% if http.lua_shared_dicts then %}
    {% for cache_key, cache_size in pairs(http.lua_shared_dicts) do %}
    lua_shared_dict {*cache_key*} {*cache_size*};
    {% end %}
    {% end %}

    {% if enabled_plugins["proxy-cache"] then %}
    # for proxy cache
    {% for _, cache in ipairs(proxy_cache.zones) do %}
    proxy_cache_path {* cache.disk_path *} levels={* cache.cache_levels *} keys_zone={* cache.name *}:{* cache.memory_size *} inactive=1d max_size={* cache.disk_size *} use_temp_path=off;
    {% end %}
    {% end %}

    {% if enabled_plugins["proxy-cache"] then %}
    # for proxy cache
    map $upstream_cache_zone $upstream_cache_zone_info {
    {% for _, cache in ipairs(proxy_cache.zones) do %}
        {* cache.name *} {* cache.disk_path *},{* cache.cache_levels *};
    {% end %}
    }
    {% end %}

    {% if enabled_plugins["error-log-logger"] then %}
        lua_capture_error_log  10m;
    {% end %}

    lua_ssl_verify_depth 5;
    ssl_session_timeout 86400;

    {% if http.underscores_in_headers then %}
    underscores_in_headers {* http.underscores_in_headers *};
    {%end%}

    lua_socket_log_errors off;

    resolver {% for _, dns_addr in ipairs(dns_resolver or {}) do %} {*dns_addr*} {% end %} {% if dns_resolver_valid then %} valid={*dns_resolver_valid*}{% end %};
    resolver_timeout {*resolver_timeout*};

    lua_http10_buffering off;

    lua_regex_match_limit 100000;
    lua_regex_cache_max_entries 8192;

    {% if http.enable_access_log == false then %}
    access_log off;
    {% else %}
    uninitialized_variable_warn off;
    {% for _, log_item in ipairs(http.access_log) do %}
    log_format {*log_item.log_format_name*} {% if log_item.log_format_escape then %} escape={* http.access_log_format_escape *}{% else %} escape=default{% end %} '{* log_item.log_format *}';
    {% if log_item.log_type == "local" then %}
    access_log {* log_item.log_path *} {* log_item.log_format_name *} buffer={*log_item.log_buffer*} flush={*log_item.log_flush*};
    {% elseif log_item.log_type == "syslog" then %}
    access_log syslog:server={* log_item.log_server *}:{* log_item.log_port *},{% if log_item.log_nohostname then %}nohostname,{% end %}{% if log_item.log_severity then %}severity={* log_item.log_severity *},{% end %}{% if log_item.log_facility then %}facility={* log_item.log_facility *},{% end %}tag={% if log_item.log_tag then %}{*log_item.log_tag*}{% else %}apisix{% end %} {* log_item.log_format_name *};

    {% end %}
    {% end %}

<<<<<<< HEAD
=======
    {% if use_apisix_openresty then %}
    apisix_delay_client_max_body_check on;
    {% end %}

    access_log {* http.access_log *} main buffer=16384 flush=3;
>>>>>>> 2707fda3
    {% end %}
    open_file_cache  max=1000 inactive=60;
    client_max_body_size {* http.client_max_body_size *};
    keepalive_timeout {* http.keepalive_timeout *};
    client_header_timeout {* http.client_header_timeout *};
    client_body_timeout {* http.client_body_timeout *};
    send_timeout {* http.send_timeout *};
    variables_hash_max_size {* http.variables_hash_max_size *};

    server_tokens off;

    include mime.types;
    charset {* http.charset *};

    # error_page
    error_page 500 @50x.html;

    {% if real_ip_header then %}
    real_ip_header {* real_ip_header *};
    {% print("\nDeprecated: apisix.real_ip_header has been moved to nginx_config.http.real_ip_header. apisix.real_ip_header will be removed in the future version. Please use nginx_config.http.real_ip_header first.\n\n") %}
    {% elseif http.real_ip_header then %}
    real_ip_header {* http.real_ip_header *};
    {% end %}

    {% if http.real_ip_recursive then %}
    real_ip_recursive {* http.real_ip_recursive *};
    {% end %}

    {% if real_ip_from then %}
    {% print("\nDeprecated: apisix.real_ip_from has been moved to nginx_config.http.real_ip_from. apisix.real_ip_from will be removed in the future version. Please use nginx_config.http.real_ip_from first.\n\n") %}
    {% for _, real_ip in ipairs(real_ip_from) do %}
    set_real_ip_from {*real_ip*};
    {% end %}
    {% elseif http.real_ip_from then %}
    {% for _, real_ip in ipairs(http.real_ip_from) do %}
    set_real_ip_from {*real_ip*};
    {% end %}
    {% end %}

    {% if ssl.ssl_trusted_certificate ~= nil then %}
    lua_ssl_trusted_certificate {* ssl.ssl_trusted_certificate *};
    {% end %}

    # http configuration snippet starts
    {% if http_configuration_snippet then %}
    {* http_configuration_snippet *}
    {% end %}
    # http configuration snippet ends

    upstream apisix_backend {
        server 0.0.0.1;
        balancer_by_lua_block {
            apisix.http_balancer_phase()
        }

        keepalive {* http.upstream.keepalive *};
        keepalive_requests {* http.upstream.keepalive_requests *};
        keepalive_timeout {* http.upstream.keepalive_timeout *};
    }

    {% if enabled_plugins["dubbo-proxy"] then %}
    upstream apisix_dubbo_backend {
        server 0.0.0.1;
        balancer_by_lua_block {
            apisix.http_balancer_phase()
        }

        multi {* dubbo_upstream_multiplex_count *};
        keepalive 320;
    }
    {% end %}

    init_by_lua_block {
        require "resty.core"
        apisix = require("apisix")

        local dns_resolver = { {% for _, dns_addr in ipairs(dns_resolver or {}) do %} "{*dns_addr*}", {% end %} }
        local args = {
            dns_resolver = dns_resolver,
        }
        apisix.http_init(args)
    }

    init_worker_by_lua_block {
        apisix.http_init_worker()
    }

    {% if not use_openresty_1_17 then %}
    exit_worker_by_lua_block {
        apisix.http_exit_worker()
    }
    {% end %}

    {% if enable_control then %}
    server {
        listen {* control_server_addr *};

        access_log off;

        location / {
            content_by_lua_block {
                apisix.http_control()
            }
        }

        location @50x.html {
            set $from_error_page 'true';
            try_files /50x.html $uri;
        }
    }
    {% end %}

    {% if enabled_plugins["prometheus"] and prometheus_server_addr then %}
    server {
        listen {* prometheus_server_addr *};

        access_log off;

        location / {
            content_by_lua_block {
                local prometheus = require("apisix.plugins.prometheus")
                prometheus.export_metrics()
            }
        }

        {% if with_module_status then %}
        location = /apisix/nginx_status {
            allow 127.0.0.0/24;
            deny all;
            stub_status;
        }
        {% end %}
    }
    {% end %}

    {% if enable_admin and port_admin then %}
    server {
        {%if https_admin then%}
        listen {* port_admin *} ssl;

        ssl_certificate      {* admin_api_mtls.admin_ssl_cert *};
        ssl_certificate_key  {* admin_api_mtls.admin_ssl_cert_key *};
        {%if admin_api_mtls.admin_ssl_ca_cert and admin_api_mtls.admin_ssl_ca_cert ~= "" then%}
        ssl_verify_client on;
        ssl_client_certificate {* admin_api_mtls.admin_ssl_ca_cert *};
        {% end %}

        ssl_session_cache    shared:SSL:20m;
        ssl_protocols {* ssl.ssl_protocols *};
        ssl_ciphers {* ssl.ssl_ciphers *};
        ssl_prefer_server_ciphers on;
        {% if ssl.ssl_session_tickets then %}
        ssl_session_tickets on;
        {% else %}
        ssl_session_tickets off;
        {% end %}

        {% else %}
        listen {* port_admin *};
        {%end%}
        log_not_found off;

        # admin configuration snippet starts
        {% if http_admin_configuration_snippet then %}
        {* http_admin_configuration_snippet *}
        {% end %}
        # admin configuration snippet ends

        set $upstream_scheme             'http';
        set $upstream_host               $http_host;
        set $upstream_uri                '';

        location /apisix/admin {
            {%if allow_admin then%}
                {% for _, allow_ip in ipairs(allow_admin) do %}
                allow {*allow_ip*};
                {% end %}
                deny all;
            {%else%}
                allow all;
            {%end%}

            content_by_lua_block {
                apisix.http_admin()
            }
        }

        location @50x.html {
            set $from_error_page 'true';
            try_files /50x.html $uri;
        }
    }
    {% end %}

    server {
        {% for _, item in ipairs(node_listen) do %}
        listen {* item.port *} default_server {% if enable_reuseport then %} reuseport {% end %} {% if item.enable_http2 then %} http2 {% end %};
        {% end %}
        {% if ssl.enable then %}
        {% for _, port in ipairs(ssl.listen_port) do %}
        listen {* port *} ssl default_server {% if ssl.enable_http2 then %} http2 {% end %} {% if enable_reuseport then %} reuseport {% end %};
        {% end %}
        {% end %}
        {% if proxy_protocol and proxy_protocol.listen_http_port then %}
        listen {* proxy_protocol.listen_http_port *} default_server proxy_protocol;
        {% end %}
        {% if proxy_protocol and proxy_protocol.listen_https_port then %}
        listen {* proxy_protocol.listen_https_port *} ssl default_server {% if ssl.enable_http2 then %} http2 {% end %} proxy_protocol;
        {% end %}

        {% if enable_ipv6 then %}
        {% for _, item in ipairs(node_listen) do %}
        listen [::]:{* item.port *} default_server {% if enable_reuseport then %} reuseport {% end %} {% if item.enable_http2 then %} http2 {% end %};
        {% end %}
        {% if ssl.enable then %}
        {% for _, port in ipairs(ssl.listen_port) do %}
        listen [::]:{* port *} ssl default_server {% if ssl.enable_http2 then %} http2 {% end %} {% if enable_reuseport then %} reuseport {% end %};
        {% end %}
        {% end %}
        {% end %} {% -- if enable_ipv6 %}

        server_name _;

        {% if ssl.enable then %}
        ssl_certificate      {* ssl.ssl_cert *};
        ssl_certificate_key  {* ssl.ssl_cert_key *};
        ssl_session_cache    shared:SSL:20m;
        ssl_session_timeout 10m;

        ssl_protocols {* ssl.ssl_protocols *};
        ssl_ciphers {* ssl.ssl_ciphers *};
        ssl_prefer_server_ciphers on;
        {% if ssl.ssl_session_tickets then %}
        ssl_session_tickets on;
        {% else %}
        ssl_session_tickets off;
        {% end %}
        {% end %}

        # http server configuration snippet starts
        {% if http_server_configuration_snippet then %}
        {* http_server_configuration_snippet *}
        {% end %}
        # http server configuration snippet ends

        {% if with_module_status then %}
        location = /apisix/nginx_status {
            allow 127.0.0.0/24;
            deny all;
            access_log off;
            stub_status;
        }
        {% end %}

        {% if enable_admin and not port_admin then %}
        location /apisix/admin {
            set $upstream_scheme             'http';
            set $upstream_host               $http_host;
            set $upstream_uri                '';

            {%if allow_admin then%}
                {% for _, allow_ip in ipairs(allow_admin) do %}
                allow {*allow_ip*};
                {% end %}
                deny all;
            {%else%}
                allow all;
            {%end%}

            content_by_lua_block {
                apisix.http_admin()
            }
        }
        {% end %}

        {% if ssl.enable then %}
        ssl_certificate_by_lua_block {
            apisix.http_ssl_phase()
        }
        {% end %}

        {% if http.proxy_ssl_server_name then %}
        proxy_ssl_name $upstream_host;
        proxy_ssl_server_name on;
        {% end %}

        location / {
            set $upstream_mirror_host        '';
            set $upstream_upgrade            '';
            set $upstream_connection         '';

            set $upstream_scheme             'http';
            set $upstream_host               $http_host;
            set $upstream_uri                '';
            set $ctx_ref                     '';
            set $from_error_page             '';

            {% if enabled_plugins["dubbo-proxy"] then %}
            set $dubbo_service_name          '';
            set $dubbo_service_version       '';
            set $dubbo_method                '';
            {% end %}

            access_by_lua_block {
                apisix.http_access_phase()
            }

            proxy_http_version 1.1;
            proxy_set_header   Host              $upstream_host;
            proxy_set_header   Upgrade           $upstream_upgrade;
            proxy_set_header   Connection        $upstream_connection;
            proxy_set_header   X-Real-IP         $remote_addr;
            proxy_pass_header  Date;

            ### the following x-forwarded-* headers is to send to upstream server

            set $var_x_forwarded_for        $remote_addr;
            set $var_x_forwarded_proto      $scheme;
            set $var_x_forwarded_host       $host;
            set $var_x_forwarded_port       $server_port;

            if ($http_x_forwarded_for != "") {
                set $var_x_forwarded_for "${http_x_forwarded_for}, ${realip_remote_addr}";
            }
            if ($http_x_forwarded_host != "") {
                set $var_x_forwarded_host $http_x_forwarded_host;
            }
            if ($http_x_forwarded_port != "") {
                set $var_x_forwarded_port $http_x_forwarded_port;
            }

            proxy_set_header   X-Forwarded-For      $var_x_forwarded_for;
            proxy_set_header   X-Forwarded-Proto    $var_x_forwarded_proto;
            proxy_set_header   X-Forwarded-Host     $var_x_forwarded_host;
            proxy_set_header   X-Forwarded-Port     $var_x_forwarded_port;

            {% if enabled_plugins["proxy-cache"] then %}
            ###  the following configuration is to cache response content from upstream server

            set $upstream_cache_zone            off;
            set $upstream_cache_key             '';
            set $upstream_cache_bypass          '';
            set $upstream_no_cache              '';

            proxy_cache                         $upstream_cache_zone;
            proxy_cache_valid                   any {% if proxy_cache.cache_ttl then %} {* proxy_cache.cache_ttl *} {% else %} 10s {% end %};
            proxy_cache_min_uses                1;
            proxy_cache_methods                 GET HEAD;
            proxy_cache_lock_timeout            5s;
            proxy_cache_use_stale               off;
            proxy_cache_key                     $upstream_cache_key;
            proxy_no_cache                      $upstream_no_cache;
            proxy_cache_bypass                  $upstream_cache_bypass;

            {% end %}

            proxy_pass      $upstream_scheme://apisix_backend$upstream_uri;

            {% if enabled_plugins["proxy-mirror"] then %}
            mirror          /proxy_mirror;
            {% end %}

            header_filter_by_lua_block {
                apisix.http_header_filter_phase()
            }

            body_filter_by_lua_block {
                apisix.http_body_filter_phase()
            }

            log_by_lua_block {
                apisix.http_log_phase()
            }
        }

        location @grpc_pass {

            access_by_lua_block {
                apisix.grpc_access_phase()
            }

            grpc_set_header   Content-Type application/grpc;
            grpc_socket_keepalive on;
            grpc_pass         $upstream_scheme://apisix_backend;

            header_filter_by_lua_block {
                apisix.http_header_filter_phase()
            }

            body_filter_by_lua_block {
                apisix.http_body_filter_phase()
            }

            log_by_lua_block {
                apisix.http_log_phase()
            }
        }

        {% if enabled_plugins["dubbo-proxy"] then %}
        location @dubbo_pass {
            access_by_lua_block {
                apisix.dubbo_access_phase()
            }

            dubbo_pass_all_headers on;
            dubbo_pass_body on;
            dubbo_pass $dubbo_service_name $dubbo_service_version $dubbo_method apisix_dubbo_backend;

            header_filter_by_lua_block {
                apisix.http_header_filter_phase()
            }

            body_filter_by_lua_block {
                apisix.http_body_filter_phase()
            }

            log_by_lua_block {
                apisix.http_log_phase()
            }
        }
        {% end %}

        {% if enabled_plugins["proxy-mirror"] then %}
        location = /proxy_mirror {
            internal;

            if ($upstream_mirror_host = "") {
                return 200;
            }

            proxy_http_version 1.1;
            proxy_set_header Host $upstream_host;
            proxy_pass $upstream_mirror_host$request_uri;
        }
        {% end %}

        location @50x.html {
            set $from_error_page 'true';
            try_files /50x.html $uri;
            header_filter_by_lua_block {
                apisix.http_header_filter_phase()
            }

            log_by_lua_block {
                apisix.http_log_phase()
            }
        }
    }
    # http end configuration snippet starts
    {% if http_end_configuration_snippet then %}
    {* http_end_configuration_snippet *}
    {% end %}
    # http end configuration snippet ends
}
]=]<|MERGE_RESOLUTION|>--- conflicted
+++ resolved
@@ -224,14 +224,11 @@
     {% end %}
     {% end %}
 
-<<<<<<< HEAD
-=======
     {% if use_apisix_openresty then %}
     apisix_delay_client_max_body_check on;
     {% end %}
 
     access_log {* http.access_log *} main buffer=16384 flush=3;
->>>>>>> 2707fda3
     {% end %}
     open_file_cache  max=1000 inactive=60;
     client_max_body_size {* http.client_max_body_size *};
