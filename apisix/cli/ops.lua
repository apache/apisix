--
-- Licensed to the Apache Software Foundation (ASF) under one or more
-- contributor license agreements.  See the NOTICE file distributed with
-- this work for additional information regarding copyright ownership.
-- The ASF licenses this file to You under the Apache License, Version 2.0
-- (the "License"); you may not use this file except in compliance with
-- the License.  You may obtain a copy of the License at
--
--     http://www.apache.org/licenses/LICENSE-2.0
--
-- Unless required by applicable law or agreed to in writing, software
-- distributed under the License is distributed on an "AS IS" BASIS,
-- WITHOUT WARRANTIES OR CONDITIONS OF ANY KIND, either express or implied.
-- See the License for the specific language governing permissions and
-- limitations under the License.
--
local ver = require("apisix.core.version")
local etcd = require("apisix.cli.etcd")
local util = require("apisix.cli.util")
local file = require("apisix.cli.file")
local schema = require("apisix.cli.schema")
local ngx_tpl = require("apisix.cli.ngx_tpl")
local cli_ip = require("apisix.cli.ip")
local profile = require("apisix.core.profile")
local template = require("resty.template")
local argparse = require("argparse")
local pl_path = require("pl.path")
local lfs = require("lfs")
local signal = require("posix.signal")
local errno = require("posix.errno")

local stderr = io.stderr
local ipairs = ipairs
local pairs = pairs
local print = print
local type = type
local tostring = tostring
local tonumber = tonumber
local io_open = io.open
local execute = os.execute
local os_rename = os.rename
local os_remove = os.remove
local table_insert = table.insert
local table_remove = table.remove
local getenv = os.getenv
local max = math.max
local floor = math.floor
local str_find = string.find
local str_byte = string.byte
local str_sub = string.sub
local str_format = string.format


local _M = {}


local function help()
    print([[
Usage: apisix [action] <argument>

help:       print the apisix cli help message
init:       initialize the local nginx.conf
init_etcd:  initialize the data of etcd
start:      start the apisix server
stop:       stop the apisix server
quit:       stop the apisix server gracefully
restart:    restart the apisix server
reload:     reload the apisix server
test:       test the generated nginx.conf
version:    print the version of apisix
]])
end


local function version_greater_equal(cur_ver_s, need_ver_s)
    local cur_vers = util.split(cur_ver_s, [[.]])
    local need_vers = util.split(need_ver_s, [[.]])
    local len = max(#cur_vers, #need_vers)

    for i = 1, len do
        local cur_ver = tonumber(cur_vers[i]) or 0
        local need_ver = tonumber(need_vers[i]) or 0
        if cur_ver > need_ver then
            return true
        end

        if cur_ver < need_ver then
            return false
        end
    end

    return true
end


local function get_openresty_version()
    local str = "nginx version: openresty/"
    local ret = util.execute_cmd("openresty -v 2>&1")
    local pos = str_find(ret, str, 1, true)
    if pos then
        return str_sub(ret, pos + #str)
    end

    str = "nginx version: nginx/"
    pos = str_find(ret, str, 1, true)
    if pos then
        return str_sub(ret, pos + #str)
    end
end


local function local_dns_resolver(file_path)
    local file, err = io_open(file_path, "rb")
    if not file then
        return false, "failed to open file: " .. file_path .. ", error info:" .. err
    end

    local dns_addrs = {}
    for line in file:lines() do
        local addr, n = line:gsub("^nameserver%s+([^%s]+)%s*$", "%1")
        if n == 1 then
            table_insert(dns_addrs, addr)
        end
    end

    file:close()
    return dns_addrs
end
-- exported for test
_M.local_dns_resolver = local_dns_resolver


local function version()
    print(ver['VERSION'])
end


local function get_lua_path(conf)
    -- we use "" as the placeholder to enforce the type to be string
    if conf and conf ~= "" then
        if #conf < 2 then
            -- the shortest valid path is ';;'
            util.die("invalid extra_lua_path/extra_lua_cpath: \"", conf, "\"\n")
        end

        local path = conf
        if path:byte(-1) ~= str_byte(';') then
            path = path .. ';'
        end
        return path
    end

    return ""
end


local function init(env)
    if env.is_root_path then
        print('Warning! Running apisix under /root is only suitable for '
              .. 'development environments and it is dangerous to do so. '
              .. 'It is recommended to run APISIX in a directory '
              .. 'other than /root.')
    end

    local min_ulimit = 1024
    if env.ulimit ~= "unlimited" and env.ulimit <= min_ulimit then
        print(str_format("Warning! Current maximum number of open file "
                .. "descriptors [%d] is not greater than %d, please increase user limits by "
                .. "execute \'ulimit -n <new user limits>\' , otherwise the performance"
                .. " is low.", env.ulimit, min_ulimit))
    end

    -- read_yaml_conf
    local yaml_conf, err = file.read_yaml_conf(env.apisix_home)
    if not yaml_conf then
        util.die("failed to read local yaml config of apisix: ", err, "\n")
    end

    local ok, err = schema.validate(yaml_conf)
    if not ok then
        util.die(err, "\n")
    end

    -- check the Admin API token
    local checked_admin_key = false
    local allow_admin = yaml_conf.deployment.admin and
        yaml_conf.deployment.admin.allow_admin
    if yaml_conf.apisix.enable_admin and allow_admin
       and #allow_admin == 1 and allow_admin[1] == "127.0.0.0/24" then
        checked_admin_key = true
    end
    -- check if admin_key is required
    if yaml_conf.deployment.admin.admin_key_required == false then
        checked_admin_key = true
        print("Warning! Admin key is bypassed! "
                .. "If you are deploying APISIX in a production environment, "
                .. "please enable `admin_key_required` and set a secure admin key!")
    end

    if yaml_conf.apisix.enable_admin and not checked_admin_key then
        local help = [[

%s
Please modify "admin_key" in conf/config.yaml .

]]
        local admin_key = yaml_conf.deployment.admin
        if admin_key then
            admin_key = admin_key.admin_key
        end

        if type(admin_key) ~= "table" or #admin_key == 0
        then
            util.die(help:format("ERROR: missing valid Admin API token."))
        end

        for _, admin in ipairs(admin_key) do
            if type(admin.key) == "table" then
                admin.key = ""
            else
                admin.key = tostring(admin.key)
            end

            if admin.key == "" then
                stderr:write(
                    help:format([[WARNING: using empty Admin API.
                    This will trigger APISIX to automatically generate a random Admin API token.]]),
                    "\n"
                )
            end
        end
    end

    if yaml_conf.deployment.admin then
        local admin_api_mtls = yaml_conf.deployment.admin.admin_api_mtls
        local https_admin = yaml_conf.deployment.admin.https_admin
        if https_admin and not (admin_api_mtls and
            admin_api_mtls.admin_ssl_cert and
            admin_api_mtls.admin_ssl_cert ~= "" and
            admin_api_mtls.admin_ssl_cert_key and
            admin_api_mtls.admin_ssl_cert_key ~= "")
        then
            util.die("missing ssl cert for https admin")
        end
    end

    local or_ver = get_openresty_version()
    if or_ver == nil then
        util.die("can not find openresty\n")
    end

    local need_ver = "1.21.4"
    if not version_greater_equal(or_ver, need_ver) then
        util.die("openresty version must >=", need_ver, " current ", or_ver, "\n")
    end

    local or_info = env.openresty_info
    if not or_info:find("http_stub_status_module", 1, true) then
        util.die("'http_stub_status_module' module is missing in ",
                 "your openresty, please check it out.\n")
    end

    --- http is enabled by default
    local enable_http = true
    --- stream is disabled by default
    local enable_stream = false
    if yaml_conf.apisix.proxy_mode then
        --- check for "http"
        if yaml_conf.apisix.proxy_mode == "http" then
            enable_http = true
            enable_stream = false
        --- check for "stream"
        elseif yaml_conf.apisix.proxy_mode == "stream" then
            enable_stream = true
            enable_http = false
        --- check for "http&stream"
        elseif yaml_conf.apisix.proxy_mode == "http&stream" then
            enable_stream = true
            enable_http = true
        end
    end

    local enabled_discoveries = {}
    for name in pairs(yaml_conf.discovery or {}) do
        enabled_discoveries[name] = true
    end

    local enabled_plugins = {}
    for i, name in ipairs(yaml_conf.plugins or {}) do
        enabled_plugins[name] = true
    end

    local enabled_stream_plugins = {}
    for i, name in ipairs(yaml_conf.stream_plugins or {}) do
        enabled_stream_plugins[name] = true
    end

    if enabled_plugins["proxy-cache"] and not yaml_conf.apisix.proxy_cache then
        util.die("missing apisix.proxy_cache for plugin proxy-cache\n")
    end

    if enabled_plugins["batch-requests"] then
        local pass_real_client_ip = false
        local real_ip_from = yaml_conf.nginx_config.http.real_ip_from
        -- the real_ip_from is enabled by default, we just need to make sure it's
        -- not disabled by the users
        if real_ip_from then
            for _, ip in ipairs(real_ip_from) do
                local _ip = cli_ip:new(ip)
                if _ip then
                    if _ip:is_loopback() or _ip:is_unspecified() then
                        pass_real_client_ip = true
                    end
                end
            end
        end

        if not pass_real_client_ip then
            util.die("missing loopback or unspecified in the nginx_config.http.real_ip_from" ..
                     " for plugin batch-requests\n")
        end
    end

    local ports_to_check = {}

    local function validate_and_get_listen_addr(port_name, default_ip, configured_ip,
                                                default_port, configured_port)
        local ip = configured_ip or default_ip
        local port = tonumber(configured_port) or default_port
        if ports_to_check[port] ~= nil then
            util.die(port_name .. " ", port, " conflicts with ", ports_to_check[port], "\n")
        end
        ports_to_check[port] = port_name
        return ip .. ":" .. port
    end

    -- listen in admin use a separate port, support specific IP, compatible with the original style
    local admin_server_addr
    if yaml_conf.apisix.enable_admin then
        local ip = yaml_conf.deployment.admin.admin_listen.ip
        local port = yaml_conf.deployment.admin.admin_listen.port
        admin_server_addr = validate_and_get_listen_addr("admin port", "0.0.0.0", ip,
                                                          9180, port)
    end

    local status_server_addr
    if yaml_conf.apisix.status then
        status_server_addr = validate_and_get_listen_addr("status port", "127.0.0.1",
<<<<<<< HEAD
                             yaml_conf.apisix.status.ip, 7085, yaml_conf.apisix.status.port)
=======
                             yaml_conf.apisix.status_standalone.ip, 7085,
                             yaml_conf.apisix.status_standalone.port)
>>>>>>> c9a6a9c4
    end

    local control_server_addr
    if yaml_conf.apisix.enable_control then
        if not yaml_conf.apisix.control then
            control_server_addr = validate_and_get_listen_addr("control port", "127.0.0.1", nil,
                                          9090, nil)
        else
            control_server_addr = validate_and_get_listen_addr("control port", "127.0.0.1",
                                          yaml_conf.apisix.control.ip,
                                          9090, yaml_conf.apisix.control.port)
        end
    end

    local prometheus_server_addr
    if yaml_conf.plugin_attr.prometheus then
        local prometheus = yaml_conf.plugin_attr.prometheus
        if prometheus.enable_export_server then
            prometheus_server_addr = validate_and_get_listen_addr("prometheus port", "127.0.0.1",
                                             prometheus.export_addr.ip,
                                             9091, prometheus.export_addr.port)
        end
    end

    if enabled_stream_plugins["prometheus"] and not prometheus_server_addr then
        util.die("L4 prometheus metric should be exposed via export server\n")
    end

    local ip_port_to_check = {}

    local function listen_table_insert(listen_table, scheme, ip, port,
                                enable_http3, enable_ipv6)
        if type(ip) ~= "string" then
            util.die(scheme, " listen ip format error, must be string", "\n")
        end

        if type(port) ~= "number" then
            util.die(scheme, " listen port format error, must be number", "\n")
        end

        if ports_to_check[port] ~= nil then
            util.die(scheme, " listen port ", port, " conflicts with ",
                ports_to_check[port], "\n")
        end

        local addr = ip .. ":" .. port

        if ip_port_to_check[addr] == nil then
            table_insert(listen_table,
                    {
                        ip = ip,
                        port = port,
                        enable_http3 = enable_http3
                    })
            ip_port_to_check[addr] = scheme
        end

        if enable_ipv6 then
            ip = "[::]"
            addr = ip .. ":" .. port

            if ip_port_to_check[addr] == nil then
                table_insert(listen_table,
                        {
                            ip = ip,
                            port = port,
                            enable_http3 = enable_http3
                        })
                ip_port_to_check[addr] = scheme
            end
        end
    end

    local node_listen = {}
    -- listen in http, support multiple ports and specific IP, compatible with the original style
    if type(yaml_conf.apisix.node_listen) == "number" then
        listen_table_insert(node_listen, "http", "0.0.0.0", yaml_conf.apisix.node_listen,
                false, yaml_conf.apisix.enable_ipv6)
    elseif type(yaml_conf.apisix.node_listen) == "table" then
        for _, value in ipairs(yaml_conf.apisix.node_listen) do
            if type(value) == "number" then
                listen_table_insert(node_listen, "http", "0.0.0.0", value,
                        false, yaml_conf.apisix.enable_ipv6)
            elseif type(value) == "table" then
                local ip = value.ip
                local port = value.port
                local enable_ipv6 = false
                local enable_http2 = value.enable_http2

                if ip == nil then
                    ip = "0.0.0.0"
                    if yaml_conf.apisix.enable_ipv6 then
                        enable_ipv6 = true
                    end
                end

                if port == nil then
                    port = 9080
                end

                if enable_http2 ~= nil then
                    util.die("ERROR: port level enable_http2 in node_listen is deprecated"
                            .. "from 3.9 version, and you should use enable_http2 in "
                            .. "apisix level.", "\n")
                end

                listen_table_insert(node_listen, "http", ip, port,
                        false, enable_ipv6)
            end
        end
    end
    yaml_conf.apisix.node_listen = node_listen

    local enable_http3_in_server_context = false
    local ssl_listen = {}
    -- listen in https, support multiple ports, support specific IP
    for _, value in ipairs(yaml_conf.apisix.ssl.listen) do
        local ip = value.ip
        local port = value.port
        local enable_ipv6 = false
        local enable_http2 = value.enable_http2
        local enable_http3 = value.enable_http3

        if ip == nil then
            ip = "0.0.0.0"
            if yaml_conf.apisix.enable_ipv6 then
                enable_ipv6 = true
            end
        end

        if port == nil then
            port = 9443
        end

        if enable_http2 ~= nil then
            util.die("ERROR: port level enable_http2 in ssl.listen is deprecated"
                      .. "from 3.9 version, and you should use enable_http2 in "
                      .. "apisix level.", "\n")
        end

        if enable_http3 == nil then
            enable_http3 = false
        end
        if enable_http3 == true then
            enable_http3_in_server_context = true
        end

        listen_table_insert(ssl_listen, "https", ip, port,
                enable_http3, enable_ipv6)
    end

    yaml_conf.apisix.ssl.listen = ssl_listen
    yaml_conf.apisix.enable_http3_in_server_context = enable_http3_in_server_context

    -- enable ssl with place holder crt&key
    yaml_conf.apisix.ssl.ssl_cert = "cert/ssl_PLACE_HOLDER.crt"
    yaml_conf.apisix.ssl.ssl_cert_key = "cert/ssl_PLACE_HOLDER.key"

    local tcp_enable_ssl
    -- compatible with the original style which only has the addr
    if enable_stream and yaml_conf.apisix.stream_proxy and yaml_conf.apisix.stream_proxy.tcp then
        local tcp = yaml_conf.apisix.stream_proxy.tcp
        for i, item in ipairs(tcp) do
            if type(item) ~= "table" then
                tcp[i] = {addr = item}
            else
                if item.tls then
                    tcp_enable_ssl = true
                end
            end
        end
    end

    local dubbo_upstream_multiplex_count = 32
    if yaml_conf.plugin_attr and yaml_conf.plugin_attr["dubbo-proxy"] then
        local dubbo_conf = yaml_conf.plugin_attr["dubbo-proxy"]
        if tonumber(dubbo_conf.upstream_multiplex_count) >= 1 then
            dubbo_upstream_multiplex_count = dubbo_conf.upstream_multiplex_count
        end
    end

    if yaml_conf.apisix.dns_resolver_valid then
        if tonumber(yaml_conf.apisix.dns_resolver_valid) == nil then
            util.die("apisix->dns_resolver_valid should be a number")
        end
    end

    local proxy_mirror_timeouts
    if yaml_conf.plugin_attr["proxy-mirror"] then
        proxy_mirror_timeouts = yaml_conf.plugin_attr["proxy-mirror"].timeout
    end

    if yaml_conf.deployment and yaml_conf.deployment.role then
        local role = yaml_conf.deployment.role
        env.deployment_role = role

        if role == "control_plane" and not admin_server_addr then
            local listen = node_listen[1]
            admin_server_addr = str_format("%s:%s", listen.ip, listen.port)
        end
    end

    local opentelemetry_set_ngx_var
    if enabled_plugins["opentelemetry"] and yaml_conf.plugin_attr["opentelemetry"] then
        opentelemetry_set_ngx_var = yaml_conf.plugin_attr["opentelemetry"].set_ngx_var
    end

    local zipkin_set_ngx_var
    if enabled_plugins["zipkin"] and yaml_conf.plugin_attr["zipkin"] then
        zipkin_set_ngx_var = yaml_conf.plugin_attr["zipkin"].set_ngx_var
    end

    -- Using template.render
    local sys_conf = {
        lua_path = env.pkg_path_org,
        lua_cpath = env.pkg_cpath_org,
        os_name = util.trim(util.execute_cmd("uname")),
        apisix_lua_home = env.apisix_home,
        deployment_role = env.deployment_role,
        use_apisix_base = env.use_apisix_base,
        error_log = {level = "warn"},
        enable_http = enable_http,
        enable_stream = enable_stream,
        enabled_discoveries = enabled_discoveries,
        enabled_plugins = enabled_plugins,
        enabled_stream_plugins = enabled_stream_plugins,
        dubbo_upstream_multiplex_count = dubbo_upstream_multiplex_count,
        status_server_addr = status_server_addr,
        tcp_enable_ssl = tcp_enable_ssl,
        admin_server_addr = admin_server_addr,
        control_server_addr = control_server_addr,
        prometheus_server_addr = prometheus_server_addr,
        proxy_mirror_timeouts = proxy_mirror_timeouts,
        opentelemetry_set_ngx_var = opentelemetry_set_ngx_var,
        zipkin_set_ngx_var = zipkin_set_ngx_var
    }

    if not yaml_conf.apisix then
        util.die("failed to read `apisix` field from yaml file")
    end

    if not yaml_conf.nginx_config then
        util.die("failed to read `nginx_config` field from yaml file")
    end

    if util.is_32bit_arch() then
        sys_conf["worker_rlimit_core"] = "4G"
    else
        sys_conf["worker_rlimit_core"] = "16G"
    end

    for k,v in pairs(yaml_conf.apisix) do
        sys_conf[k] = v
    end
    for k,v in pairs(yaml_conf.nginx_config) do
        sys_conf[k] = v
    end
    if yaml_conf.deployment.admin then
        for k,v in pairs(yaml_conf.deployment.admin) do
            sys_conf[k] = v
        end
    end

    sys_conf.standalone_with_admin_api = env.deployment_role == "traditional" and
        yaml_conf.apisix.enable_admin and yaml_conf.deployment.config_provider == "yaml"

    sys_conf["wasm"] = yaml_conf.wasm


    local wrn = sys_conf["worker_rlimit_nofile"]
    local wc = sys_conf["event"]["worker_connections"]
    if not wrn or wrn <= wc then
        -- ensure the number of fds is slightly larger than the number of conn
        sys_conf["worker_rlimit_nofile"] = wc + 128
    end

    if sys_conf["enable_dev_mode"] == true then
        sys_conf["worker_processes"] = 1
        sys_conf["enable_reuseport"] = false

    elseif tonumber(sys_conf["worker_processes"]) == nil then
        sys_conf["worker_processes"] = "auto"
    end

    local dns_resolver = sys_conf["dns_resolver"]
    if not dns_resolver or #dns_resolver == 0 then
        local dns_addrs, err = local_dns_resolver("/etc/resolv.conf")
        if not dns_addrs then
            util.die("failed to import local DNS: ", err, "\n")
        end

        if #dns_addrs == 0 then
            util.die("local DNS is empty\n")
        end

        sys_conf["dns_resolver"] = dns_addrs
    end

    for i, r in ipairs(sys_conf["dns_resolver"]) do
        if r:match(":[^:]*:") then
            -- more than one colon, is IPv6
            if r:byte(1) ~= str_byte('[') then
                -- ensure IPv6 address is always wrapped in []
                sys_conf["dns_resolver"][i] = "[" .. r .. "]"
            end
        end

        -- check if the dns_resolver is ipv6 address with zone_id
        -- Nginx does not support this form
        if r:find("%%") then
            stderr:write("unsupported DNS resolver: " .. r ..
                         ", would ignore this item\n")
            table_remove(sys_conf["dns_resolver"], i)
        end
    end

    local env_worker_processes = getenv("APISIX_WORKER_PROCESSES")
    if env_worker_processes then
        sys_conf["worker_processes"] = floor(tonumber(env_worker_processes))
    end

    local exported_vars = file.get_exported_vars()
    if exported_vars then
        if not sys_conf["envs"] then
            sys_conf["envs"]= {}
        end
        for _, cfg_env in ipairs(sys_conf["envs"]) do
            local cfg_name
            local from = str_find(cfg_env, "=", 1, true)
            if from then
                cfg_name = str_sub(cfg_env, 1, from - 1)
            else
                cfg_name = cfg_env
            end

            exported_vars[cfg_name] = false
        end

        for name, value in pairs(exported_vars) do
            if value then
                table_insert(sys_conf["envs"], name)
            end
        end
    end

    -- inject kubernetes discovery shared dict and environment variable
    if enabled_discoveries["kubernetes"] then

        if not sys_conf["discovery_shared_dicts"] then
            sys_conf["discovery_shared_dicts"] = {}
        end

        local kubernetes_conf = yaml_conf.discovery["kubernetes"]

        local inject_environment = function(conf, envs)
            local keys = {
                conf.service.host,
                conf.service.port,
            }

            if conf.client.token then
                table_insert(keys, conf.client.token)
            end

            if conf.client.token_file then
                table_insert(keys, conf.client.token_file)
            end

            for _, key in ipairs(keys) do
                if #key > 3 then
                    local first, second = str_byte(key, 1, 2)
                    if first == str_byte('$') and second == str_byte('{') then
                        local last = str_byte(key, #key)
                        if last == str_byte('}') then
                            envs[str_sub(key, 3, #key - 1)] = ""
                        end
                    end
                end
            end

        end

        local envs = {}
        if #kubernetes_conf == 0 then
            sys_conf["discovery_shared_dicts"]["kubernetes"] = kubernetes_conf.shared_size
            inject_environment(kubernetes_conf, envs)
        else
            for _, item in ipairs(kubernetes_conf) do
                sys_conf["discovery_shared_dicts"]["kubernetes-" .. item.id] = item.shared_size
                inject_environment(item, envs)
            end
        end

        if not sys_conf["envs"] then
            sys_conf["envs"] = {}
        end

        for item in pairs(envs) do
            table_insert(sys_conf["envs"], item)
        end

    end

    -- fix up lua path
    sys_conf["extra_lua_path"] = get_lua_path(yaml_conf.apisix.extra_lua_path)
    sys_conf["extra_lua_cpath"] = get_lua_path(yaml_conf.apisix.extra_lua_cpath)

    local conf_render = template.compile(ngx_tpl)
    local ngxconf = conf_render(sys_conf)

    local ok, err = util.write_file(env.apisix_home .. "/conf/nginx.conf",
                                    ngxconf)
    if not ok then
        util.die("failed to update nginx.conf: ", err, "\n")
    end
end


local function init_etcd(env, args)
    etcd.init(env, args)
end


local function cleanup(env)
    if env.apisix_home then
        profile.apisix_home = env.apisix_home
    end

    os_remove(profile:customized_yaml_index())
end


local function sleep(n)
  execute("sleep " .. tonumber(n))
end


local function check_running(env)
    local pid_path = env.apisix_home .. "/logs/nginx.pid"
    local pid = util.read_file(pid_path)
    pid = tonumber(pid)
    if not pid then
        return false, nil
    end
    return true, pid
end


local function start(env, ...)
    cleanup(env)

    if env.apisix_home then
        profile.apisix_home = env.apisix_home
    end

    -- Because the worker process started by apisix has "nobody" permission,
    -- it cannot access the `/root` directory. Therefore, it is necessary to
    -- prohibit APISIX from running in the /root directory.
    if env.is_root_path then
        util.die("Error: It is forbidden to run APISIX in the /root directory.\n")
    end

    local logs_path = env.apisix_home .. "/logs"
    if not pl_path.exists(logs_path) then
        local _, err = pl_path.mkdir(logs_path)
        if err ~= nil then
            util.die("failed to mkdir ", logs_path, ", error: ", err)
        end
    elseif not pl_path.isdir(logs_path) and not pl_path.islink(logs_path) then
        util.die(logs_path, " is not directory nor symbol link")
    end

    -- check running and wait old apisix stop
    local pid = nil
    for i = 1, 30 do
        local running
        running, pid = check_running(env)
        if not running then
            break
        else
            sleep(0.1)
        end
    end

    if pid then
        if pid <= 0 then
            print("invalid pid")
            return
        end

        local signone = 0

        local ok, err, err_no = signal.kill(pid, signone)
        if ok then
            print("the old APISIX is still running, the new one will not start")
            return
        -- no such process
        elseif err_no ~= errno.ESRCH then
            print(err)
            return
        end

        print("nginx.pid exists but there's no corresponding process with pid ", pid,
              ", the file will be overwritten")
    end

    -- start a new APISIX instance

    local parser = argparse()
    parser:argument("_", "Placeholder")
    parser:option("-c --config", "location of customized config.yaml")
    -- TODO: more logs for APISIX cli could be added using this feature
    parser:flag("-v --verbose", "show init_etcd debug information")
    local args = parser:parse()

    local customized_yaml = args["config"]
    if customized_yaml then
        local customized_yaml_path
        local idx = str_find(customized_yaml, "/")
        if idx and idx == 1 then
            customized_yaml_path = customized_yaml
        else
            local cur_dir, err = lfs.currentdir()
            if err then
                util.die("failed to get current directory")
            end
            customized_yaml_path = cur_dir .. "/" .. customized_yaml
        end

        if not util.file_exists(customized_yaml_path) then
           util.die("customized config file not exists, path: " .. customized_yaml_path)
        end

        local ok, err = util.write_file(profile:customized_yaml_index(), customized_yaml_path)
        if not ok then
            util.die("write customized config index failed, err: " .. err)
        end

        print("Use customized yaml: ", customized_yaml)
    end

    init(env)

    if env.deployment_role ~= "data_plane" then
        init_etcd(env, args)
    end

    util.execute_cmd(env.openresty_args)
end


local function test(env, backup_ngx_conf)
    -- backup nginx.conf
    local ngx_conf_path = env.apisix_home .. "/conf/nginx.conf"
    local ngx_conf_path_bak = ngx_conf_path .. ".bak"
    local ngx_conf_exist = pl_path.exists(ngx_conf_path)
    if ngx_conf_exist then
        local ok, err = os_rename(ngx_conf_path, ngx_conf_path_bak)
        if not ok then
            util.die("failed to backup nginx.conf, error: ", err)
        end
    end

    -- reinit nginx.conf
    init(env)

    local test_cmd = env.openresty_args .. [[ -t -q ]]
    local test_ret = execute((test_cmd))

    -- restore nginx.conf
    if ngx_conf_exist then
        local ok, err = os_rename(ngx_conf_path_bak, ngx_conf_path)
        if not ok then
            util.die("failed to restore original nginx.conf, error: ", err)
        end
    end

    -- When success,
    -- On linux, os.execute returns 0,
    -- On macos, os.execute returns 3 values: true, exit, 0, and we need the first.
    if (test_ret == 0 or test_ret == true) then
        print("configuration test is successful")
        return
    end

    util.die("configuration test failed")
end


local function quit(env)
    cleanup(env)

    local cmd = env.openresty_args .. [[ -s quit]]
    util.execute_cmd(cmd)
end


local function stop(env)
    cleanup(env)

    local cmd = env.openresty_args .. [[ -s stop]]
    util.execute_cmd(cmd)
end


local function restart(env)
  -- test configuration
  test(env)
  stop(env)
  start(env)
end


local function reload(env)
    -- reinit nginx.conf
    init(env)

    local test_cmd = env.openresty_args .. [[ -t -q ]]
    -- When success,
    -- On linux, os.execute returns 0,
    -- On macos, os.execute returns 3 values: true, exit, 0, and we need the first.
    local test_ret = execute((test_cmd))
    if (test_ret == 0 or test_ret == true) then
        local cmd = env.openresty_args .. [[ -s reload]]
        execute(cmd)
        return
    end

    print("test openresty failed")
end



local action = {
    help = help,
    version = version,
    init = init,
    init_etcd = etcd.init,
    start = start,
    stop = stop,
    quit = quit,
    restart = restart,
    reload = reload,
    test = test,
}


function _M.execute(env, arg)
    local cmd_action = arg[1]
    if not cmd_action then
        return help()
    end

    if not action[cmd_action] then
        stderr:write("invalid argument: ", cmd_action, "\n")
        return help()
    end

    action[cmd_action](env, arg[2])
end


return _M<|MERGE_RESOLUTION|>--- conflicted
+++ resolved
@@ -346,12 +346,8 @@
     local status_server_addr
     if yaml_conf.apisix.status then
         status_server_addr = validate_and_get_listen_addr("status port", "127.0.0.1",
-<<<<<<< HEAD
-                             yaml_conf.apisix.status.ip, 7085, yaml_conf.apisix.status.port)
-=======
-                             yaml_conf.apisix.status_standalone.ip, 7085,
-                             yaml_conf.apisix.status_standalone.port)
->>>>>>> c9a6a9c4
+                             yaml_conf.apisix.status.ip, 7085,
+                             yaml_conf.apisix.status.port)
     end
 
     local control_server_addr
