--
-- Licensed to the Apache Software Foundation (ASF) under one or more
-- contributor license agreements.  See the NOTICE file distributed with
-- this work for additional information regarding copyright ownership.
-- The ASF licenses this file to You under the Apache License, Version 2.0
-- (the "License"); you may not use this file except in compliance with
-- the License.  You may obtain a copy of the License at
--
--     http://www.apache.org/licenses/LICENSE-2.0
--
-- Unless required by applicable law or agreed to in writing, software
-- distributed under the License is distributed on an "AS IS" BASIS,
-- WITHOUT WARRANTIES OR CONDITIONS OF ANY KIND, either express or implied.
-- See the License for the specific language governing permissions and
-- limitations under the License.
--
local schema    = require('apisix.core.schema')
local table_insert = table.insert
local table_concat = table.concat
local setmetatable = setmetatable
local error     = error

local _M = {version = 0.5}


local plugins_schema = {
    type = "object"
}

local id_schema = {
    anyOf = {
        {
            type = "string", minLength = 1, maxLength = 64,
            pattern = [[^[a-zA-Z0-9-_.]+$]]
        },
        {type = "integer", minimum = 1}
    }
}

local host_def_pat = "^\\*?[0-9a-zA-Z-._\\[\\]:]+$"
local host_def = {
    type = "string",
    pattern = host_def_pat,
}
_M.host_def = host_def


local ipv4_seg = "([0-9]|[1-9][0-9]|1[0-9]{2}|2[0-4][0-9]|25[0-5])"
local ipv4_def_buf = {}
for i = 1, 4 do
    table_insert(ipv4_def_buf, ipv4_seg)
end
local ipv4_def = table_concat(ipv4_def_buf, [[\.]])
-- There is false negative for ipv6/cidr. For instance, `:/8` will be valid.
-- It is fine as the correct regex will be too complex.
local ipv6_def = "([a-fA-F0-9]{0,4}:){1,8}(:[a-fA-F0-9]{0,4}){0,8}"
                 .. "([a-fA-F0-9]{0,4})?"
local ip_def = {
    {title = "IPv4", type = "string", format = "ipv4"},
    {title = "IPv4/CIDR", type = "string", pattern = "^" .. ipv4_def .. "/([12]?[0-9]|3[0-2])$"},
    {title = "IPv6", type = "string", format = "ipv6"},
    {title = "IPv6/CIDR", type = "string", pattern = "^" .. ipv6_def .. "/[0-9]{1,3}$"},
}
_M.ip_def = ip_def


_M.uri_def = {type = "string", pattern = [=[^[^\/]+:\/\/([\da-zA-Z.-]+|\[[\da-fA-F:]+\])(:\d+)?]=]}


local timestamp_def = {
    type = "integer",
}

local remote_addr_def = {
    description = "client IP",
    type = "string",
    anyOf = ip_def,
}


local label_value_def = {
    description = "value of label",
    type = "string",
    pattern = [[^\S+$]],
    maxLength = 256,
    minLength = 1
}
_M.label_value_def = label_value_def


local labels_def = {
    description = "key/value pairs to specify attributes",
    type = "object",
    patternProperties = {
        [".*"] = label_value_def
    },
}


local rule_name_def = {
    type = "string",
    maxLength = 100,
    minLength = 1,
}


local desc_def = {
    type = "string",
    maxLength = 256,
}


local timeout_def = {
    type = "object",
    properties = {
        connect = {type = "number", exclusiveMinimum = 0},
        send = {type = "number", exclusiveMinimum = 0},
        read = {type = "number", exclusiveMinimum = 0},
    },
    required = {"connect", "send", "read"},
}


local health_checker = {
    type = "object",
    properties = {
        active = {
            type = "object",
            properties = {
                type = {
                    type = "string",
                    enum = {"http", "https", "tcp"},
                    default = "http"
                },
                timeout = {type = "number", default = 1},
                concurrency = {type = "integer", default = 10},
                host = host_def,
                port = {
                    type = "integer",
                    minimum = 1,
                    maximum = 65535
                },
                http_path = {type = "string", default = "/"},
                https_verify_certificate = {type = "boolean", default = true},
                healthy = {
                    type = "object",
                    properties = {
                        interval = {type = "integer", minimum = 1, default = 1},
                        http_statuses = {
                            type = "array",
                            minItems = 1,
                            items = {
                                type = "integer",
                                minimum = 200,
                                maximum = 599
                            },
                            uniqueItems = true,
                            default = {200, 302}
                        },
                        successes = {
                            type = "integer",
                            minimum = 1,
                            maximum = 254,
                            default = 2
                        }
                    }
                },
                unhealthy = {
                    type = "object",
                    properties = {
                        interval = {type = "integer", minimum = 1, default = 1},
                        http_statuses = {
                            type = "array",
                            minItems = 1,
                            items = {
                                type = "integer",
                                minimum = 200,
                                maximum = 599
                            },
                            uniqueItems = true,
                            default = {429, 404, 500, 501, 502, 503, 504, 505}
                        },
                        http_failures = {
                            type = "integer",
                            minimum = 1,
                            maximum = 254,
                            default = 5
                        },
                        tcp_failures = {
                            type = "integer",
                            minimum = 1,
                            maximum = 254,
                            default = 2
                        },
                        timeouts = {
                            type = "integer",
                            minimum = 1,
                            maximum = 254,
                            default = 3
                        }
                    }
                },
                req_headers = {
                  type = "array",
                  minItems = 1,
                  items = {
                      type = "string",
                      uniqueItems = true,
                  },
                }
            }
        },
        passive = {
            type = "object",
            properties = {
                type = {
                    type = "string",
                    enum = {"http", "https", "tcp"},
                    default = "http"
                },
                healthy = {
                    type = "object",
                    properties = {
                        http_statuses = {
                            type = "array",
                            minItems = 1,
                            items = {
                                type = "integer",
                                minimum = 200,
                                maximum = 599,
                            },
                            uniqueItems = true,
                            default = {200, 201, 202, 203, 204, 205, 206, 207,
                                       208, 226, 300, 301, 302, 303, 304, 305,
                                       306, 307, 308}
                        },
                        successes = {
                            type = "integer",
                            minimum = 0,
                            maximum = 254,
                            default = 5
                        }
                    }
                },
                unhealthy = {
                    type = "object",
                    properties = {
                        http_statuses = {
                            type = "array",
                            minItems = 1,
                            items = {
                                type = "integer",
                                minimum = 200,
                                maximum = 599,
                            },
                            uniqueItems = true,
                            default = {429, 500, 503}
                        },
                        tcp_failures = {
                            type = "integer",
                            minimum = 0,
                            maximum = 254,
                            default = 2
                        },
                        timeouts = {
                            type = "integer",
                            minimum = 0,
                            maximum = 254,
                            default = 7
                        },
                        http_failures = {
                            type = "integer",
                            minimum = 0,
                            maximum = 254,
                            default = 5
                        },
                    }
                }
            },
        }
    },
    anyOf = {
        {required = {"active"}},
        {required = {"active", "passive"}},
    },
    additionalProperties = false,
}


local nodes_schema = {
    anyOf = {
        {
            type = "object",
            patternProperties = {
                [".*"] = {
                    description = "weight of node",
                    type = "integer",
                    minimum = 0,
                }
            },
        },
        {
            type = "array",
            items = {
                type = "object",
                properties = {
                    host = host_def,
                    port = {
                        description = "port of node",
                        type = "integer",
                        minimum = 1,
                        maximum = 65535
                    },
                    weight = {
                        description = "weight of node",
                        type = "integer",
                        minimum = 0,
                    },
                    priority = {
                        description = "priority of node",
                        type = "integer",
                        default = 0,
                    },
                    metadata = {
                        description = "metadata of node",
                        type = "object",
                    }
                },
                required = {"host", "weight"},
            },
        }
    }
}
_M.discovery_nodes = {
    type = "array",
    items = {
        type = "object",
        properties = {
            host = {
                description = "domain or ip",
            },
            port = {
                description = "port of node",
                type = "integer",
                minimum = 1,
                maximum = 65535
            },
            weight = {
                description = "weight of node",
                type = "integer",
                minimum = 0,
            },
            priority = {
                description = "priority of node",
                type = "integer",
            },
            metadata = {
                description = "metadata of node",
                type = "object",
            }
        },
        -- nodes from DNS discovery may not contain port
        required = {"host", "weight"},
    },
}


local certificate_scheme = {
    type = "string", minLength = 128, maxLength = 64*1024
}


local private_key_schema = {
    type = "string", minLength = 128, maxLength = 64*1024
}


local upstream_schema = {
    type = "object",
    properties = {
        create_time = timestamp_def,
        update_time = timestamp_def,
        nodes = nodes_schema,
        retries = {
            type = "integer",
            minimum = 0,
        },
        retry_timeout = {
            type = "number",
            minimum = 0,
        },
        timeout = timeout_def,
        tls = {
            type = "object",
            properties = {
                client_cert_id = id_schema,
                client_cert = certificate_scheme,
                client_key = private_key_schema,
                verify = {
                    type = "boolean",
                    description = "Turn on server certificate verification, "..
                        "currently only kafka upstream is supported",
                    default = false,
                },
            },
            dependencies = {
                client_cert = {required = {"client_key"}},
                client_key = {required = {"client_cert"}},
                client_cert_id = {
                    ["not"] = {required = {"client_cert", "client_key"}}
                }
            }
        },
        keepalive_pool = {
            type = "object",
            properties = {
                size = {
                    type = "integer",
                    default = 320,
                    minimum = 1,
                },
                idle_timeout = {
                    type = "number",
                    default = 60,
                    minimum = 0,
                },
                requests = {
                    type = "integer",
                    default = 1000,
                    minimum = 1,
                },
            },
        },
        type = {
            description = "algorithms of load balancing",
            type = "string",
            default = "roundrobin",
        },
        checks = health_checker,
        hash_on = {
            type = "string",
            default = "vars",
            enum = {
              "vars",
              "header",
              "cookie",
              "consumer",
              "vars_combinations",
            },
        },
        key = {
            description = "the key of chash for dynamic load balancing",
            type = "string",
        },
        scheme = {
            default = "http",
            enum = {"grpc", "grpcs", "http", "https", "tcp", "tls", "udp",
                "kafka"},
            description = "The scheme of the upstream." ..
                " For L7 proxy, it can be one of grpc/grpcs/http/https." ..
                " For L4 proxy, it can be one of tcp/tls/udp." ..
                " For specific protocols, it can be kafka."
        },
        labels = labels_def,
        discovery_type = {
            description = "discovery type",
            type = "string",
        },
        discovery_args = {
            type = "object",
            properties = {
                namespace_id = {
                    description = "namespace id",
                    type = "string",
                },
                group_name = {
                    description = "group name",
                    type = "string",
                },
            }
        },
        pass_host = {
            description = "mod of host passing",
            type = "string",
            enum = {"pass", "node", "rewrite"},
            default = "pass"
        },
        upstream_host = host_def,
        name = rule_name_def,
        desc = desc_def,
        service_name = {
            type = "string",
            maxLength = 256,
            minLength = 1
        },
        id = id_schema,
    },
    oneOf = {
        {required = {"nodes"}},
        {required = {"service_name", "discovery_type"}},
    },
    additionalProperties = false
}

-- TODO: add more nginx variable support
_M.upstream_hash_vars_schema = {
    type = "string",
    pattern = [[^((uri|server_name|server_addr|request_uri|remote_port]]
               .. [[|remote_addr|query_string|host|hostname|mqtt_client_id)]]
               .. [[|arg_[0-9a-zA-z_-]+)$]],
}

-- validates header name, cookie name.
-- a-z, A-Z, 0-9, '_' and '-' are allowed.
-- when "underscores_in_headers on", header name allow '_'.
-- http://nginx.org/en/docs/http/ngx_http_core_module.html#underscores_in_headers
_M.upstream_hash_header_schema = {
    type = "string",
    pattern = [[^[a-zA-Z0-9-_]+$]]
}

-- validates string only
_M.upstream_hash_vars_combinations_schema = {
    type = "string"
}


local method_schema = {
    description = "HTTP method",
    type = "string",
    enum = {"GET", "POST", "PUT", "DELETE", "PATCH", "HEAD",
        "OPTIONS", "CONNECT", "TRACE", "PURGE"},
}
_M.method_schema = method_schema


_M.route = {
    type = "object",
    properties = {
        create_time = timestamp_def,
        update_time = timestamp_def,
        uri = {type = "string", minLength = 1, maxLength = 4096},
        uris = {
            type = "array",
            items = {
                description = "HTTP uri",
                type = "string",
            },
            minItems = 1,
            uniqueItems = true,
        },
        name = rule_name_def,
        desc = desc_def,
        priority = {type = "integer", default = 0},

        methods = {
            type = "array",
            items = method_schema,
            uniqueItems = true,
        },
        host = host_def,
        hosts = {
            type = "array",
            items = host_def,
            minItems = 1,
            uniqueItems = true,
        },
        remote_addr = remote_addr_def,
        remote_addrs = {
            type = "array",
            items = remote_addr_def,
            minItems = 1,
            uniqueItems = true,
        },
        timeout = timeout_def,
        vars = {
            type = "array",
        },
        filter_func = {
            type = "string",
            minLength = 10,
            pattern = [[^function]],
        },

        -- The 'script' fields below are used by dashboard for plugin orchestration
        script = {type = "string", minLength = 10, maxLength = 102400},
        script_id = id_schema,

        plugins = plugins_schema,
        plugin_config_id = id_schema,

        upstream = upstream_schema,

        labels = labels_def,

        service_id = id_schema,
        upstream_id = id_schema,

        enable_websocket = {
            description = "enable websocket for request",
            type        = "boolean",
        },

        id = id_schema,

        status = {
            description = "route status, 1 to enable, 0 to disable",
            type = "integer",
            enum = {1, 0},
            default = 1
        },
    },
    allOf = {
        {
            oneOf = {
                {required = {"uri"}},
                {required = {"uris"}},
            },
        },
        {
            oneOf = {
                {["not"] = {
                    anyOf = {
                        {required = {"host"}},
                        {required = {"hosts"}},
                    }
                }},
                {required = {"host"}},
                {required = {"hosts"}}
            },
        },
        {
            oneOf = {
                {["not"] = {
                    anyOf = {
                        {required = {"remote_addr"}},
                        {required = {"remote_addrs"}},
                    }
                }},
                {required = {"remote_addr"}},
                {required = {"remote_addrs"}}
            },
        },
    },
    anyOf = {
        {required = {"plugins", "uri"}},
        {required = {"upstream", "uri"}},
        {required = {"upstream_id", "uri"}},
        {required = {"service_id", "uri"}},
        {required = {"plugins", "uris"}},
        {required = {"upstream", "uris"}},
        {required = {"upstream_id", "uris"}},
        {required = {"service_id", "uris"}},
        {required = {"script", "uri"}},
        {required = {"script", "uris"}},
    },
    ["not"] = {
        anyOf = {
            {required = {"script", "plugins"}},
            {required = {"script", "plugin_config_id"}},
        }
    },
    additionalProperties = false,
}


_M.service = {
    type = "object",
    properties = {
        id = id_schema,
        plugins = plugins_schema,
        upstream = upstream_schema,
        upstream_id = id_schema,
        name = rule_name_def,
        desc = desc_def,
        labels = labels_def,
        script = {type = "string", minLength = 10, maxLength = 102400},
        create_time = timestamp_def,
        update_time = timestamp_def,
        enable_websocket = {
            description = "enable websocket for request",
            type        = "boolean",
        },
        hosts = {
            type = "array",
            items = host_def,
            minItems = 1,
            uniqueItems = true,
        },
    },
    additionalProperties = false,
}


_M.consumer = {
    type = "object",
    properties = {
        username = {
            type = "string", minLength = 1, maxLength = rule_name_def.maxLength,
            pattern = [[^[a-zA-Z0-9_]+$]]
        },
        group_id = id_schema,
        plugins = plugins_schema,
        labels = labels_def,
        create_time = timestamp_def,
        update_time = timestamp_def,
        desc = desc_def,
    },
    required = {"username"},
    additionalProperties = false,
}


_M.upstream = upstream_schema


local secret_uri_schema = {
    type = "string",
    pattern = "^\\$(secret|env|ENV)://"
}


_M.ssl = {
    type = "object",
    properties = {
        id = id_schema,
        type = {
            description = "ssl certificate type, " ..
                            "server to server certificate, " ..
                            "client to client certificate for upstream",
            type = "string",
            default = "server",
            enum = {"server", "client"}
        },
        cert = {
            oneOf = {
                certificate_scheme,
<<<<<<< HEAD
                -- TODO: uniformly define the schema of secret_uri
                { type = "string", pattern = "^\\$(secret|env|ENV)://"}
=======
                secret_uri_schema
>>>>>>> 64a72a62
            }
        },
        key = {
            oneOf = {
                private_key_schema,
<<<<<<< HEAD
                { type = "string", pattern = "^\\$(secret|env|ENV)://"}
=======
                secret_uri_schema
>>>>>>> 64a72a62
            }
        },
        sni = {
            type = "string",
            pattern = host_def_pat,
        },
        snis = {
            type = "array",
            items = {
                type = "string",
                pattern = host_def_pat,
            },
            minItems = 1,
        },
        certs = {
            type = "array",
            items = {
                oneOf = {
                    certificate_scheme,
                    secret_uri_schema
                }
            }
        },
        keys = {
            type = "array",
            items = {
                oneOf = {
                    private_key_schema,
                    secret_uri_schema
                }
            }
        },
        client = {
            type = "object",
            properties = {
                ca = certificate_scheme,
                depth = {
                    type = "integer",
                    minimum = 0,
                    default = 1,
                },
                skip_mtls_uri_regex = {
                    type = "array",
                    minItems = 1,
                    uniqueItems = true,
                    items = {
                        description = "uri regular expression to skip mtls",
                        type = "string",
                    }
                },
            },
            required = {"ca"},
        },
        labels = labels_def,
        status = {
            description = "ssl status, 1 to enable, 0 to disable",
            type = "integer",
            enum = {1, 0},
            default = 1
        },
        ssl_protocols = {
            description = "set ssl protocols",
            type = "array",
            maxItems = 3,
            uniqueItems = true,
            items = {
                enum = {"TLSv1.1", "TLSv1.2", "TLSv1.3"}
            },
        },
        create_time = timestamp_def,
        update_time = timestamp_def
    },
    ["if"] = {
        properties = {
            type = {
                enum = {"server"},
            },
        },
    },
    ["then"] = {
        oneOf = {
            {required = {"sni", "key", "cert"}},
            {required = {"snis", "key", "cert"}}
        }
    },
    ["else"] = {required = {"key", "cert"}},
    additionalProperties = false,
}



_M.proto = {
    type = "object",
    properties = {
        id = id_schema,
        desc = desc_def,
        create_time = timestamp_def,
        update_time = timestamp_def,
        content = {
            type = "string", minLength = 1, maxLength = 1024*1024
        }
    },
    required = {"content"},
    additionalProperties = false,
}


_M.global_rule = {
    type = "object",
    properties = {
        id = id_schema,
        plugins = plugins_schema,
        create_time = timestamp_def,
        update_time = timestamp_def
    },
    required = {"id", "plugins"},
    additionalProperties = false,
}


local xrpc_protocol_schema = {
    type = "object",
    properties = {
        name = {
            type = "string",
        },
        superior_id = id_schema,
        conf = {
            description = "protocol-specific configuration",
            type = "object",
        },
        logger = {
            type = "array",
            items = {
                properties = {
                    name = {
                        type = "string",
                    },
                    filter = {
                        description = "logger filter rules",
                        type = "array",
                    },
                    conf = {
                        description = "logger plugin configuration",
                        type = "object",
                    },
                },
                dependencies = {
                    name = {"conf"},
                },
                additionalProperties = false,
            },
        },

    },
    required = {"name"}
}


_M.stream_route = {
    type = "object",
    properties = {
        id = id_schema,
        desc = desc_def,
        create_time = timestamp_def,
        update_time = timestamp_def,
        remote_addr = remote_addr_def,
        labels = labels_def, -- The ingress project need this field
        server_addr = {
            description = "server IP",
            type = "string",
            anyOf = ip_def,
        },
        server_port = {
            description = "server port",
            type = "integer",
            minimum = 1,
            maximum = 65535
        },
        sni = {
            description = "server name indication",
            type = "string",
            pattern = host_def_pat,
        },
        upstream = upstream_schema,
        upstream_id = id_schema,
        service_id = id_schema,
        plugins = plugins_schema,
        protocol = xrpc_protocol_schema,
    },
    additionalProperties = false,
}


_M.plugins = {
    type = "array",
    items = {
        type = "object",
        properties = {
            name = {
                type = "string",
                minLength = 1,
            },
            stream = {
                type = "boolean"
            },
            additionalProperties = false,
        },
        required = {"name"}
    }
}


_M.plugin_config = {
    type = "object",
    properties = {
        name = {
            type = "string",
        },
        id = id_schema,
        desc = desc_def,
        plugins = plugins_schema,
        labels = labels_def,
        create_time = timestamp_def,
        update_time = timestamp_def
    },
    required = {"id", "plugins"},
    additionalProperties = false,
}


_M.consumer_group = {
    type = "object",
    properties = {
        id = id_schema,
        desc = desc_def,
        plugins = plugins_schema,
        labels = labels_def,
        create_time = timestamp_def,
        update_time = timestamp_def
    },
    required = {"id", "plugins"},
    additionalProperties = false,
}


_M.id_schema = id_schema


_M.plugin_injected_schema = {
    ["$comment"] = "this is a mark for our injected plugin schema",
    _meta = {
        type = "object",
        properties = {
            disable = {
                type = "boolean",
            },
            error_response = {
                oneOf = {
                    { type = "string" },
                    { type = "object" },
                }
            },
            priority = {
                description = "priority of plugins by customized order",
                type = "integer",
            },
            filter = {
                description = "filter determines whether the plugin "..
                                "needs to be executed at runtime",
                type  = "array",
            }
        }
    }
}


setmetatable(_M, {
    __index = schema,
    __newindex = function() error("no modification allowed") end,
})


return _M<|MERGE_RESOLUTION|>--- conflicted
+++ resolved
@@ -735,22 +735,13 @@
         cert = {
             oneOf = {
                 certificate_scheme,
-<<<<<<< HEAD
-                -- TODO: uniformly define the schema of secret_uri
-                { type = "string", pattern = "^\\$(secret|env|ENV)://"}
-=======
                 secret_uri_schema
->>>>>>> 64a72a62
             }
         },
         key = {
             oneOf = {
                 private_key_schema,
-<<<<<<< HEAD
-                { type = "string", pattern = "^\\$(secret|env|ENV)://"}
-=======
                 secret_uri_schema
->>>>>>> 64a72a62
             }
         },
         sni = {
