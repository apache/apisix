--
-- Licensed to the Apache Software Foundation (ASF) under one or more
-- contributor license agreements.  See the NOTICE file distributed with
-- this work for additional information regarding copyright ownership.
-- The ASF licenses this file to You under the Apache License, Version 2.0
-- (the "License"); you may not use this file except in compliance with
-- the License.  You may obtain a copy of the License at
--
--     http://www.apache.org/licenses/LICENSE-2.0
--
-- Unless required by applicable law or agreed to in writing, software
-- distributed under the License is distributed on an "AS IS" BASIS,
-- WITHOUT WARRANTIES OR CONDITIONS OF ANY KIND, either express or implied.
-- See the License for the specific language governing permissions and
-- limitations under the License.
--

local require            = require
local local_conf         = require('apisix.core.config_local').local_conf()
local http               = require('resty.http')
local core               = require('apisix.core')
local ipairs             = ipairs
local pairs              = pairs
local next               = next
local type               = type
<<<<<<< HEAD
local assert             = assert
local math               = math
=======
>>>>>>> e51bf679
local math_random        = math.random
local ngx                = ngx
local ngx_re             = require('ngx.re')
local ngx_timer_at       = ngx.timer.at
local ngx_timer_every    = ngx.timer.every
local string             = string
local string_sub         = string.sub
local str_byte           = string.byte
local str_find           = core.string.find
local log                = core.log

local default_weight
local nacos_dict = ngx.shared.nacos --key: namespace_id.group_name.service_name
if not nacos_dict then
    error("lua_shared_dict \"nacos\" not configured")
end

local auth_path = 'auth/login'
local instance_list_path = 'ns/instance/list?healthyOnly=true&serviceName='
local default_namespace_id = "public"
local default_group_name = "DEFAULT_GROUP"
local access_key
local secret_key


local _M = {}

local function get_key(namespace_id, group_name, service_name)
    return namespace_id .. '.' .. group_name .. '.' .. service_name
end


local function metadata_contains(node_metadata, route_metadata)
    if not node_metadata or not next(node_metadata) then
        return false
    end

    for k, v in pairs(route_metadata) do
        if node_metadata[k] ~= v then
            return false
        end
    end
    return true
end

local function request(request_uri, path, body, method, basic_auth)
    local url = request_uri .. path
    log.info('request url:', url)
    local headers = {}
    headers['Accept'] = 'application/json'

    if basic_auth then
        headers['Authorization'] = basic_auth
    end

    if body and 'table' == type(body) then
        local err
        body, err = core.json.encode(body)
        if not body then
            return nil, 'invalid body : ' .. err
        end
        headers['Content-Type'] = 'application/json'
    end

    local httpc = http.new()
    local timeout = local_conf.discovery.nacos.timeout
    local connect_timeout = timeout.connect
    local send_timeout = timeout.send
    local read_timeout = timeout.read
    log.info('connect_timeout:', connect_timeout, ', send_timeout:', send_timeout,
             ', read_timeout:', read_timeout)
    httpc:set_timeouts(connect_timeout, send_timeout, read_timeout)
    local res, err = httpc:request_uri(url, {
        method = method,
        headers = headers,
        body = body,
        ssl_verify = true,
    })
    if not res then
        return nil, err
    end

    if not res.body or res.status ~= 200 then
        return nil, 'status = ' .. res.status
    end

    local json_str = res.body
    local data, err = core.json.decode(json_str)
    if not data then
        return nil, err
    end
    return data
end


local function get_url(request_uri, path)
    return request(request_uri, path, nil, 'GET', nil)
end


local function post_url(request_uri, path, body)
    return request(request_uri, path, body, 'POST', nil)
end


local function get_token_param(base_uri, username, password)
    if not username or not password then
        return ''
    end

    local args = { username = username, password = password}
    local data, err = post_url(base_uri, auth_path .. '?' .. ngx.encode_args(args), nil)
    if err then
        log.error('nacos login fail:', username, ' ', password, ' desc:', err)
        return nil, err
    end
    return '&accessToken=' .. data.accessToken
end


local function get_namespace_param(namespace_id)
    local param = ''
    if namespace_id then
        local args = {namespaceId = namespace_id}
        param = '&' .. ngx.encode_args(args)
    end
    return param
end


local function get_group_name_param(group_name)
    local param = ''
    if group_name then
        local args = {groupName = group_name}
        param = '&' .. ngx.encode_args(args)
    end
    return param
end


local function get_signed_param(group_name, service_name)
    local param = ''
    if access_key ~= '' and secret_key ~= '' then
        local str_to_sign = ngx.now() * 1000 .. '@@' .. group_name .. '@@' .. service_name
        local args = {
            ak = access_key,
            data = str_to_sign,
            signature = ngx.encode_base64(ngx.hmac_sha1(secret_key, str_to_sign))
        }
        param = '&' .. ngx.encode_args(args)
    end
    return param
end


local function build_base_uri(url)
    local auth_idx = core.string.rfind_char(url, '@')
    local username, password
    if auth_idx then
        local protocol_idx = str_find(url, '://')
        local protocol = string_sub(url, 1, protocol_idx + 2)
        local user_and_password = string_sub(url, protocol_idx + 3, auth_idx - 1)
        local arr = ngx_re.split(user_and_password, ':')
        if #arr == 2 then
            username = arr[1]
            password = arr[2]
        end
        local other = string_sub(url, auth_idx + 1)
        url = protocol .. other
    end

    if local_conf.discovery.nacos.prefix then
        url = url .. local_conf.discovery.nacos.prefix
    end

    if str_byte(url, #url) ~= str_byte('/') then
        url = url .. '/'
    end

    return url, username, password
end


local function get_base_uri_by_index(index)
    local host = local_conf.discovery.nacos.host

    local url = host[index]
    if not url then
        return nil
    end

    return build_base_uri(url)
end


local function de_duplication(services, namespace_id, group_name, service_name, scheme)
    for _, service in ipairs(services) do
        if service.namespace_id == namespace_id and service.group_name == group_name
                and service.service_name == service_name and service.scheme == scheme then
            return true
        end
    end
    return false
end


local function iter_and_add_service(services, values)
    if not values then
        return
    end

    for _, value in core.config_util.iterate_values(values) do
        local conf = value.value
        if not conf then
            goto CONTINUE
        end

        local up
        if conf.upstream then
            up = conf.upstream
        else
            up = conf
        end

        local namespace_id = (up.discovery_args and up.discovery_args.namespace_id)
                             or default_namespace_id

        local group_name = (up.discovery_args and up.discovery_args.group_name)
                           or default_group_name

        local dup = de_duplication(services, namespace_id, group_name,
                up.service_name, up.scheme)
        if dup then
            goto CONTINUE
        end

        if up.discovery_type == 'nacos' then
            core.table.insert(services, {
                service_name = up.service_name,
                namespace_id = namespace_id,
                group_name = group_name,
                scheme = up.scheme,
            })
        end
        ::CONTINUE::
    end
end


local function get_nacos_services()
    local services = {}

    -- here we use lazy load to work around circle dependency
    local get_upstreams = require('apisix.upstream').upstreams
    local get_routes = require('apisix.router').http_routes
    local get_stream_routes = require('apisix.router').stream_routes
    local get_services = require('apisix.http.service').services
    local values = get_upstreams()
    iter_and_add_service(services, values)
    values = get_routes()
    iter_and_add_service(services, values)
    values = get_services()
    iter_and_add_service(services, values)
    values = get_stream_routes()
    iter_and_add_service(services, values)
    return services
end

local function is_grpc(scheme)
    if scheme == 'grpc' or scheme == 'grpcs' then
        return true
    end

    return false
end

local curr_service_in_use = {}


local function fetch_from_host(base_uri, username, password, services)
    local token_param, err = get_token_param(base_uri, username, password)
    if err then
        return false, err
    end

    local service_names = {}
    local nodes_cache = {}
    local had_success = false

    for _, service_info in ipairs(services) do
        local namespace_id = service_info.namespace_id
        local group_name = service_info.group_name
        local scheme = service_info.scheme or ''
        local namespace_param = get_namespace_param(namespace_id)
        local group_name_param = get_group_name_param(group_name)
        local signature_param = get_signed_param(group_name, service_info.service_name)
        local query_path = instance_list_path .. service_info.service_name
                           .. token_param .. namespace_param .. group_name_param
                           .. signature_param
        local data, req_err = get_url(base_uri, query_path)
        if req_err then
            log.error('failed to fetch instances for service [', service_info.service_name,
                      '] from ', base_uri, ', error: ', req_err)
        else
            had_success = true

            local key = get_key(namespace_id, group_name, service_info.service_name)
            service_names[key] = true

<<<<<<< HEAD
        local nodes = {}
        local key = get_key(namespace_id, group_name, service_info.service_name)
        service_names[key] = true
        for _, host in ipairs(data.hosts) do
            assert(host.metadata == nil or type(host.metadata) == "table")
            local node = {
                host = host.ip,
                port = host.port,
                weight = host.weight or default_weight,
                metadata = host.metadata,
            }
            -- docs: https://github.com/yidongnan/grpc-spring-boot-starter/pull/496
            if is_grpc(scheme) and host.metadata and host.metadata.gRPC_port then
                node.port = host.metadata.gRPC_port
=======
            local hosts = data.hosts
            if type(hosts) ~= 'table' then
                hosts = {}
>>>>>>> e51bf679
            end

            local nodes = {}
            for _, host in ipairs(hosts) do
                local node = {
                    host = host.ip,
                    port = host.port,
                    weight = host.weight or default_weight,
                }
                -- docs: https://github.com/yidongnan/grpc-spring-boot-starter/pull/496
                if is_grpc(scheme) and host.metadata and host.metadata.gRPC_port then
                    node.port = host.metadata.gRPC_port
                end

                core.table.insert(nodes, node)
            end

            if #nodes > 0 then
                nodes_cache[key] = nodes
            end
        end
    end

    if not had_success then
        return false, 'all nacos services fetch failed'
    end

    for key, nodes in pairs(nodes_cache) do
        local content = core.json.encode(nodes)
        nacos_dict:set(key, content)
    end

    for key, _ in pairs(curr_service_in_use) do
        if not service_names[key] then
            nacos_dict:delete(key)
        end
    end

    curr_service_in_use = service_names
    return true
end


local function fetch_full_registry(premature)
    if premature then
        return
    end

    local infos = get_nacos_services()
    if #infos == 0 then
        return
    end

    local host_list = local_conf.discovery.nacos.host
    local host_count = #host_list
    local start = math_random(host_count)

    for i = 0, host_count - 1 do
        local idx = (start + i - 1) % host_count + 1
        local base_uri, username, password = get_base_uri_by_index(idx)

        if not base_uri then
            log.warn('nacos host at index ', idx, ' is invalid, skip')
        else
            local ok, err = fetch_from_host(base_uri, username, password, infos)
            if ok then
                return
            end
            log.error('fetch_from_host: ', base_uri, ' err:', err)
        end
    end

    log.error('failed to fetch nacos registry from all hosts')
end


function _M.nodes(service_name, discovery_args)
    local namespace_id = discovery_args and
            discovery_args.namespace_id or default_namespace_id
    local group_name = discovery_args
            and discovery_args.group_name or default_group_name
    local key = get_key(namespace_id, group_name, service_name)
    local value = nacos_dict:get(key)
    if not value then
        core.log.error("nacos service not found: ", service_name)
        return nil
    end
    local nodes = core.json.decode(value)

    -- Apply metadata filtering if specified
    local route_metadata = discovery_args and discovery_args.metadata
    if route_metadata and next(route_metadata) then
        local filtered_nodes = {}
        for _, node in ipairs(nodes) do
            if metadata_contains(node.metadata, route_metadata) then
                core.table.insert(filtered_nodes, node)
            end
        end
        return filtered_nodes
    end

    return nodes
end


function _M.init_worker()
    default_weight = local_conf.discovery.nacos.weight
    log.info('default_weight:', default_weight)
    local fetch_interval = local_conf.discovery.nacos.fetch_interval
    log.info('fetch_interval:', fetch_interval)
    access_key = local_conf.discovery.nacos.access_key
    secret_key = local_conf.discovery.nacos.secret_key
    ngx_timer_at(0, fetch_full_registry)
    ngx_timer_every(fetch_interval, fetch_full_registry)
end


function _M.dump_data()
    local keys = nacos_dict:get_keys(0)
    local applications = {}
    for _, key in ipairs(keys) do
        local value = nacos_dict:get(key)
        if value then
            local nodes = core.json.decode(value)
            if nodes then
                applications[key] = {
                    nodes = nodes,
                }
            end
        end
    end
    return {services = applications or {}}
end


return _M<|MERGE_RESOLUTION|>--- conflicted
+++ resolved
@@ -23,11 +23,8 @@
 local pairs              = pairs
 local next               = next
 local type               = type
-<<<<<<< HEAD
 local assert             = assert
 local math               = math
-=======
->>>>>>> e51bf679
 local math_random        = math.random
 local ngx                = ngx
 local ngx_re             = require('ngx.re')
@@ -337,26 +334,9 @@
             local key = get_key(namespace_id, group_name, service_info.service_name)
             service_names[key] = true
 
-<<<<<<< HEAD
-        local nodes = {}
-        local key = get_key(namespace_id, group_name, service_info.service_name)
-        service_names[key] = true
-        for _, host in ipairs(data.hosts) do
-            assert(host.metadata == nil or type(host.metadata) == "table")
-            local node = {
-                host = host.ip,
-                port = host.port,
-                weight = host.weight or default_weight,
-                metadata = host.metadata,
-            }
-            -- docs: https://github.com/yidongnan/grpc-spring-boot-starter/pull/496
-            if is_grpc(scheme) and host.metadata and host.metadata.gRPC_port then
-                node.port = host.metadata.gRPC_port
-=======
             local hosts = data.hosts
             if type(hosts) ~= 'table' then
                 hosts = {}
->>>>>>> e51bf679
             end
 
             local nodes = {}
@@ -365,6 +345,7 @@
                     host = host.ip,
                     port = host.port,
                     weight = host.weight or default_weight,
+                    metadata = host.metadata,
                 }
                 -- docs: https://github.com/yidongnan/grpc-spring-boot-starter/pull/496
                 if is_grpc(scheme) and host.metadata and host.metadata.gRPC_port then
