--- conflicted
+++ resolved
@@ -51,16 +51,9 @@
     return left.port < right.port
 end
 
-<<<<<<< HEAD
 local function update_endpoint_slices_cache(handle, endpoint_key, slice, slice_name)
     if not handle.endpoint_slices_cache[endpoint_key] then
         handle.endpoint_slices_cache[endpoint_key] = {}
-=======
-local function on_endpoint_slices_modified(handle, endpoint, operate)
-    if handle.namespace_selector and
-            not handle:namespace_selector(endpoint.metadata.namespace) then
-        return
->>>>>>> b5425e1b
     end
     local endpoint_slices = handle.endpoint_slices_cache[endpoint_key]
     endpoint_slices[slice_name] = slice
@@ -93,12 +86,11 @@
     if err then
         core.log.error("set endpoint into discovery DICT failed, ", err)
         handle.endpoint_dict:delete(endpoint_key .. "#version")
-<<<<<<< HEAD
         return false, err
     end
 end
 
-local function on_endpoint_slices_modified(handle, endpoint_slice)
+local function on_endpoint_slices_modified(handle, endpoint_slice, operate)
     if not endpoint_slice.metadata then
         core.log.error("endpoint_slice has no metadata, endpointSlice: ",
                 core.json.delay_encode(endpoint_slice))
@@ -163,7 +155,6 @@
                         weight = handle.default_weight
                     })
                 end
-
             end
         end
     end
@@ -178,6 +169,10 @@
     end
 
     update_endpoint_dict(handle, cached_endpoints, endpoint_key)
+    if operate == "list" then
+        handle.current_keys_hash[endpoint_key] = true
+        handle.current_keys_hash[endpoint_key .. "#version"] = true
+    end
 end
 
 local function on_endpoint_slices_deleted(handle, endpoint_slice)
@@ -222,18 +217,7 @@
     update_endpoint_dict(handle, cached_endpoints, endpoint_key)
 end
 
-local function on_endpoint_modified(handle, endpoint)
-=======
-        return
-    end
-    if operate == "list" then
-        handle.current_keys_hash[endpoint_key] = true
-        handle.current_keys_hash[endpoint_key .. "#version"] = true
-    end
-end
-
 local function on_endpoint_modified(handle, endpoint, operate)
->>>>>>> b5425e1b
     if handle.namespace_selector and
             not handle:namespace_selector(endpoint.metadata.namespace) then
         return
@@ -278,28 +262,12 @@
         core.table.sort(nodes, sort_nodes_cmp)
     end
 
-
-<<<<<<< HEAD
     local endpoint_key = endpoint.metadata.namespace .. "/" .. endpoint.metadata.name
     update_endpoint_dict(handle, endpoint_buffer, endpoint_key)
-=======
-    local _, err
-    _, err = handle.endpoint_dict:safe_set(endpoint_key .. "#version", endpoint_version)
-    if err then
-        core.log.error("set endpoint version into discovery DICT failed, ", err)
-        return
-    end
-    _, err = handle.endpoint_dict:safe_set(endpoint_key, endpoint_content)
-    if err then
-        core.log.error("set endpoint into discovery DICT failed, ", err)
-        handle.endpoint_dict:delete(endpoint_key .. "#version")
-        return
-    end
     if operate == "list" then
         handle.current_keys_hash[endpoint_key] = true
         handle.current_keys_hash[endpoint_key .. "#version"] = true
     end
->>>>>>> b5425e1b
 end
 
 
@@ -317,15 +285,11 @@
 
 
 local function pre_list(handle)
-<<<<<<< HEAD
-    handle.endpoint_dict:flush_all()
+    handle.current_keys_hash = {}
+    handle.existing_keys = handle.endpoint_dict:get_keys(0)
     if handle.endpoint_slices_cache then
         handle.endpoint_slices_cache = {}
     end
-=======
-    handle.current_keys_hash = {}
-    handle.existing_keys = handle.endpoint_dict:get_keys(0)
->>>>>>> b5425e1b
 end
 
 
