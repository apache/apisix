--- conflicted
+++ resolved
@@ -211,10 +211,6 @@
 
 
 local function post_list(handle)
-<<<<<<< HEAD
-    handle.endpoint_dict:flush_expired()
-    handle.endpoint_dict:safe_set("discovery_ready",true)
-=======
     if not handle.existing_keys or not handle.current_keys_hash then
         return
     end
@@ -226,7 +222,6 @@
     end
     handle.existing_keys = nil
     handle.current_keys_hash = nil
->>>>>>> b5425e1b
 end
 
 
