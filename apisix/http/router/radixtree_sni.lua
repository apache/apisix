--
-- Licensed to the Apache Software Foundation (ASF) under one or more
-- contributor license agreements.  See the NOTICE file distributed with
-- this work for additional information regarding copyright ownership.
-- The ASF licenses this file to You under the Apache License, Version 2.0
-- (the "License"); you may not use this file except in compliance with
-- the License.  You may obtain a copy of the License at
--
--     http://www.apache.org/licenses/LICENSE-2.0
--
-- Unless required by applicable law or agreed to in writing, software
-- distributed under the License is distributed on an "AS IS" BASIS,
-- WITHOUT WARRANTIES OR CONDITIONS OF ANY KIND, either express or implied.
-- See the License for the specific language governing permissions and
-- limitations under the License.
--
local get_request      = require("resty.core.base").get_request
local radixtree_new    = require("resty.radixtree").new
local core             = require("apisix.core")
local ngx_ssl          = require("ngx.ssl")
local config_util      = require("apisix.core.config_util")
local type             = type
local error            = error
local str_find         = string.find
local aes              = require "resty.aes"
local assert           = assert
local ngx_decode_base64 = ngx.decode_base64
local ssl_certificates
local radixtree_router
local radixtree_router_ver


local _M = {
    version = 0.1,
    server_name = ngx_ssl.server_name,
}


local function create_router(ssl_items)
    local ssl_items = ssl_items or {}

    local route_items = core.table.new(#ssl_items, 0)
    local idx = 0

<<<<<<< HEAD
    for _, ssl in config_util.iterate_values(ssl_items) do
        local sni = ssl.value.sni:reverse()
        idx = idx + 1
        route_items[idx] = {
            paths = sni,
            handler = function (api_ctx)
                if not api_ctx then
                    return
=======
    local local_conf = core.config.local_conf()
    local iv
    if local_conf and local_conf.apisix
       and local_conf.apisix.ssl
       and local_conf.apisix.ssl.key_encrypt_salt then
        iv = local_conf.apisix.ssl.key_encrypt_salt
    end
    local aes_128_cbc_with_iv = (type(iv)=="string" and #iv == 16) and
            assert(aes:new(iv, nil, aes.cipher(128, "cbc"), {iv=iv})) or nil

    for _, ssl in ipairs(ssl_items) do
        if type(ssl) == "table" and
            ssl.value ~= nil and
            (ssl.value.status == nil or ssl.value.status == 1) then  -- compatible with old version

            local j = 0
            local sni
            if type(ssl.value.snis) == "table" and #ssl.value.snis > 0 then
                sni = core.table.new(0, #ssl.value.snis)
                for _, s in ipairs(ssl.value.snis) do
                    j = j + 1
                    sni[j] = s:reverse()
                end
            else
                sni = ssl.value.sni:reverse()
            end

            -- decrypt private key
            if aes_128_cbc_with_iv ~= nil and
                not str_find(ssl.value.key, "---") then
                local decrypted = aes_128_cbc_with_iv:decrypt(ngx_decode_base64(ssl.value.key))
                if decrypted == nil then
                    core.log.error("decrypt ssl key failed. key[", ssl.value.key, "] ")
                else
                    ssl.value.key = decrypted
                end
            end

            local
            idx = idx + 1
            route_items[idx] = {
                paths = sni,
                handler = function (api_ctx)
                    if not api_ctx then
                        return
                    end
                    api_ctx.matched_ssl = ssl
                    api_ctx.matched_sni = sni
>>>>>>> 619b06b1
                end
                api_ctx.matched_ssl = ssl
            end
        }
    end

    core.log.info("route items: ", core.json.delay_encode(route_items, true))
    local router, err = radixtree_new(route_items)
    if not router then
        return nil, err
    end

    return router
end


local function set_pem_ssl_key(cert, pkey)
    local r = get_request()
    if r == nil then
        return false, "no request found"
    end

    ngx_ssl.clear_certs()

    local parse_cert, err = ngx_ssl.parse_pem_cert(cert)
    if parse_cert then
        local ok, err = ngx_ssl.set_cert(parse_cert)
        if not ok then
            return false, "failed to set PEM cert: " .. err
        end
    else
        return false, "failed to parse PEM cert: " .. err
    end

    local parse_pkey, err = ngx_ssl.parse_pem_priv_key(pkey)
    if parse_pkey then
        local ok, err = ngx_ssl.set_priv_key(parse_pkey)
        if not ok then
            return false, "failed to set PEM priv key: " .. err
        end
    else
        return false, "failed to parse PEM priv key: " .. err
    end

    return true
end


function _M.match_and_set(api_ctx)
    local err
    if not radixtree_router or
       radixtree_router_ver ~= ssl_certificates.conf_version then
        radixtree_router, err = create_router(ssl_certificates.values)
        if not radixtree_router then
            return false, "failed to create radixtree router: " .. err
        end
        radixtree_router_ver = ssl_certificates.conf_version
    end

    local sni
    sni, err = ngx_ssl.server_name()
    if type(sni) ~= "string" then
        return false, "failed to fetch SNI: " .. (err or "not found")
    end

    core.log.debug("sni: ", sni)

    local sni_rev = sni:reverse()
    local ok = radixtree_router:dispatch(sni_rev, nil, api_ctx)
    if not ok then
        core.log.warn("not found any valid sni configuration")
        return false
    end


    if type(api_ctx.matched_sni) == "table" then
        local matched = false
        for _, msni in ipairs(api_ctx.matched_sni) do
            if sni_rev == msni or not str_find(sni_rev, ".", #msni, true) then
                matched = true
            end
        end
        if not matched then
            core.log.warn("not found any valid sni configuration, matched sni: ",
                          core.json.delay_encode(api_ctx.matched_sni, true), " current sni: ", sni)
            return false
        end
    else
        if str_find(sni_rev, ".", #api_ctx.matched_sni, true) then
            core.log.warn("not found any valid sni configuration, matched sni: ",
                          api_ctx.matched_sni:reverse(), " current sni: ", sni)
            return false
        end
    end

    local matched_ssl = api_ctx.matched_ssl
    core.log.info("debug - matched: ", core.json.delay_encode(matched_ssl, true))
    ok, err = set_pem_ssl_key(matched_ssl.value.cert, matched_ssl.value.key)
    if not ok then
        return false, err
    end

    return true
end


function _M.init_worker()
    local err
    ssl_certificates, err = core.config.new("/ssl", {
                        automatic = true,
                        item_schema = core.schema.ssl,
                    })
    if not ssl_certificates then
        error("failed to create etcd instance for fetching ssl certificates: "
              .. err)
    end
end


return _M<|MERGE_RESOLUTION|>--- conflicted
+++ resolved
@@ -42,16 +42,6 @@
     local route_items = core.table.new(#ssl_items, 0)
     local idx = 0
 
-<<<<<<< HEAD
-    for _, ssl in config_util.iterate_values(ssl_items) do
-        local sni = ssl.value.sni:reverse()
-        idx = idx + 1
-        route_items[idx] = {
-            paths = sni,
-            handler = function (api_ctx)
-                if not api_ctx then
-                    return
-=======
     local local_conf = core.config.local_conf()
     local iv
     if local_conf and local_conf.apisix
@@ -62,9 +52,8 @@
     local aes_128_cbc_with_iv = (type(iv)=="string" and #iv == 16) and
             assert(aes:new(iv, nil, aes.cipher(128, "cbc"), {iv=iv})) or nil
 
-    for _, ssl in ipairs(ssl_items) do
-        if type(ssl) == "table" and
-            ssl.value ~= nil and
+    for _, ssl in config_util.iterate_values(ssl_items) do
+        if ssl.value ~= nil and
             (ssl.value.status == nil or ssl.value.status == 1) then  -- compatible with old version
 
             local j = 0
@@ -100,11 +89,9 @@
                     end
                     api_ctx.matched_ssl = ssl
                     api_ctx.matched_sni = sni
->>>>>>> 619b06b1
                 end
-                api_ctx.matched_ssl = ssl
-            end
-        }
+            }
+        end
     end
 
     core.log.info("route items: ", core.json.delay_encode(route_items, true))
