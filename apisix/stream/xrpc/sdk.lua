--
-- Licensed to the Apache Software Foundation (ASF) under one or more
-- contributor license agreements.  See the NOTICE file distributed with
-- this work for additional information regarding copyright ownership.
-- The ASF licenses this file to You under the Apache License, Version 2.0
-- (the "License"); you may not use this file except in compliance with
-- the License.  You may obtain a copy of the License at
--
--     http://www.apache.org/licenses/LICENSE-2.0
--
-- Unless required by applicable law or agreed to in writing, software
-- distributed under the License is distributed on an "AS IS" BASIS,
-- WITHOUT WARRANTIES OR CONDITIONS OF ANY KIND, either express or implied.
-- See the License for the specific language governing permissions and
-- limitations under the License.
--

--- Upstream helper functions which can be used in xRPC
--
-- @module xrpc.sdk
local core = require("apisix.core")
local config_util = require("apisix.core.config_util")
local router = require("apisix.stream.router.ip_port")
local apisix_upstream = require("apisix.upstream")
local xrpc_socket = require("resty.apisix.stream.xrpc.socket")
local ngx_now = ngx.now
local str_fmt = string.format
local tab_insert = table.insert
local error = error
local tostring = tostring


local _M = {}


---
-- Returns the connected xRPC upstream socket according to the configuration
--
-- @function xrpc.sdk.connect_upstream
-- @tparam table node selected upstream node
-- @tparam table up_conf upstream configuration
-- @treturn table|nil the xRPC upstream socket, or nil if failed
function _M.connect_upstream(node, up_conf)
    local sk = xrpc_socket.upstream.socket()

    local ok, err = sk:connect(node.host, node.port)
    if not ok then
        core.log.error("failed to connect: ", err)
        return nil
    end
    -- TODO: support timeout

    if up_conf.scheme == "tls" then
        -- TODO: support mTLS
        local ok, err = sk:sslhandshake(nil, node.host)
        if not ok then
            core.log.error("failed to handshake: ", err)
            return nil
        end
    end

    return sk
end


---
-- Returns disconnected xRPC upstream socket according to the configuration
--
-- @function xrpc.sdk.disconnect_upstream
-- @tparam table upstream xRPC upstream socket
-- @tparam table up_conf upstream configuration
-- @tparam boolean upstream_broken whether the upstream is already broken
function _M.disconnect_upstream(upstream, up_conf, upstream_broken)
    if upstream_broken then
        upstream:close()
    else
        -- TODO: support keepalive according to the up_conf
        upstream:setkeepalive()
    end
end


---
-- Returns the request level ctx with an id
--
-- @function xrpc.sdk.get_req_ctx
-- @tparam table session xrpc session
-- @tparam string id ctx id
-- @treturn table the request level ctx
function _M.get_req_ctx(session, id)
    if not id then
        error("id is required")
    end

    local ctx = session._ctxs[id]
    if ctx then
        return ctx
    end

    local ctx = core.tablepool.fetch("xrpc_ctxs", 4, 4)
    -- fields start with '_' should not be accessed by the protocol implementation
    ctx._id = id
    session._ctxs[id] = ctx

    ctx._rpc_start_time = ngx_now()
    return ctx
end


---
-- Returns the new router if the stream routes are changed
--
-- @function xrpc.sdk.get_router
-- @tparam table session xrpc session
-- @tparam string version the current router version, should come from the last call
-- @treturn boolean whether there is a change
-- @treturn table the new router under the specific protocol
-- @treturn string the new router version
function _M.get_router(session, version)
    local protocol_name = session._route.protocol.name
    local id = session._route.id

    local items, conf_version = router.routes()
    if version == conf_version then
        return false
    end

    local proto_router = {}
    for _, item in config_util.iterate_values(items) do
        if item.value == nil then
            goto CONTINUE
        end

        local route = item.value
        if route.protocol.name ~= protocol_name then
            goto CONTINUE
        end

        if tostring(route.protocol.superior_id) ~= id then
            goto CONTINUE
        end

        tab_insert(proto_router, route)

        ::CONTINUE::
    end

    return true, proto_router, conf_version
end


---
-- Set the session's current upstream according to the route's configuration
--
-- @function xrpc.sdk.set_upstream
<<<<<<< HEAD
-- @tparam table session xrpc session
-- @tparam table conf the route configuration
=======
-- @tparam table xrpc session
-- @tparam table the route configuration
-- @treturn nil|string error message if present
>>>>>>> 307b03ba
function _M.set_upstream(session, conf)
    local up
    if conf.upstream then
        up = conf.upstream
    else
        local id = conf.upstream_id
        up = apisix_upstream.get_by_id(id)
        if not up then
            return str_fmt("upstream %s can't be got", id)
        end
    end

    local key = tostring(up)
    core.log.info("set upstream to: ", key, " conf: ", core.json.delay_encode(up, true))

    session._upstream_key = key
    session.upstream_conf = up
    return nil
end


return _M<|MERGE_RESOLUTION|>--- conflicted
+++ resolved
@@ -153,14 +153,9 @@
 -- Set the session's current upstream according to the route's configuration
 --
 -- @function xrpc.sdk.set_upstream
-<<<<<<< HEAD
 -- @tparam table session xrpc session
 -- @tparam table conf the route configuration
-=======
--- @tparam table xrpc session
--- @tparam table the route configuration
 -- @treturn nil|string error message if present
->>>>>>> 307b03ba
 function _M.set_upstream(session, conf)
     local up
     if conf.upstream then
