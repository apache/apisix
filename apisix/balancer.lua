--- conflicted
+++ resolved
@@ -21,10 +21,6 @@
 local set_more_tries   = balancer.set_more_tries
 local get_last_failure = balancer.get_last_failure
 local set_timeouts     = balancer.set_timeouts
-local healthcheck_shm_name = "upstream-healthcheck"
-if ngx.config.subsystem == "stream" then
-    healthcheck_shm_name = healthcheck_shm_name .. "-" .. ngx.config.subsystem
-end
 
 local module_name = "balancer"
 local pickers = {
@@ -80,65 +76,6 @@
 end
 
 
-<<<<<<< HEAD
-local function create_checker(upstream, healthcheck_parent)
-    if healthcheck == nil then
-        healthcheck = require("resty.healthcheck")
-    end
-    local checker = healthcheck.new({
-        name = "upstream#" .. healthcheck_parent.key,
-        shm_name = healthcheck_shm_name,
-        checks = upstream.checks,
-    })
-
-    local host = upstream.checks and upstream.checks.active and upstream.checks.active.host
-    local port = upstream.checks and upstream.checks.active and upstream.checks.active.port
-    for _, node in ipairs(upstream.nodes) do
-        local ok, err = checker:add_target(node.host, port or node.port, host)
-        if not ok then
-            core.log.error("failed to add new health check target: ", node.host, ":",
-                    port or node.port, " err: ", err)
-        end
-    end
-
-    if upstream.parent then
-        core.table.insert(upstream.parent.clean_handlers, function ()
-            core.log.info("try to release checker: ", tostring(checker))
-            checker:clear()
-            checker:stop()
-        end)
-
-    else
-        core.table.insert(healthcheck_parent.clean_handlers, function ()
-            core.log.info("try to release checker: ", tostring(checker))
-            checker:clear()
-            checker:stop()
-        end)
-    end
-
-    core.log.info("create new checker: ", tostring(checker))
-    return checker
-end
-
-
-local function fetch_healthchecker(upstream, healthcheck_parent, version)
-    if not upstream.checks then
-        return
-    end
-
-    if upstream.checker then
-        return
-    end
-
-    local checker = lrucache_checker(upstream, version,
-                                     create_checker, upstream,
-                                     healthcheck_parent)
-    return checker
-end
-
-
-=======
->>>>>>> 3320d343
 local function create_server_picker(upstream, checker)
     local picker = pickers[upstream.type]
     if picker then
