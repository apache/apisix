--- conflicted
+++ resolved
@@ -264,7 +264,6 @@
         api_ctx.var.var_x_forwarded_host = x_forwarded_host
     end
 
-<<<<<<< HEAD
     local x_forwarded_for = api_ctx.var.http_x_forwarded_for
     if x_forwarded_for then
         local realip_remote_addr = api_ctx.var.realip_remote_addr
@@ -276,14 +275,9 @@
         end
     end
 
-    local x_forwarded_port = api_ctx.var.http_x_forwarded_port
-    if x_forwarded_port then
-        api_ctx.var.var_x_forwarded_port = x_forwarded_port
-=======
     local port = api_ctx.var.http_x_forwarded_port
     if port then
         api_ctx.var.var_x_forwarded_port = port
->>>>>>> 4f898c0f
     end
 end
 
