--
-- Licensed to the Apache Software Foundation (ASF) under one or more
-- contributor license agreements.  See the NOTICE file distributed with
-- this work for additional information regarding copyright ownership.
-- The ASF licenses this file to You under the Apache License, Version 2.0
-- (the "License"); you may not use this file except in compliance with
-- the License.  You may obtain a copy of the License at
--
--     http://www.apache.org/licenses/LICENSE-2.0
--
-- Unless required by applicable law or agreed to in writing, software
-- distributed under the License is distributed on an "AS IS" BASIS,
-- WITHOUT WARRANTIES OR CONDITIONS OF ANY KIND, either express or implied.
-- See the License for the specific language governing permissions and
-- limitations under the License.
--
local _M = {}

local mt = {
    __index = _M
}

local CONTENT_TYPE_JSON = "application/json"

local core = require("apisix.core")
local plugin = require("apisix.plugin")
local http = require("resty.http")
local url  = require("socket.url")
<<<<<<< HEAD
local sse  = require("apisix.plugins.ai-drivers.sse")
local ngx  = ngx
=======
local ngx_re = require("ngx.re")

local ngx = ngx
local ngx_print = ngx.print
local ngx_flush = ngx.flush
local ngx_now = ngx.now
>>>>>>> 8bb6802b

local table = table
local pairs = pairs
local type  = type
local math  = math
local ipairs = ipairs
local setmetatable = setmetatable

local HTTP_INTERNAL_SERVER_ERROR = ngx.HTTP_INTERNAL_SERVER_ERROR
local HTTP_GATEWAY_TIMEOUT = ngx.HTTP_GATEWAY_TIMEOUT


function _M.new(opts)

    local self = {
        host = opts.host,
        port = opts.port,
        path = opts.path,
    }
    return setmetatable(self, mt)
end


function _M.validate_request(ctx)
        local ct = core.request.header(ctx, "Content-Type") or CONTENT_TYPE_JSON
        if not core.string.has_prefix(ct, CONTENT_TYPE_JSON) then
            return nil, "unsupported content-type: " .. ct .. ", only application/json is supported"
        end

        local request_table, err = core.request.get_json_request_body_table()
        if not request_table then
            return nil, err
        end

        return request_table, nil
end


local function handle_error(err)
    if core.string.find(err, "timeout") then
        return HTTP_GATEWAY_TIMEOUT
    end
    return HTTP_INTERNAL_SERVER_ERROR
end


local function read_response(ctx, res)
    local body_reader = res.body_reader
    if not body_reader then
        core.log.warn("AI service sent no response body")
        return HTTP_INTERNAL_SERVER_ERROR
    end

    local content_type = res.headers["Content-Type"]
    core.response.set_header("Content-Type", content_type)

    if content_type and core.string.find(content_type, "text/event-stream") then
        local contents = {}
        while true do
            local chunk, err = body_reader() -- will read chunk by chunk
            if err then
                core.log.warn("failed to read response chunk: ", err)
                return handle_error(err)
            end
            if not chunk then
                return
            end

            if ctx.var.llm_time_to_first_token == "" then
                ctx.var.llm_time_to_first_token = math.floor(
                                                (ngx_now() - ctx.llm_request_start_time) * 1000)
<<<<<<< HEAD
=======
            end
            ngx_print(chunk)
            ngx_flush(true)

            local events, err = ngx_re.split(chunk, "\n")
            if err then
                core.log.warn("failed to split response chunk [", chunk, "] to events: ", err)
                goto CONTINUE
>>>>>>> 8bb6802b
            end

            local events = sse.decode(chunk)
            ctx.llm_response_contents_in_chunk = {}
            for _, event in ipairs(events) do
                if event.type == "message" then
                    local data, err = core.json.decode(event.data)
                    if not data then
                        core.log.warn("failed to decode SSE data: ", err)
                        goto CONTINUE
                    end

                    if data and type(data.choices) == "table" and #data.choices > 0 then
                        for _, choice in ipairs(data.choices) do
                            if type(choice) == "table"
                                    and type(choice.delta) == "table"
                                    and type(choice.delta.content) == "string" then
                                core.table.insert(contents, choice.delta.content)
                                core.table.insert(ctx.llm_response_contents_in_chunk,
                                                        choice.delta.content)
                            end
                        end
                    end


                    -- usage field is null for non-last events, null is parsed as userdata type
                    if data and type(data.usage) == "table" then
                        core.log.info("got token usage from ai service: ",
                                            core.json.delay_encode(data.usage))
                        ctx.llm_raw_usage = data.usage
                        ctx.ai_token_usage = {
                            prompt_tokens = data.usage.prompt_tokens or 0,
                            completion_tokens = data.usage.completion_tokens or 0,
                            total_tokens = data.usage.total_tokens or 0,
                        }
                        ctx.var.llm_prompt_tokens = ctx.ai_token_usage.prompt_tokens
                        ctx.var.llm_completion_tokens = ctx.ai_token_usage.completion_tokens
                        ctx.var.llm_response_text = table.concat(contents, "")
                    end
                elseif event.type == "done" then
                    ctx.var.llm_request_done = true
                end

<<<<<<< HEAD
                ::CONTINUE::
=======
                local data, err = core.json.decode(parts[2])
                if err then
                    core.log.warn("failed to decode data event [", parts[2], "] to json: ", err)
                    goto CONTINUE
                end

                -- usage field is null for non-last events, null is parsed as userdata type
                if data and data.usage and type(data.usage) ~= "userdata" then
                    core.log.info("got token usage from ai service: ",
                                        core.json.delay_encode(data.usage))
                    ctx.ai_token_usage = {
                        prompt_tokens = data.usage.prompt_tokens or 0,
                        completion_tokens = data.usage.completion_tokens or 0,
                        total_tokens = data.usage.total_tokens or 0,
                    }
                    ctx.var.llm_prompt_tokens = ctx.ai_token_usage.prompt_tokens
                    ctx.var.llm_completion_tokens = ctx.ai_token_usage.completion_tokens
                end
>>>>>>> 8bb6802b
            end

            plugin.lua_response_filter(ctx, res.headers, chunk)
        end
    end

    local raw_res_body, err = res:read_body()
    if not raw_res_body then
        core.log.warn("failed to read response body: ", err)
        return handle_error(err)
    end
<<<<<<< HEAD
    ngx.status = res.status
=======

    ctx.var.llm_time_to_first_token = math.floor((ngx_now() - ctx.llm_request_start_time) * 1000)
>>>>>>> 8bb6802b
    local res_body, err = core.json.decode(raw_res_body)
    if err then
        core.log.warn("invalid response body from ai service: ", raw_res_body, " err: ", err,
            ", it will cause token usage not available")
    else
        core.log.info("got token usage from ai service: ", core.json.delay_encode(res_body.usage))
        ctx.ai_token_usage = {
            prompt_tokens = res_body.usage and res_body.usage.prompt_tokens or 0,
            completion_tokens = res_body.usage and res_body.usage.completion_tokens or 0,
            total_tokens = res_body.usage and res_body.usage.total_tokens or 0,
        }
<<<<<<< HEAD
        if res_body.choices and #res_body.choices > 0 then
            local contents = {}
            for _, choice in ipairs(res_body.choices) do
                if choice and choice.message and choice.message.content then
                    core.table.insert(contents, choice.message.content)
                end
            end
            local content_to_check = table.concat(contents, " ")
            ctx.var.llm_response_text = content_to_check
            plugin.lua_response_filter(ctx, res.headers, res_body)
        end
    end
    plugin.lua_response_filter(ctx, res.headers, raw_res_body)
=======
        ctx.var.llm_prompt_tokens = ctx.ai_token_usage.prompt_tokens
        ctx.var.llm_completion_tokens = ctx.ai_token_usage.completion_tokens
    end

    return res.status, raw_res_body
>>>>>>> 8bb6802b
end


function _M.request(self, ctx, conf, request_table, extra_opts)
    local httpc, err = http.new()
    if not httpc then
        core.log.error("failed to create http client to send request to LLM server: ", err)
        return HTTP_INTERNAL_SERVER_ERROR
    end
    httpc:set_timeout(conf.timeout)

    local endpoint = extra_opts and extra_opts.endpoint
    local parsed_url
    if endpoint then
        parsed_url = url.parse(endpoint)
    end

    local scheme = parsed_url and parsed_url.scheme or "https"
    local host = parsed_url and parsed_url.host or self.host
    local port = parsed_url and parsed_url.port
    if not port then
        if scheme == "https" then
            port = 443
        else
            port = 80
        end
    end
    local ok, err = httpc:connect({
        scheme = scheme,
        host = host,
        port = port,
        ssl_verify = conf.ssl_verify,
        ssl_server_name = parsed_url and parsed_url.host or self.host,
    })

    if not ok then
        core.log.warn("failed to connect to LLM server: ", err)
        return handle_error(err)
    end

    local query_params = extra_opts.query_params

    if type(parsed_url) == "table" and parsed_url.query and #parsed_url.query > 0 then
        local args_tab = core.string.decode_args(parsed_url.query)
        if type(args_tab) == "table" then
            core.table.merge(query_params, args_tab)
        end
    end

    local path = (parsed_url and parsed_url.path or self.path)

    local headers = extra_opts.headers
    headers["Content-Type"] = "application/json"
    local params = {
        method = "POST",
        headers = headers,
        ssl_verify = conf.ssl_verify,
        path = path,
        query = query_params
    }

    if extra_opts.model_options then
        for opt, val in pairs(extra_opts.model_options) do
            request_table[opt] = val
        end
    end

    local req_json, err = core.json.encode(request_table)
    if not req_json then
        return nil, err
    end

    params.body = req_json

    local res, err = httpc:request(params)
    if not res then
        core.log.warn("failed to send request to LLM server: ", err)
        return handle_error(err)
    end

    local code, body = read_response(ctx, res)

    if conf.keepalive then
        local ok, err = httpc:set_keepalive(conf.keepalive_timeout, conf.keepalive_pool)
        if not ok then
            core.log.warn("failed to keepalive connection: ", err)
        end
    end

    return code, body
end


return _M<|MERGE_RESOLUTION|>--- conflicted
+++ resolved
@@ -26,17 +26,13 @@
 local plugin = require("apisix.plugin")
 local http = require("resty.http")
 local url  = require("socket.url")
-<<<<<<< HEAD
 local sse  = require("apisix.plugins.ai-drivers.sse")
 local ngx  = ngx
-=======
 local ngx_re = require("ngx.re")
 
-local ngx = ngx
 local ngx_print = ngx.print
 local ngx_flush = ngx.flush
 local ngx_now = ngx.now
->>>>>>> 8bb6802b
 
 local table = table
 local pairs = pairs
@@ -108,17 +104,6 @@
             if ctx.var.llm_time_to_first_token == "" then
                 ctx.var.llm_time_to_first_token = math.floor(
                                                 (ngx_now() - ctx.llm_request_start_time) * 1000)
-<<<<<<< HEAD
-=======
-            end
-            ngx_print(chunk)
-            ngx_flush(true)
-
-            local events, err = ngx_re.split(chunk, "\n")
-            if err then
-                core.log.warn("failed to split response chunk [", chunk, "] to events: ", err)
-                goto CONTINUE
->>>>>>> 8bb6802b
             end
 
             local events = sse.decode(chunk)
@@ -162,28 +147,7 @@
                     ctx.var.llm_request_done = true
                 end
 
-<<<<<<< HEAD
                 ::CONTINUE::
-=======
-                local data, err = core.json.decode(parts[2])
-                if err then
-                    core.log.warn("failed to decode data event [", parts[2], "] to json: ", err)
-                    goto CONTINUE
-                end
-
-                -- usage field is null for non-last events, null is parsed as userdata type
-                if data and data.usage and type(data.usage) ~= "userdata" then
-                    core.log.info("got token usage from ai service: ",
-                                        core.json.delay_encode(data.usage))
-                    ctx.ai_token_usage = {
-                        prompt_tokens = data.usage.prompt_tokens or 0,
-                        completion_tokens = data.usage.completion_tokens or 0,
-                        total_tokens = data.usage.total_tokens or 0,
-                    }
-                    ctx.var.llm_prompt_tokens = ctx.ai_token_usage.prompt_tokens
-                    ctx.var.llm_completion_tokens = ctx.ai_token_usage.completion_tokens
-                end
->>>>>>> 8bb6802b
             end
 
             plugin.lua_response_filter(ctx, res.headers, chunk)
@@ -195,12 +159,8 @@
         core.log.warn("failed to read response body: ", err)
         return handle_error(err)
     end
-<<<<<<< HEAD
     ngx.status = res.status
-=======
-
     ctx.var.llm_time_to_first_token = math.floor((ngx_now() - ctx.llm_request_start_time) * 1000)
->>>>>>> 8bb6802b
     local res_body, err = core.json.decode(raw_res_body)
     if err then
         core.log.warn("invalid response body from ai service: ", raw_res_body, " err: ", err,
@@ -212,7 +172,8 @@
             completion_tokens = res_body.usage and res_body.usage.completion_tokens or 0,
             total_tokens = res_body.usage and res_body.usage.total_tokens or 0,
         }
-<<<<<<< HEAD
+        ctx.var.llm_prompt_tokens = ctx.ai_token_usage.prompt_tokens
+        ctx.var.llm_completion_tokens = ctx.ai_token_usage.completion_tokens
         if res_body.choices and #res_body.choices > 0 then
             local contents = {}
             for _, choice in ipairs(res_body.choices) do
@@ -222,17 +183,9 @@
             end
             local content_to_check = table.concat(contents, " ")
             ctx.var.llm_response_text = content_to_check
-            plugin.lua_response_filter(ctx, res.headers, res_body)
         end
     end
     plugin.lua_response_filter(ctx, res.headers, raw_res_body)
-=======
-        ctx.var.llm_prompt_tokens = ctx.ai_token_usage.prompt_tokens
-        ctx.var.llm_completion_tokens = ctx.ai_token_usage.completion_tokens
-    end
-
-    return res.status, raw_res_body
->>>>>>> 8bb6802b
 end
 
 
