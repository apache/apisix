--- conflicted
+++ resolved
@@ -102,17 +102,6 @@
                 ctx.var.llm_time_to_first_token = math.floor(
                                                 (ngx_now() - ctx.llm_request_start_time) * 1000)
             end
-<<<<<<< HEAD
-            ngx_print(chunk)
-            ngx_flush(true)
-
-            local events, err = ngx_re.split(chunk, "\n\n")
-            if err then
-                core.log.warn("failed to split response chunk [", chunk, "] to events: ", err)
-                goto CONTINUE
-            end
-=======
->>>>>>> 3260931f
 
             local events = sse.decode(chunk)
             ctx.llm_response_contents_in_chunk = {}
@@ -155,37 +144,7 @@
                     ctx.var.llm_request_done = true
                 end
 
-<<<<<<< HEAD
-                local data, err = core.json.decode(parts[2])
-                if err then
-                    core.log.warn("failed to decode data event [", parts[2], "] to json: ", err)
-                    goto CONTINUE
-                end
-
-                -- https://platform.openai.com/docs/api-reference/chat/create#chat-create-stream
-                if data and data.choices then
-                    for _, choice in ipairs(data.choices) do
-                        if choice and choice.delta and choice.delta.content then
-                            core.table.insert(contents, choice.delta.content)
-                        end
-                    end
-                end
-                -- usage field is null for non-last events, null is parsed as userdata type
-                if data and data.usage and type(data.usage) ~= "userdata" then
-                    core.log.info("got token usage from ai service: ",
-                                        core.json.delay_encode(data.usage))
-                    ctx.ai_token_usage = {
-                        prompt_tokens = data.usage.prompt_tokens or 0,
-                        completion_tokens = data.usage.completion_tokens or 0,
-                        total_tokens = data.usage.total_tokens or 0,
-                    }
-                    ctx.var.llm_response_text = table.concat(contents, "")
-                    ctx.var.llm_prompt_tokens = ctx.ai_token_usage.prompt_tokens
-                    ctx.var.llm_completion_tokens = ctx.ai_token_usage.completion_tokens
-                end
-=======
                 ::CONTINUE::
->>>>>>> 3260931f
             end
 
             plugin.lua_response_filter(ctx, res.headers, chunk)
