--
-- Licensed to the Apache Software Foundation (ASF) under one or more
-- contributor license agreements.  See the NOTICE file distributed with
-- this work for additional information regarding copyright ownership.
-- The ASF licenses this file to You under the Apache License, Version 2.0
-- (the "License"); you may not use this file except in compliance with
-- the License.  You may obtain a copy of the License at
--
--     http://www.apache.org/licenses/LICENSE-2.0
--
-- Unless required by applicable law or agreed to in writing, software
-- distributed under the License is distributed on an "AS IS" BASIS,
-- WITHOUT WARRANTIES OR CONDITIONS OF ANY KIND, either express or implied.
-- See the License for the specific language governing permissions and
-- limitations under the License.
--
local core = require("apisix.core")
local tab_insert = table.insert
local tab_concat = table.concat
local string_format = string.format
local re_gmatch = ngx.re.gmatch
local re_sub = ngx.re.sub
local ipairs = ipairs
local ngx = ngx
local str_find = core.string.find
local str_sub  = string.sub

local lrucache = core.lrucache.new({
    ttl = 300, count = 100
})


local reg = [[(\\\$[0-9a-zA-Z_]+)|]]         -- \$host
            .. [[\$\{([0-9a-zA-Z_]+)\}|]]    -- ${host}
            .. [[\$([0-9a-zA-Z_]+)|]]        -- $host
            .. [[(\$|[^$\\]+)]]              -- $ or others
local schema = {
    type = "object",
    properties = {
        ret_code = {type = "integer", minimum = 200, default = 302},
        ret_port = {type = "integer", minimum = 1, maxmum = 65535, default = 443},
        uri = {type = "string", minLength = 2, pattern = reg},
        regex_uri = {
            description = "params for generating new uri that substitute from client uri, " ..
                          "first param is regular expression, the second one is uri template",
            type        = "array",
            maxItems    = 2,
            minItems    = 2,
            items       = {
                description = "regex uri",
                type = "string",
            }
        },
        http_to_https = {type = "boolean"},
        encode_uri = {type = "boolean", default = false},
        append_query_string = {type = "boolean", default = false},
    },
    oneOf = {
        {required = {"uri"}},
        {required = {"regex_uri"}},
        {required = {"http_to_https"}}
    }
}


local plugin_name = "redirect"

local _M = {
    version = 0.1,
    priority = 900,
    name = plugin_name,
    schema = schema,
}


local function parse_uri(uri)
    local iterator, err = re_gmatch(uri, reg, "jiox")
    if not iterator then
        return nil, err
    end

    local t = {}
    while true do
        local m, err = iterator()
        if err then
            return nil, err
        end

        if not m then
            break
        end

        tab_insert(t, m)
    end

    return t
end


function _M.check_schema(conf)
    local ok, err = core.schema.check(schema, conf)
    if not ok then
        return false, err
    end

    if conf.regex_uri and #conf.regex_uri > 0 then
        local _, _, err = re_sub("/fake_uri", conf.regex_uri[1],
                                 conf.regex_uri[2], "jo")
        if err then
            local msg = string_format("invalid regex_uri (%s, %s), err:%s",
                                      conf.regex_uri[1], conf.regex_uri[2], err)
            return false, msg
        end
    end

    return true
end


    local tmp = {}
local function concat_new_uri(uri, ctx)
    local passed_uri_segs, err = lrucache(uri, nil, parse_uri, uri)
    if not passed_uri_segs then
        return nil, err
    end

    core.table.clear(tmp)

    for _, uri_segs in ipairs(passed_uri_segs) do
        local pat1 = uri_segs[1]    -- \$host
        local pat2 = uri_segs[2]    -- ${host}
        local pat3 = uri_segs[3]    -- $host
        local pat4 = uri_segs[4]    -- $ or others
        core.log.info("parsed uri segs: ", core.json.delay_encode(uri_segs))

        if pat2 or pat3 then
            tab_insert(tmp, ctx.var[pat2 or pat3])
        else
            tab_insert(tmp, pat1 or pat4)
        end
    end

    return tab_concat(tmp, "")
end


function _M.rewrite(conf, ctx)
    core.log.info("plugin rewrite phase, conf: ", core.json.delay_encode(conf))

    local ret_code = conf.ret_code
    local ret_port = conf.ret_port
    local uri = conf.uri
    local regex_uri = conf.regex_uri

    local proxy_proto = core.request.header(ctx, "X-Forwarded-Proto")
    local _scheme = proxy_proto or core.request.get_scheme(ctx)
    if conf.http_to_https and _scheme == "http" then
        -- TODO： add test case
        -- PR: https://github.com/apache/apisix/pull/1958
<<<<<<< HEAD
        if ret_port == 80 or ret_port == 443 then
=======
        if ret_port == 443 then
>>>>>>> b18a5a6d
            uri = "https://$host$request_uri"
        else
            uri = "https://$host:" .. ret_port .. "$request_uri"
        end

        local method_name = ngx.req.get_method()
        if method_name == "GET" or method_name == "HEAD" then
            ret_code = 301
        else
         -- https://developer.mozilla.org/en-US/docs/Web/HTTP/Status/308
            ret_code = 308
        end
    end

    if ret_code then
        local new_uri
        if uri then
            local err
            new_uri, err = concat_new_uri(uri, ctx)
            if not new_uri then
                core.log.error("failed to generate new uri by: " .. uri .. err)
                return 500
            end
        elseif regex_uri then
            local n, err
            new_uri, n, err = re_sub(ctx.var.uri, regex_uri[1],
                                     regex_uri[2], "jo")
            if not new_uri then
                local msg = string_format("failed to substitute the uri:%s (%s) with %s, error:%s",
                                          ctx.var.uri, regex_uri[1], regex_uri[2], err)
                core.log.error(msg)
                return 500
            end

            if n < 1 then
                return
            end
        end

        if not new_uri then
            return
        end

        local index = str_find(new_uri, "?")
        if conf.encode_uri then
            if index then
                new_uri = core.utils.uri_safe_encode(str_sub(new_uri, 1, index-1)) ..
                          str_sub(new_uri, index)
            else
                new_uri = core.utils.uri_safe_encode(new_uri)
            end
        end

        if conf.append_query_string and ctx.var.is_args == "?" then
            if index then
                new_uri = new_uri .. "&" .. (ctx.var.args or "")
            else
                new_uri = new_uri .. "?" .. (ctx.var.args or "")
            end
        end

        core.response.set_header("Location", new_uri)
        return ret_code
    end

end


return _M<|MERGE_RESOLUTION|>--- conflicted
+++ resolved
@@ -157,11 +157,7 @@
     if conf.http_to_https and _scheme == "http" then
         -- TODO： add test case
         -- PR: https://github.com/apache/apisix/pull/1958
-<<<<<<< HEAD
-        if ret_port == 80 or ret_port == 443 then
-=======
         if ret_port == 443 then
->>>>>>> b18a5a6d
             uri = "https://$host$request_uri"
         else
             uri = "https://$host:" .. ret_port .. "$request_uri"
