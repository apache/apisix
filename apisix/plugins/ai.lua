--- conflicted
+++ resolved
@@ -24,11 +24,8 @@
 local ipairs          = ipairs
 local pcall           = pcall
 local loadstring      = loadstring
-<<<<<<< HEAD
 local type            = type
 local encode_base64   = ngx.encode_base64
-=======
->>>>>>> ee24e5a3
 
 local get_cache_key_func
 local get_cache_key_func_def_render
