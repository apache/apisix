--
-- Licensed to the Apache Software Foundation (ASF) under one or more
-- contributor license agreements.  See the NOTICE file distributed with
-- this work for additional information regarding copyright ownership.
-- The ASF licenses this file to You under the Apache License, Version 2.0
-- (the "License"); you may not use this file except in compliance with
-- the License.  You may obtain a copy of the License at
--
--     http://www.apache.org/licenses/LICENSE-2.0
--
-- Unless required by applicable law or agreed to in writing, software
-- distributed under the License is distributed on an "AS IS" BASIS,
-- WITHOUT WARRANTIES OR CONDITIONS OF ANY KIND, either express or implied.
-- See the License for the specific language governing permissions and
-- limitations under the License.
--
local core     = require("apisix.core")
local log_util = require("apisix.utils.log-util")
local producer = require ("resty.kafka.producer")
local batch_processor = require("apisix.utils.batch-processor")
local plugin = require("apisix.plugin")
local expr        = require("resty.expr.v1")

local math     = math
local pairs    = pairs
local type     = type
local ipairs   = ipairs
local plugin_name = "kafka-logger"
local stale_timer_running = false
local timer_at = ngx.timer.at
local ngx = ngx
local buffers = {}

local lrucache = core.lrucache.new({
    type = "plugin",
})

local schema = {
    type = "object",
    properties = {
        meta_format = {
            type = "string",
            default = "default",
            enum = {"default", "origin"},
        },
        broker_list = {
            type = "object",
            minProperties = 1,
            patternProperties = {
                [".*"] = {
                    description = "the port of kafka broker",
                    type = "integer",
                    minimum = 1,
                    maximum = 65535,
                },
            },
        },
        kafka_topic = {type = "string"},
        producer_type = {
            type = "string",
            default = "async",
            enum = {"async", "sync"},
        },
        required_acks = {
            type = "integer",
            default = 1,
            enum = { 0, 1, -1 },
        },
        key = {type = "string"},
        timeout = {type = "integer", minimum = 1, default = 3},
        name = {type = "string", default = "kafka logger"},
        max_retry_count = {type = "integer", minimum = 0, default = 0},
        retry_delay = {type = "integer", minimum = 0, default = 1},
        buffer_duration = {type = "integer", minimum = 1, default = 60},
        inactive_timeout = {type = "integer", minimum = 1, default = 5},
        batch_max_size = {type = "integer", minimum = 1, default = 1000},
        include_req_body = {type = "boolean", default = false},
<<<<<<< HEAD
        include_resp_body = {type = "boolean", default = false},
=======
        include_req_body_expr = {
            type = "array",
            minItems = 1,
            items = {
                type = "array",
                items = {
                    type = "string"
                }
            }
        },
>>>>>>> 1018576e
        -- in lua-resty-kafka, cluster_name is defined as number
        -- see https://github.com/doujiang24/lua-resty-kafka#new-1
        cluster_name = {type = "integer", minimum = 1, default = 1},
    },
    required = {"broker_list", "kafka_topic"}
}

local metadata_schema = {
    type = "object",
    properties = {
        log_format = log_util.metadata_schema_log_format,
    },
}

local _M = {
    version = 0.1,
    priority = 403,
    name = plugin_name,
    schema = schema,
    metadata_schema = metadata_schema,
}


function _M.check_schema(conf, schema_type)

    if conf.include_req_body_expr then
        local ok, err = expr.new(conf.include_req_body_expr)
        if not ok then
            return nil,
            {error_msg = "failed to validate the 'include_req_body_expr' expression: " .. err}
        end
    end

    if schema_type == core.schema.TYPE_METADATA then
        return core.schema.check(metadata_schema, conf)
    end
    return core.schema.check(schema, conf)
end


local function get_partition_id(prod, topic, log_message)
    if prod.async then
        local ringbuffer = prod.ringbuffer
        for i = 1, ringbuffer.size, 3 do
            if ringbuffer.queue[i] == topic and
                ringbuffer.queue[i+2] == log_message then
                return math.floor(i / 3)
            end
        end
        core.log.info("current topic in ringbuffer has no message")
        return nil
    end

    -- sync mode
    local sendbuffer = prod.sendbuffer
    if not sendbuffer.topics[topic] then
        core.log.info("current topic in sendbuffer has no message")
        return nil
    end
    for i, message in pairs(sendbuffer.topics[topic]) do
        if log_message == message.queue[2] then
            return i
        end
    end
end


-- remove stale objects from the memory after timer expires
local function remove_stale_objects(premature)
    if premature then
        return
    end

    for key, batch in ipairs(buffers) do
        if #batch.entry_buffer.entries == 0 and #batch.batch_to_process == 0 then
            core.log.warn("removing batch processor stale object, conf: ",
                          core.json.delay_encode(key))
            buffers[key] = nil
        end
    end

    stale_timer_running = false
end


local function create_producer(broker_list, broker_config, cluster_name)
    core.log.info("create new kafka producer instance")
    return producer:new(broker_list, broker_config, cluster_name)
end


local function send_kafka_data(conf, log_message, prod)
    local ok, err = prod:send(conf.kafka_topic, conf.key, log_message)
    core.log.info("partition_id: ",
                  core.log.delay_exec(get_partition_id,
                                      prod, conf.kafka_topic, log_message))

    if not ok then
        return false, "failed to send data to Kafka topic: " .. err ..
                ", brokers: " .. core.json.encode(conf.broker_list)
    end

    return true
end


function _M.body_filter(conf, ctx)
    if conf.include_resp_body then
        local final_body = core.response.hold_body_chunk(ctx, true)
        if not final_body then
            return
        end
        ctx.resp_body = final_body
    end
end


function _M.log(conf, ctx)
    local entry
    if conf.meta_format == "origin" then
        entry = log_util.get_req_original(ctx, conf)
        -- core.log.info("origin entry: ", entry)

    else
        local metadata = plugin.plugin_metadata(plugin_name)
        core.log.info("metadata: ", core.json.delay_encode(metadata))
        if metadata and metadata.value.log_format
          and core.table.nkeys(metadata.value.log_format) > 0
        then
            entry = log_util.get_custom_format_log(ctx, metadata.value.log_format)
            core.log.info("custom log format entry: ", core.json.delay_encode(entry))
        else
            entry = log_util.get_full_log(ngx, conf)
            core.log.info("full log entry: ", core.json.delay_encode(entry))
        end
    end

    if not stale_timer_running then
        -- run the timer every 30 mins if any log is present
        timer_at(1800, remove_stale_objects)
        stale_timer_running = true
    end

    local log_buffer = buffers[conf]
    if log_buffer then
        log_buffer:push(entry)
        return
    end

    -- reuse producer via lrucache to avoid unbalanced partitions of messages in kafka
    local broker_list = core.table.new(core.table.nkeys(conf.broker_list), 0)
    local broker_config = {}

    for host, port in pairs(conf.broker_list) do
        local broker = {
            host = host,
            port = port
        }
        core.table.insert(broker_list, broker)
    end

    broker_config["request_timeout"] = conf.timeout * 1000
    broker_config["producer_type"] = conf.producer_type
    broker_config["required_acks"] = conf.required_acks

    local prod, err = core.lrucache.plugin_ctx(lrucache, ctx, nil, create_producer,
                                               broker_list, broker_config, conf.cluster_name)
    core.log.info("kafka cluster name ", conf.cluster_name, ", broker_list[1] port ",
                  prod.client.broker_list[1].port)
    if err then
        return nil, "failed to identify the broker specified: " .. err
    end

    -- Generate a function to be executed by the batch processor
    local func = function(entries, batch_max_size)
        local data, err
        if batch_max_size == 1 then
            data = entries[1]
            if type(data) ~= "string" then
                data, err = core.json.encode(data) -- encode as single {}
            end
        else
            data, err = core.json.encode(entries) -- encode as array [{}]
        end

        if not data then
            return false, 'error occurred while encoding the data: ' .. err
        end

        core.log.info("send data to kafka: ", data)
        return send_kafka_data(conf, data, prod)
    end

    local config = {
        name = conf.name,
        retry_delay = conf.retry_delay,
        batch_max_size = conf.batch_max_size,
        max_retry_count = conf.max_retry_count,
        buffer_duration = conf.buffer_duration,
        inactive_timeout = conf.inactive_timeout,
    }

    local err
    log_buffer, err = batch_processor:new(func, config)

    if not log_buffer then
        core.log.error("error when creating the batch processor: ", err)
        return
    end

    buffers[conf] = log_buffer
    log_buffer:push(entry)
end


return _M<|MERGE_RESOLUTION|>--- conflicted
+++ resolved
@@ -75,9 +75,7 @@
         inactive_timeout = {type = "integer", minimum = 1, default = 5},
         batch_max_size = {type = "integer", minimum = 1, default = 1000},
         include_req_body = {type = "boolean", default = false},
-<<<<<<< HEAD
         include_resp_body = {type = "boolean", default = false},
-=======
         include_req_body_expr = {
             type = "array",
             minItems = 1,
@@ -88,7 +86,6 @@
                 }
             }
         },
->>>>>>> 1018576e
         -- in lua-resty-kafka, cluster_name is defined as number
         -- see https://github.com/doujiang24/lua-resty-kafka#new-1
         cluster_name = {type = "integer", minimum = 1, default = 1},
