--- conflicted
+++ resolved
@@ -151,8 +151,7 @@
 
 
 local function create_producer(broker_list, broker_config, cluster_name)
-    core.log.info("create new kafka producer instance, brokers: ",
-        core.json.delay_encode(broker_list))
+    core.log.info("create new kafka producer instance")
     return producer:new(broker_list, broker_config, cluster_name)
 end
 
@@ -164,12 +163,8 @@
                                       prod, conf.kafka_topic, log_message))
 
     if not ok then
-<<<<<<< HEAD
-        return nil, "failed to send data to Kafka topic: " .. err ..
+        return false, "failed to send data to Kafka topic: " .. err ..
                 ", brokers: " .. core.json.encode(conf.broker_list)
-=======
-        return false, "failed to send data to Kafka topic: " .. err
->>>>>>> f73094bb
     end
 
     return true
