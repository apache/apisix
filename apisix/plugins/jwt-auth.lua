--- conflicted
+++ resolved
@@ -56,14 +56,11 @@
             default = "key",
             minLength = 1,
         },
-<<<<<<< HEAD
         store_in_ctx = {
             type = "boolean",
             default = false
         },
-=======
         anonymous_consumer = schema_def.anonymous_consumer_schema,
->>>>>>> 6a845761
     },
 }
 
@@ -302,12 +299,10 @@
         return nil, nil, "failed to verify jwt"
     end
 
-<<<<<<< HEAD
     if conf.store_in_ctx then
         ctx.jwt_obj = jwt_obj
-    end
-
-=======
+    end  
+
     return consumer, consumer_conf
 end
 
@@ -328,7 +323,6 @@
 
     core.log.info("consumer: ", core.json.delay_encode(consumer))
 
->>>>>>> 6a845761
     consumer_mod.attach_consumer(ctx, consumer, consumer_conf)
     core.log.info("hit jwt-auth rewrite")
 end
