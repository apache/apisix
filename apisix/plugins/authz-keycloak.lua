--
-- Licensed to the Apache Software Foundation (ASF) under one or more
-- contributor license agreements.  See the NOTICE file distributed with
-- this work for additional information regarding copyright ownership.
-- The ASF licenses this file to You under the Apache License, Version 2.0
-- (the "License"); you may not use this file except in compliance with
-- the License.  You may obtain a copy of the License at
--
--     http://www.apache.org/licenses/LICENSE-2.0
--
-- Unless required by applicable law or agreed to in writing, software
-- distributed under the License is distributed on an "AS IS" BASIS,
-- WITHOUT WARRANTIES OR CONDITIONS OF ANY KIND, either express or implied.
-- See the License for the specific language governing permissions and
-- limitations under the License.
--
local core      = require("apisix.core")
local http      = require "resty.http"
local sub_str   = string.sub
local type      = type
local ngx       = ngx
local plugin_name = "authz-keycloak"

local log = core.log
local pairs = pairs

local schema = {
    type = "object",
    properties = {
        discovery = {type = "string", minLength = 1, maxLength = 4096},
        token_endpoint = {type = "string", minLength = 1, maxLength = 4096},
        resource_registration_endpoint = {type = "string", minLength = 1, maxLength = 4096},
        client_id = {type = "string", minLength = 1, maxLength = 100},
        audience = {type = "string", minLength = 1, maxLength = 100,
                    description = "Deprecated, use `client_id` instead."},
        client_secret = {type = "string", minLength = 1, maxLength = 100},
        grant_type = {
            type = "string",
            default="urn:ietf:params:oauth:grant-type:uma-ticket",
            enum = {"urn:ietf:params:oauth:grant-type:uma-ticket"},
            minLength = 1, maxLength = 100
        },
        policy_enforcement_mode = {
            type = "string",
            enum = {"ENFORCING", "PERMISSIVE"},
            default = "ENFORCING"
        },
        permissions = {
            type = "array",
            items = {
                type = "string",
                minLength = 1, maxLength = 100
            },
            uniqueItems = true,
            default = {}
        },
        lazy_load_paths = {type = "boolean", default = false},
        http_method_as_scope = {type = "boolean", default = false},
        timeout = {type = "integer", minimum = 1000, default = 3000},
        ssl_verify = {type = "boolean", default = true},
        cache_ttl_seconds = {type = "integer", minimum = 1, default = 24 * 60 * 60},
        keepalive = {type = "boolean", default = true},
        keepalive_timeout = {type = "integer", minimum = 1000, default = 60000},
        keepalive_pool = {type = "integer", minimum = 1, default = 5},
        access_denied_redirect_uri = {type = "string", minLength = 1, maxLength = 2048},
        access_token_expires_in = {type = "integer", minimum = 1, default = 300},
        access_token_expires_leeway = {type = "integer", minimum = 0, default = 0},
        refresh_token_expires_in = {type = "integer", minimum = 1, default = 3600},
        refresh_token_expires_leeway = {type = "integer", minimum = 0, default = 0},
        password_grant_token_generation_incoming_uri = {
            type = "string",
            minLength = 1,
            maxLength = 4096
        },
    },
    allOf = {
        -- Require discovery or token endpoint.
        {
            anyOf = {
                {required = {"discovery"}},
                {required = {"token_endpoint"}}
            }
        },
        -- Require client_id or audience.
        {
            anyOf = {
                {required = {"client_id"}},
                {required = {"audience"}}
            }
        },
        -- If lazy_load_paths is true, require discovery or resource registration endpoint.
        {
            anyOf = {
                {
                    properties = {
                        lazy_load_paths = {enum = {false}},
                    }
                },
                {
                    properties = {
                        lazy_load_paths = {enum = {true}},
                    },
                    anyOf = {
                        {required = {"discovery"}},
                        {required = {"resource_registration_endpoint"}}
                    }
                }
            }
        }
    }
}


local _M = {
    version = 0.1,
    priority = 2000,
    name = plugin_name,
    schema = schema,
}


function _M.check_schema(conf)
    -- Check for deprecated audience attribute and emit warnings if used.
    if conf.audience then
        log.warn("Plugin attribute `audience` is deprecated, use `client_id` instead.")
        if conf.client_id then
            log.warn("Ignoring `audience` attribute in favor of `client_id`.")
        end
    end
    return core.schema.check(schema, conf)
end


-- Return the configured client ID parameter.
local function authz_keycloak_get_client_id(conf)
    if conf.client_id then
        -- Prefer client_id, if given.
        return conf.client_id
    end

    return conf.audience
end


-- Some auxiliary functions below heavily inspired by the excellent
-- lua-resty-openidc module; see https://github.com/zmartzone/lua-resty-openidc


-- Retrieve value from server-wide cache, if available.
local function authz_keycloak_cache_get(type, key)
    local dict = ngx.shared[type]
    local value
    if dict then
        value = dict:get(key)
        if value then log.debug("cache hit: type=", type, " key=", key) end
    end
    return value
end


-- Set value in server-wide cache, if available.
local function authz_keycloak_cache_set(type, key, value, exp)
    local dict = ngx.shared[type]
    if dict and (exp > 0) then
        local success, err, forcible = dict:set(key, value, exp)
        if err then
            log.error("cache set: success=", success, " err=", err, " forcible=", forcible)
        else
            log.debug("cache set: success=", success, " err=", err, " forcible=", forcible)
        end
    end
end


-- Configure request parameters.
local function authz_keycloak_configure_params(params, conf)
    -- Keepalive options.
    if conf.keepalive then
        params.keepalive_timeout = conf.keepalive_timeout
        params.keepalive_pool = conf.keepalive_pool
    else
        params.keepalive = conf.keepalive
    end

    -- TLS verification.
    params.ssl_verify = conf.ssl_verify

    -- Decorate parameters, maybe, and return.
    return conf.http_request_decorator and conf.http_request_decorator(params) or params
end


-- Configure timeouts.
local function authz_keycloak_configure_timeouts(httpc, timeout)
    if timeout then
        if type(timeout) == "table" then
            httpc:set_timeouts(timeout.connect or 0, timeout.send or 0, timeout.read or 0)
        else
            httpc:set_timeout(timeout)
        end
    end
end


-- Set outgoing proxy options.
local function authz_keycloak_configure_proxy(httpc, proxy_opts)
    if httpc and proxy_opts and type(proxy_opts) == "table" then
        log.debug("authz_keycloak_configure_proxy : use http proxy")
        httpc:set_proxy_options(proxy_opts)
    else
        log.debug("authz_keycloak_configure_proxy : don't use http proxy")
    end
end


-- Get and configure HTTP client.
local function authz_keycloak_get_http_client(conf)
    local httpc = http.new()
    authz_keycloak_configure_timeouts(httpc, conf.timeout)
    authz_keycloak_configure_proxy(httpc, conf.proxy_opts)
    return httpc
end


-- Parse the JSON result from a call to the OP.
local function authz_keycloak_parse_json_response(response)
    local err
    local res

    -- Check the response from the OP.
    if response.status ~= 200 then
        err = "response indicates failure, status=" .. response.status .. ", body=" .. response.body
    else
        -- Decode the response and extract the JSON object.
        res, err = core.json.decode(response.body)

        if not res then
            err = "JSON decoding failed: " .. err
        end
    end

    return res, err
end


-- Get the Discovery metadata from the specified URL.
local function authz_keycloak_discover(conf)
    log.debug("authz_keycloak_discover: URL is: " .. conf.discovery)

    local json, err
    local v = authz_keycloak_cache_get("discovery", conf.discovery)

    if not v then
        log.debug("Discovery data not in cache, making call to discovery endpoint.")

        -- Make the call to the discovery endpoint.
        local httpc = authz_keycloak_get_http_client(conf)

        local params = authz_keycloak_configure_params({}, conf)

        local res, error = httpc:request_uri(conf.discovery, params)

        if not res then
            err = "Accessing discovery URL (" .. conf.discovery .. ") failed: " .. error
            log.error(err)
        else
            log.debug("Response data: " .. res.body)
            json, err = authz_keycloak_parse_json_response(res)
            if json then
                authz_keycloak_cache_set("discovery", conf.discovery, core.json.encode(json),
                                         conf.cache_ttl_seconds)
            else
                err = "could not decode JSON from Discovery data" .. (err and (": " .. err) or '')
                log.error(err)
            end
        end
    else
        json = core.json.decode(v)
    end

    return json, err
end


-- Turn a discovery url set in the conf dictionary into the discovered information.
local function authz_keycloak_ensure_discovered_data(conf)
    local err
    if type(conf.discovery) == "string" then
        local discovery
        discovery, err = authz_keycloak_discover(conf)
        if not err then
            conf.discovery = discovery
        end
    end
    return err
end


-- Get an endpoint from the configuration.
local function authz_keycloak_get_endpoint(conf, endpoint)
    if conf and conf[endpoint] then
        -- Use explicit entry.
        return conf[endpoint]
    elseif conf and conf.discovery and type(conf.discovery) == "table" then
        -- Use discovery data.
        return conf.discovery[endpoint]
    end

    -- Unable to obtain endpoint.
    return nil
end


-- Return the token endpoint from the configuration.
local function authz_keycloak_get_token_endpoint(conf)
    return authz_keycloak_get_endpoint(conf, "token_endpoint")
end


-- Return the resource registration endpoint from the configuration.
local function authz_keycloak_get_resource_registration_endpoint(conf)
    return authz_keycloak_get_endpoint(conf, "resource_registration_endpoint")
end


-- Return access_token expires_in value (in seconds).
local function authz_keycloak_access_token_expires_in(conf, expires_in)
    return (expires_in or conf.access_token_expires_in)
           - 1 - conf.access_token_expires_leeway
end


-- Return refresh_token expires_in value (in seconds).
local function authz_keycloak_refresh_token_expires_in(conf, expires_in)
    return (expires_in or conf.refresh_token_expires_in)
           - 1 - conf.refresh_token_expires_leeway
end


-- Ensure a valid service account access token is available for the configured client.
local function authz_keycloak_ensure_sa_access_token(conf)
    local client_id = authz_keycloak_get_client_id(conf)
    local ttl = conf.cache_ttl_seconds
    local token_endpoint = authz_keycloak_get_token_endpoint(conf)

    if not token_endpoint then
        log.error("Unable to determine token endpoint.")
        return 500, "Unable to determine token endpoint."
    end

    local session = authz_keycloak_cache_get("access-tokens", token_endpoint .. ":"
                                             .. client_id)

    if session then
        -- Decode session string.
        local err
        session, err = core.json.decode(session)

        if not session then
            -- Should never happen.
            return 500, err
        end

        local current_time = ngx.time()

        if current_time < session.access_token_expiration then
            -- Access token is still valid.
            log.debug("Access token is still valid.")
            return session.access_token
        else
            -- Access token has expired.
            log.debug("Access token has expired.")
            if session.refresh_token
               and (not session.refresh_token_expiration
                    or current_time < session.refresh_token_expiration) then
                -- Try to get a new access token, using the refresh token.
                log.debug("Trying to get new access token using refresh token.")

                local httpc = authz_keycloak_get_http_client(conf)

                local params = {
                    method = "POST",
                    body = ngx.encode_args({
                        grant_type = "refresh_token",
                        client_id = client_id,
                        client_secret = conf.client_secret,
                        refresh_token = session.refresh_token,
                    }),
                    headers = {
                        ["Content-Type"] = "application/x-www-form-urlencoded"
                    }
                }

                params = authz_keycloak_configure_params(params, conf)

                local res, err = httpc:request_uri(token_endpoint, params)

                if not res then
                    err = "Accessing token endpoint URL (" .. token_endpoint
                          .. ") failed: " .. err
                    log.error(err)
                    return nil, err
                end

                log.debug("Response data: " .. res.body)
                local json, err = authz_keycloak_parse_json_response(res)

                if not json then
                    err = "Could not decode JSON from token endpoint"
                          .. (err and (": " .. err) or '.')
                    log.error(err)
                    return nil, err
                end

                if not json.access_token then
                    -- Clear session.
                    log.debug("Answer didn't contain a new access token. Clearing session.")
                    session = nil
                else
                    log.debug("Got new access token.")
                    -- Save access token.
                    session.access_token = json.access_token

                    -- Calculate and save access token expiry time.
                    session.access_token_expiration = current_time
                            + authz_keycloak_access_token_expires_in(conf, json.expires_in)

                    -- Save refresh token, maybe.
                    if json.refresh_token ~= nil then
                        log.debug("Got new refresh token.")
                        session.refresh_token = json.refresh_token

                        -- Calculate and save refresh token expiry time.
                        session.refresh_token_expiration = current_time
                                + authz_keycloak_refresh_token_expires_in(conf,
                                                                          json.refresh_expires_in)
                    end

                    authz_keycloak_cache_set("access-tokens",
                                             token_endpoint .. ":" .. client_id,
                                             core.json.encode(session), ttl)
                end
            else
                -- No refresh token available, or it has expired. Clear session.
                log.debug("No or expired refresh token. Clearing session.")
                session = nil
            end
        end
    end

    if not session then
        -- No session available. Create a new one.

        core.log.debug("Getting access token for Protection API from token endpoint.")
        local httpc = authz_keycloak_get_http_client(conf)

        local params = {
            method = "POST",
            body = ngx.encode_args({
                grant_type = "client_credentials",
                client_id = client_id,
                client_secret = conf.client_secret,
            }),
            headers = {
                ["Content-Type"] = "application/x-www-form-urlencoded"
            }
        }

        params = authz_keycloak_configure_params(params, conf)

        local current_time = ngx.time()

        local res, err = httpc:request_uri(token_endpoint, params)

        if not res then
            err = "Accessing token endpoint URL (" .. token_endpoint .. ") failed: " .. err
            log.error(err)
            return nil, err
        end

        log.debug("Response data: " .. res.body)
        local json, err = authz_keycloak_parse_json_response(res)

        if not json then
          err = "Could not decode JSON from token endpoint" .. (err and (": " .. err) or '.')
          log.error(err)
          return nil, err
        end

        if not json.access_token then
            err = "Response does not contain access_token field."
            log.error(err)
            return nil, err
        end

        session = {}

        -- Save access token.
        session.access_token = json.access_token

        -- Calculate and save access token expiry time.
        session.access_token_expiration = current_time
                + authz_keycloak_access_token_expires_in(conf, json.expires_in)

        -- Save refresh token, maybe.
        if json.refresh_token ~= nil then
            session.refresh_token = json.refresh_token

            -- Calculate and save refresh token expiry time.
            session.refresh_token_expiration = current_time
                    + authz_keycloak_refresh_token_expires_in(conf, json.refresh_expires_in)
        end

        authz_keycloak_cache_set("access-tokens", token_endpoint .. ":" .. client_id,
                                 core.json.encode(session), ttl)
    end

    return session.access_token
end


-- Resolve a URI to one or more resource IDs.
local function authz_keycloak_resolve_resource(conf, uri, sa_access_token)
    -- Get resource registration endpoint URL.
    local resource_registration_endpoint = authz_keycloak_get_resource_registration_endpoint(conf)

    if not resource_registration_endpoint then
        local err = "Unable to determine registration endpoint."
        log.error(err)
        return nil, err
    end

    log.debug("Resource registration endpoint: ", resource_registration_endpoint)

    local httpc = authz_keycloak_get_http_client(conf)

    local params = {
        method = "GET",
        query = {uri = uri, matchingUri = "true"},
        headers = {
            ["Authorization"] = "Bearer " .. sa_access_token
        }
    }

    params = authz_keycloak_configure_params(params, conf)

    local res, err = httpc:request_uri(resource_registration_endpoint, params)

    if not res then
        err = "Accessing resource registration endpoint URL (" .. resource_registration_endpoint
              .. ") failed: " .. err
        log.error(err)
        return nil, err
    end

    log.debug("Response data: " .. res.body)
    res.body = '{"resources": ' .. res.body .. '}'
    local json, err = authz_keycloak_parse_json_response(res)

    if not json then
      err = "Could not decode JSON from resource registration endpoint"
            .. (err and (": " .. err) or '.')
      log.error(err)
      return nil, err
    end

    return json.resources
end


local function evaluate_permissions(conf, ctx, token)
    -- Ensure discovered data.
    local err = authz_keycloak_ensure_discovered_data(conf)
    if err then
        log.warn(err)
        return 503
    end

    local permission

    if conf.lazy_load_paths then
        -- Ensure service account access token.
        local sa_access_token, err = authz_keycloak_ensure_sa_access_token(conf)
        if err then
            log.warn(err)
            return 503
        end

        -- Resolve URI to resource(s).
        permission, err = authz_keycloak_resolve_resource(conf, ctx.var.request_uri,
                                                          sa_access_token)

        -- Check result.
        if permission == nil then
            -- No result back from resource registration endpoint.
            log.warn(err)
            return 503
        end
    else
        -- Use statically configured permissions.
        permission = conf.permissions
    end

    -- Return 403 or 307 if permission is empty and enforcement mode is "ENFORCING".
    if #permission == 0 and conf.policy_enforcement_mode == "ENFORCING" then
        -- Return Keycloak-style message for consistency.
        if conf.access_denied_redirect_uri then
            core.response.set_header("Location", conf.access_denied_redirect_uri)
            return 307
        end
        return 403, '{"error":"access_denied","error_description":"not_authorized"}'
    end

    -- Determine scope from HTTP method, maybe.
    local scope
    if conf.http_method_as_scope then
        scope = ctx.var.request_method
    end

    if scope then
        -- Loop over permissions and add scope.
        for k, v in pairs(permission) do
            if v:find("#", 1, true) then
                -- Already contains scope.
                permission[k] = v .. ", " .. scope
            else
                -- Doesn't contain scope yet.
                permission[k] = v .. "#" .. scope
            end
        end
    end

    for k, v in pairs(permission) do
        log.debug("Requesting permission ", v, ".")
    end

    -- Get token endpoint URL.
    local token_endpoint = authz_keycloak_get_token_endpoint(conf)
    if not token_endpoint then
        err = "Unable to determine token endpoint."
        log.error(err)
        return 503
    end
    log.debug("Token endpoint: ", token_endpoint)

    local httpc = authz_keycloak_get_http_client(conf)

    local params = {
        method = "POST",
        body = ngx.encode_args({
            grant_type = conf.grant_type,
            audience = authz_keycloak_get_client_id(conf),
            response_mode = "decision",
            permission = permission
        }),
        headers = {
            ["Content-Type"] = "application/x-www-form-urlencoded",
            ["Authorization"] = token
        }
    }

    params = authz_keycloak_configure_params(params, conf)

    local res, err = httpc:request_uri(token_endpoint, params)

    if not res then
        err = "Error while sending authz request to " .. token_endpoint .. ": " .. err
        log.error(err)
        return 503
    end

    log.debug("Response status: ", res.status, ", data: ", res.body)

    if res.status == 403 then
        -- Request permanently denied, e.g. due to lacking permissions.
        log.debug('Request denied: HTTP 403 Forbidden. Body: ', res.body)
        if conf.access_denied_redirect_uri then
            core.response.set_header("Location", conf.access_denied_redirect_uri)
            return 307
        end

        return res.status, res.body
    elseif res.status == 401 then
        -- Request temporarily denied, e.g access token not valid.
        log.debug('Request denied: HTTP 401 Unauthorized. Body: ', res.body)
        return res.status, res.body
    elseif res.status >= 400 then
        -- Some other error. Log full response.
        log.error('Request denied: Token endpoint returned an error (status: ',
                  res.status, ', body: ', res.body, ').')
        return res.status, res.body
    end

    -- Request accepted.
end


local function fetch_jwt_token(ctx)
    local token = core.request.header(ctx, "Authorization")
    if not token then
        return nil, "authorization header not available"
    end

    local prefix = sub_str(token, 1, 7)
    if prefix ~= 'Bearer ' and prefix ~= 'bearer ' then
        return "Bearer " .. token
    end
    return token
end

-- To get new access token by calling get token api
local function generate_token_using_password_grant(conf,ctx)
    log.debug("generate_token_using_password_grant Function Called")

    local body, err = core.request.get_body()
    if err or not body then
        log.error("Failed to get request body: ", err)
        return 503
    end
    local parameters = ngx.decode_args(body)

    local username = parameters["username"]
    local password = parameters["password"]

    if not username then
        local err = "username is missing."
        log.warn(err)
        return 422, {message = err}
    end
    if not password then
        local err = "password is missing."
        log.warn(err)
        return 422, {message = err}
    end

    local client_id = authz_keycloak_get_client_id(conf)

    local token_endpoint = authz_keycloak_get_token_endpoint(conf)

    if not token_endpoint then
        local err = "Unable to determine token endpoint."
        log.error(err)
<<<<<<< HEAD
        return 503
=======
        return 503, {message = err}
>>>>>>> 943436a1
    end
    local httpc = authz_keycloak_get_http_client(conf)

    local params = {
        method = "POST",
        body = ngx.encode_args({
            grant_type = "password",
            client_id = client_id,
            client_secret = conf.client_secret,
            username = username,
            password = password
        }),
        headers = {
            ["Content-Type"] = "application/x-www-form-urlencoded"
        }
    }

    params = authz_keycloak_configure_params(params, conf)

    local res, err = httpc:request_uri(token_endpoint, params)

    if not res then
        err = "Accessing token endpoint URL (" .. token_endpoint
              .. ") failed: " .. err
        log.error(err)
<<<<<<< HEAD
        return 503
=======
        return 401, {message = "Accessing token endpoint URL failed."}
>>>>>>> 943436a1
    end

    log.debug("Response data: " .. res.body)
    local json, err = authz_keycloak_parse_json_response(res)

    if not json then
        err = "Could not decode JSON from response"
              .. (err and (": " .. err) or '.')
        log.error(err)
        return 401, {message = "Could not decode JSON from response."}
    end

    return res.status, res.body
end

function _M.access(conf, ctx)
    local headers = core.request.headers(ctx)
    local need_grant_token = conf.password_grant_token_generation_incoming_uri and
        ctx.var.request_uri == conf.password_grant_token_generation_incoming_uri and
        headers["content-type"] == "application/x-www-form-urlencoded" and
        core.request.get_method() == "POST"
    if need_grant_token then
        return generate_token_using_password_grant(conf,ctx)
    end
    log.debug("hit keycloak-auth access")
    local jwt_token, err = fetch_jwt_token(ctx)
    if not jwt_token then
        log.error("failed to fetch JWT token: ", err)
        return 401, {message = "Missing JWT token in request"}
    end

    local status, body = evaluate_permissions(conf, ctx, jwt_token)
    if status then
        return status, body
    end
end


return _M<|MERGE_RESOLUTION|>--- conflicted
+++ resolved
@@ -572,8 +572,7 @@
     -- Ensure discovered data.
     local err = authz_keycloak_ensure_discovered_data(conf)
     if err then
-        log.warn(err)
-        return 503
+        return 500, err
     end
 
     local permission
@@ -582,8 +581,7 @@
         -- Ensure service account access token.
         local sa_access_token, err = authz_keycloak_ensure_sa_access_token(conf)
         if err then
-            log.warn(err)
-            return 503
+            return 500, err
         end
 
         -- Resolve URI to resource(s).
@@ -593,8 +591,7 @@
         -- Check result.
         if permission == nil then
             -- No result back from resource registration endpoint.
-            log.warn(err)
-            return 503
+            return 500, err
         end
     else
         -- Use statically configured permissions.
@@ -740,11 +737,7 @@
     if not token_endpoint then
         local err = "Unable to determine token endpoint."
         log.error(err)
-<<<<<<< HEAD
-        return 503
-=======
         return 503, {message = err}
->>>>>>> 943436a1
     end
     local httpc = authz_keycloak_get_http_client(conf)
 
@@ -770,11 +763,7 @@
         err = "Accessing token endpoint URL (" .. token_endpoint
               .. ") failed: " .. err
         log.error(err)
-<<<<<<< HEAD
-        return 503
-=======
         return 401, {message = "Accessing token endpoint URL failed."}
->>>>>>> 943436a1
     end
 
     log.debug("Response data: " .. res.body)
