--- conflicted
+++ resolved
@@ -677,13 +677,9 @@
     if conf.grant_type == grant_type.TOKEN_EXCHANGE then
         local args = {
             grant_type = conf.grant_type,
-<<<<<<< HEAD
             client_id = authz_keycloak_get_client_id(conf),
             subject_token_type = conf.subject_token_type,
             requested_token_type = conf.requested_token_type,
-=======
-            audience = conf.client_id,
->>>>>>> 1aeb3a65
             response_mode = "decision",
             permission = permission
         }
