--- conflicted
+++ resolved
@@ -533,7 +533,6 @@
 end
 
 
-<<<<<<< HEAD
 function _M.communicate(conf, ctx)
     local ok, err, code, body
     local tries = 0
@@ -559,13 +558,14 @@
 
     core.log.error(err)
     return 503
-=======
+end
+
+
 local function must_set(env, value)
     local ok, err = core.os.setenv(env, value)
     if not ok then
         error(str_format("failed to set %s: %s", env, err), 2)
     end
->>>>>>> 397044a8
 end
 
 
