--
-- Licensed to the Apache Software Foundation (ASF) under one or more
-- contributor license agreements.  See the NOTICE file distributed with
-- this work for additional information regarding copyright ownership.
-- The ASF licenses this file to You under the Apache License, Version 2.0
-- (the "License"); you may not use this file except in compliance with
-- the License.  You may obtain a copy of the License at
--
--     http://www.apache.org/licenses/LICENSE-2.0
--
-- Unless required by applicable law or agreed to in writing, software
-- distributed under the License is distributed on an "AS IS" BASIS,
-- WITHOUT WARRANTIES OR CONDITIONS OF ANY KIND, either express or implied.
-- See the License for the specific language governing permissions and
-- limitations under the License.
--
local core = require("apisix.core")
local limit_conn = require("apisix.plugins.limit-conn.init")


local plugin_name = "limit-conn"
local schema = {
    type = "object",
    properties = {
        conn = {type = "integer", exclusiveMinimum = 0},
        burst = {type = "integer",  minimum = 0},
        default_conn_delay = {type = "number", exclusiveMinimum = 0},
        key = {type = "string",
            enum = {"remote_addr", "server_addr", "http_x_real_ip",
                    "http_x_forwarded_for", "consumer_name"},
        },
        rejected_code = {
            type = "integer", minimum = 200, maximum = 599, default = 503
        },
    },
    required = {"conn", "burst", "default_conn_delay", "key"}
}

local _M = {
    version = 0.1,
    priority = 1003,
    name = plugin_name,
    schema = schema,
}


function _M.check_schema(conf)
    return core.schema.check(schema, conf)
end


function _M.access(conf, ctx)
    return limit_conn.increase(conf, ctx)
end


function _M.log(conf, ctx)
<<<<<<< HEAD
    local limit_conn = ctx.limit_conn
    if not limit_conn then
        return
    end

    for i = 1, #limit_conn, 3 do
        local lim = limit_conn[i]
        local key = limit_conn[i + 1]
        local delay = limit_conn[i + 2]

        local latency
        if ctx.proxy_passed then
            latency = ctx.var.upstream_response_time
        else
            latency = ctx.var.request_time - delay
        end

        core.log.debug("request latency is ", latency) -- for test

        local conn, err = lim:leaving(key, latency)
        if not conn then
            core.log.error("failed to record the connection leaving request: ",
                           err)
            break
        end
    end

    core.tablepool.release("plugin#limit-conn", limit_conn)
    ctx.limit_conn = nil
    return
=======
    return limit_conn.decrease(conf, ctx)
>>>>>>> 6af1b696
end


return _M<|MERGE_RESOLUTION|>--- conflicted
+++ resolved
@@ -55,40 +55,7 @@
 
 
 function _M.log(conf, ctx)
-<<<<<<< HEAD
-    local limit_conn = ctx.limit_conn
-    if not limit_conn then
-        return
-    end
-
-    for i = 1, #limit_conn, 3 do
-        local lim = limit_conn[i]
-        local key = limit_conn[i + 1]
-        local delay = limit_conn[i + 2]
-
-        local latency
-        if ctx.proxy_passed then
-            latency = ctx.var.upstream_response_time
-        else
-            latency = ctx.var.request_time - delay
-        end
-
-        core.log.debug("request latency is ", latency) -- for test
-
-        local conn, err = lim:leaving(key, latency)
-        if not conn then
-            core.log.error("failed to record the connection leaving request: ",
-                           err)
-            break
-        end
-    end
-
-    core.tablepool.release("plugin#limit-conn", limit_conn)
-    ctx.limit_conn = nil
-    return
-=======
     return limit_conn.decrease(conf, ctx)
->>>>>>> 6af1b696
 end
 
 
