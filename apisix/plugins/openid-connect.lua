--- conflicted
+++ resolved
@@ -18,17 +18,12 @@
 local core    = require("apisix.core")
 local ngx_re  = require("ngx.re")
 local openidc = require("resty.openidc")
-<<<<<<< HEAD
-local jwt = require("resty.jwt")
-local ngx = ngx
-=======
 local random  = require("resty.random")
 local string  = string
 local ngx     = ngx
 local ipairs = ipairs
 local concat = table.concat
 
->>>>>>> 9d34d28f
 local ngx_encode_base64 = ngx.encode_base64
 
 local plugin_name = "openid-connect"
@@ -97,11 +92,9 @@
             type = "string",
             description = "the URI will be redirect when request logout_path",
         },
-<<<<<<< HEAD
         symmetric_key = {
             type = "string",
-            description = "base64url-encoded secret for verifying HS??? tokens",
-=======
+            description = "base64url-encoded secret for verifying tokens with symmetric algorithm, such as HS256",
         unauth_action = {
             type = "string",
             default = "auth",
@@ -109,7 +102,6 @@
             description = "The action performed when client is not authorized. Use auth to " ..
                 "redirect user to identity provider, deny to respond with 401 Unauthorized, and " ..
                 "pass to allow the request regardless."
->>>>>>> 9d34d28f
         },
         public_key = {type = "string"},
         token_signing_alg_values_expected = {type = "string"},
