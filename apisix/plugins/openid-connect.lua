--- conflicted
+++ resolved
@@ -15,22 +15,11 @@
 -- limitations under the License.
 --
 
-<<<<<<< HEAD
-local core    = require("apisix.core")
-local ngx_re  = require("ngx.re")
-local openidc = require("resty.openidc")
-local random  = require("resty.random")
-local fetch_secrets = require("apisix.secret").fetch_secrets
-local string  = string
-local ngx     = ngx
-local ipairs  = ipairs
-local type    = type
-local concat  = table.concat
-=======
 local core              = require("apisix.core")
 local ngx_re            = require("ngx.re")
 local openidc           = require("resty.openidc")
 local random            = require("resty.random")
+local fetch_secrets     = require("apisix.secret").fetch_secrets
 local jsonschema        = require('jsonschema')
 local string            = string
 local ngx               = ngx
@@ -39,7 +28,6 @@
 local tostring          = tostring
 local pcall             = pcall
 local concat            = table.concat
->>>>>>> 12b0824e
 
 local ngx_encode_base64 = ngx.encode_base64
 
