--- conflicted
+++ resolved
@@ -73,11 +73,6 @@
     if model then
         ctx.var.llm_model = model
     end
-<<<<<<< HEAD
-    ctx.var.llm_request_body = request_body
-    return ai_driver:request(ctx, conf, request_body, extra_opts)
-=======
-
     local do_request = function()
         ctx.llm_request_start_time = ngx.now()
         ctx.var.llm_request_body = request_body
@@ -91,7 +86,6 @@
         return 500
     end
     return code_or_err, body
->>>>>>> 33b9632c
 end
 
 
