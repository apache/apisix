--
-- Licensed to the Apache Software Foundation (ASF) under one or more
-- contributor license agreements.  See the NOTICE file distributed with
-- this work for additional information regarding copyright ownership.
-- The ASF licenses this file to You under the Apache License, Version 2.0
-- (the "License"); you may not use this file except in compliance with
-- the License.  You may obtain a copy of the License at
--
--     http://www.apache.org/licenses/LICENSE-2.0
--
-- Unless required by applicable law or agreed to in writing, software
-- distributed under the License is distributed on an "AS IS" BASIS,
-- WITHOUT WARRANTIES OR CONDITIONS OF ANY KIND, either express or implied.
-- See the License for the specific language governing permissions and
-- limitations under the License.
--
local core        = require("apisix.core")
local plugin      = require("apisix.plugin")
local ngx         = ngx
local plugin_name = "cors"
local str_find    = core.string.find
local re_gmatch   = ngx.re.gmatch
local re_compile = require("resty.core.regex").re_match_compile
local re_find = ngx.re.find
local ipairs = ipairs
local origins_pattern = [[^(\*|\*\*|null|\w+://[^,]+(,\w+://[^,]+)*)$]]


local lrucache = core.lrucache.new({
    type = "plugin",
})

local metadata_schema = {
    type = "object",
    properties = {
        allow_origins = {
            type = "object",
            additionalProperties = {
                type = "string",
                pattern = origins_pattern
            }
        },
    },
}

local schema = {
    type = "object",
    properties = {
        allow_origins = {
            description =
                "you can use '*' to allow all origins when no credentials," ..
                "'**' to allow forcefully(it will bring some security risks, be carefully)," ..
                "multiple origin use ',' to split. default: *.",
            type = "string",
            pattern = origins_pattern,
            default = "*"
        },
        allow_methods = {
            description =
                "you can use '*' to allow all methods when no credentials," ..
                "'**' to allow forcefully(it will bring some security risks, be carefully)," ..
                "multiple method use ',' to split. default: *.",
            type = "string",
            default = "*"
        },
        allow_headers = {
            description =
                "you can use '*' to allow all header when no credentials," ..
                "'**' to allow forcefully(it will bring some security risks, be carefully)," ..
                "multiple header use ',' to split. default: *.",
            type = "string",
            default = "*"
        },
        expose_headers = {
            description =
                "you can use '*' to expose all header when no credentials," ..
                "'**' to allow forcefully(it will bring some security risks, be carefully)," ..
                "multiple header use ',' to split. default: *.",
            type = "string",
            default = "*"
        },
        max_age = {
            description =
                "maximum number of seconds the results can be cached." ..
                "-1 means no cached, the max value is depend on browser," ..
                "more details plz check MDN. default: 5.",
            type = "integer",
            default = 5
        },
        allow_credential = {
            description =
                "allow client append credential. according to CORS specification," ..
                "if you set this option to 'true', you can not use '*' for other options.",
            type = "boolean",
            default = false
        },
        allow_origins_by_regex = {
            type = "array",
            description =
                "you can use regex to allow specific origins when no credentials," ..
                "for example use [.*\\.test.com] to allow a.test.com and b.test.com",
            items = {
                type = "string",
                minLength = 1,
                maxLength = 4096,
            },
            minItems = 1,
            uniqueItems = true,
        },
        allow_origins_by_metadata = {
            type = "array",
            description =
                "set allowed origins by referencing origins in plugin metadata",
            items = {
                type = "string",
                minLength = 1,
                maxLength = 4096,
            },
            minItems = 1,
            uniqueItems = true,
        },
    }
}

local _M = {
    version = 0.1,
    priority = 4000,
    name = plugin_name,
    schema = schema,
    metadata_schema = metadata_schema,
}


local function create_multiple_origin_cache(allow_origins)
    if not str_find(allow_origins, ",") then
        return nil
    end
    local origin_cache = {}
    local iterator, err = re_gmatch(allow_origins, "([^,]+)", "jiox")
    if not iterator then
        core.log.error("match origins failed: ", err)
        return nil
    end
    while true do
        local origin, err = iterator()
        if err then
            core.log.error("iterate origins failed: ", err)
            return nil
        end
        if not origin then
            break
        end
        origin_cache[origin[0]] = true
    end
    return origin_cache
end


function _M.check_schema(conf, schema_type)
    if schema_type == core.schema.TYPE_METADATA then
        return core.schema.check(metadata_schema, conf)
    end
    local ok, err = core.schema.check(schema, conf)
    if not ok then
        return false, err
    end
    if conf.allow_credential then
        if conf.allow_origins == "*" or conf.allow_methods == "*" or
            conf.allow_headers == "*" or conf.expose_headers == "*" then
            return false, "you can not set '*' for other option when 'allow_credential' is true"
        end
    end
    if conf.allow_origins_by_regex then
        for i, re_rule in ipairs(conf.allow_origins_by_regex) do
            local ok, err = re_compile(re_rule, "j")
            if not ok then
                return false, err
            end
        end
    end

    return true
end


local function set_cors_headers(conf, ctx)
    local allow_methods = conf.allow_methods
    if allow_methods == "**" then
        allow_methods = "GET,POST,PUT,DELETE,PATCH,HEAD,OPTIONS,CONNECT,TRACE"
    end

    core.response.set_header("Access-Control-Allow-Origin", ctx.cors_allow_origins)
    if ctx.cors_allow_origins ~= "*" then
        core.response.add_header("Vary", "Origin")
    end

    core.response.set_header("Access-Control-Allow-Methods", allow_methods)
    core.response.set_header("Access-Control-Max-Age", conf.max_age)
    core.response.set_header("Access-Control-Expose-Headers", conf.expose_headers)
    if conf.allow_headers == "**" then
        core.response.set_header("Access-Control-Allow-Headers",
            core.request.header(ctx, "Access-Control-Request-Headers"))
    else
        core.response.set_header("Access-Control-Allow-Headers", conf.allow_headers)
    end
    if conf.allow_credential then
        core.response.set_header("Access-Control-Allow-Credentials", true)
    end
end

local function process_with_allow_origins(allow_origins, ctx, req_origin,
                                          cache_key, cache_version)
    if allow_origins == "**" then
        allow_origins = req_origin or '*'
    end

    local multiple_origin, err
    if cache_key and cache_version then
        multiple_origin, err = lrucache(
                cache_key, cache_version, create_multiple_origin_cache, allow_origins
        )
    else
        multiple_origin, err = core.lrucache.plugin_ctx(
                lrucache, ctx, nil, create_multiple_origin_cache, allow_origins
        )
    end

    if err then
        return 500, {message = "get multiple origin cache failed: " .. err}
    end

    if multiple_origin then
        if multiple_origin[req_origin] then
            allow_origins = req_origin
        else
            return
        end
    end

    return allow_origins
end

local function process_with_allow_origins_by_regex(conf, ctx, req_origin)
    if conf.allow_origins_by_regex == nil then
        return
    end

    if not conf.allow_origins_by_regex_rules_concat then
        local allow_origins_by_regex_rules = {}
        for i, re_rule in ipairs(conf.allow_origins_by_regex) do
            allow_origins_by_regex_rules[i] = re_rule
        end
        conf.allow_origins_by_regex_rules_concat = core.table.concat(
            allow_origins_by_regex_rules, "|")
    end

    -- core.log.warn("regex: ", conf.allow_origins_by_regex_rules_concat, "\n ")
    local matched = re_find(req_origin, conf.allow_origins_by_regex_rules_concat, "jo")
    if matched then
        return req_origin
    end
end


local function match_origins(req_origin, allow_origins)
    return req_origin == allow_origins or allow_origins == '*'
end

local function process_with_allow_origins_by_metadata(allow_origins_by_metadata, ctx, req_origin)
    if allow_origins_by_metadata == nil then
        return
    end

    local metadata = plugin.plugin_metadata(plugin_name)
    if metadata and metadata.value.allow_origins then
        local allow_origins_map = metadata.value.allow_origins
        for _, key in ipairs(allow_origins_by_metadata) do
            local allow_origins_conf = allow_origins_map[key]
            local allow_origins = process_with_allow_origins(allow_origins_conf, ctx, req_origin,
                    plugin_name .. "#" .. key, metadata.modifiedIndex)
            if match_origins(req_origin, allow_origins) then
                return req_origin
            end
        end
    end
end


function _M.rewrite(conf, ctx)
    -- save the original request origin as it may be changed at other phase
    ctx.original_request_origin = core.request.header(ctx, "Origin")
    if ctx.var.request_method == "OPTIONS" then
        return 200
    end
end


function _M.header_filter(conf, ctx)
    local req_origin =  ctx.original_request_origin
    -- If allow_origins_by_regex is not nil, should be considered to allow_origins_by_regex only
    local allow_origins
    allow_origins = process_with_allow_origins_by_regex(conf, ctx, req_origin)
<<<<<<< HEAD
    if (req_origin or "") ~= allow_origins and conf.allow_origins_by_regex == nil then
        allow_origins = process_with_allow_origins(conf.allow_origins, ctx, req_origin)
    end

=======
    if not match_origins(req_origin, allow_origins) and conf.allow_origins_by_regex == nil then
        allow_origins = process_with_allow_origins(
                conf.allow_origins,  ctx, req_origin
        )
    end
    
>>>>>>> b77b53ed
    if not allow_origins then
        allow_origins = process_with_allow_origins_by_metadata(
                conf.allow_origins_by_metadata, ctx, req_origin
        )
    end
    if allow_origins then
        ctx.cors_allow_origins = allow_origins
        set_cors_headers(conf, ctx)
    end
end

return _M<|MERGE_RESOLUTION|>--- conflicted
+++ resolved
@@ -300,20 +300,10 @@
     -- If allow_origins_by_regex is not nil, should be considered to allow_origins_by_regex only
     local allow_origins
     allow_origins = process_with_allow_origins_by_regex(conf, ctx, req_origin)
-<<<<<<< HEAD
-    if (req_origin or "") ~= allow_origins and conf.allow_origins_by_regex == nil then
+    if not allow_origins and conf.allow_origins_by_regex == nil then
         allow_origins = process_with_allow_origins(conf.allow_origins, ctx, req_origin)
     end
-
-=======
-    if not match_origins(req_origin, allow_origins) and conf.allow_origins_by_regex == nil then
-        allow_origins = process_with_allow_origins(
-                conf.allow_origins,  ctx, req_origin
-        )
-    end
-    
->>>>>>> b77b53ed
-    if not allow_origins then
+    if not match_origins(req_origin, allow_origins) then
         allow_origins = process_with_allow_origins_by_metadata(
                 conf.allow_origins_by_metadata, ctx, req_origin
         )
