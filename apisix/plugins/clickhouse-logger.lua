--
-- Licensed to the Apache Software Foundation (ASF) under one or more
-- contributor license agreements.  See the NOTICE file distributed with
-- this work for additional information regarding copyright ownership.
-- The ASF licenses this file to You under the Apache License, Version 2.0
-- (the "License"); you may not use this file except in compliance with
-- the License.  You may obtain a copy of the License at
--
--     http://www.apache.org/licenses/LICENSE-2.0
--
-- Unless required by applicable law or agreed to in writing, software
-- distributed under the License is distributed on an "AS IS" BASIS,
-- WITHOUT WARRANTIES OR CONDITIONS OF ANY KIND, either express or implied.
-- See the License for the specific language governing permissions and
-- limitations under the License.
--

local bp_manager_mod  = require("apisix.utils.batch-processor-manager")
local log_util        = require("apisix.utils.log-util")
local core            = require("apisix.core")
local http            = require("resty.http")
local url             = require("net.url")
local math_random     = math.random

local tostring = tostring

local plugin_name = "clickhouse-logger"
local batch_processor_manager = bp_manager_mod.new(plugin_name)

local schema = {
    type = "object",
    properties = {
        -- deprecated, use "endpoint_addrs" instead
        endpoint_addr = core.schema.uri_def,
        endpoint_addrs = {items = core.schema.uri_def, type = "array", minItems = 1},
        user = {type = "string", default = ""},
        password = {type = "string", default = ""},
        database = {type = "string", default = ""},
        logtable = {type = "string", default = ""},
        timeout = {type = "integer", minimum = 1, default = 3},
        name = {type = "string", default = "clickhouse logger"},
        ssl_verify = {type = "boolean", default = true},
<<<<<<< HEAD
        include_req_body = {type = "boolean", default = false},
        include_req_body_expr = {
            type = "array",
            minItems = 1,
            items = {
                type = "array"
            }
        },
        include_resp_body = {type = "boolean", default = false},
        include_resp_body_expr = {
            type = "array",
            minItems = 1,
            items = {
                type = "array"
            }
        }
=======
        log_format = {type = "object"},
>>>>>>> 0a9c93e4
    },
    oneOf = {
        {required = {"endpoint_addr", "user", "password", "database", "logtable"}},
        {required = {"endpoint_addrs", "user", "password", "database", "logtable"}}
    },
    encrypt_fields = {"password"},
}


local metadata_schema = {
    type = "object",
    properties = {
        log_format = log_util.metadata_schema_log_format,
    },
}


local _M = {
    version = 0.1,
    priority = 398,
    name = plugin_name,
    schema = batch_processor_manager:wrap_schema(schema),
    metadata_schema = metadata_schema,
}


function _M.check_schema(conf, schema_type)
    if schema_type == core.schema.TYPE_METADATA then
        return core.schema.check(metadata_schema, conf)
    end
    return core.schema.check(schema, conf)
end


local function send_http_data(conf, log_message)
    local err_msg
    local res = true
    local selected_endpoint_addr
    if conf.endpoint_addr then
        selected_endpoint_addr = conf.endpoint_addr
    else
        selected_endpoint_addr = conf.endpoint_addrs[math_random(#conf.endpoint_addrs)]
    end
    local url_decoded = url.parse(selected_endpoint_addr)
    local host = url_decoded.host
    local port = url_decoded.port

    core.log.info("sending a batch logs to ", selected_endpoint_addr)

    if not port then
        if url_decoded.scheme == "https" then
            port = 443
        else
            port = 80
        end
    end

    local httpc = http.new()
    httpc:set_timeout(conf.timeout * 1000)
    local ok, err = httpc:connect(host, port)

    if not ok then
        return false, "failed to connect to host[" .. host .. "] port["
            .. tostring(port) .. "] " .. err
    end

    if url_decoded.scheme == "https" then
        ok, err = httpc:ssl_handshake(true, host, conf.ssl_verify)
        if not ok then
            return false, "failed to perform SSL with host[" .. host .. "] "
                .. "port[" .. tostring(port) .. "] " .. err
        end
    end

    local httpc_res, httpc_err = httpc:request({
        method = "POST",
        path = url_decoded.path,
        query = url_decoded.query,
        body = "INSERT INTO " .. conf.logtable .." FORMAT JSONEachRow " .. log_message,
        headers = {
            ["Host"] = url_decoded.host,
            ["Content-Type"] = "application/json",
            ["X-ClickHouse-User"] = conf.user,
            ["X-ClickHouse-Key"] = conf.password,
            ["X-ClickHouse-Database"] = conf.database
        }
    })

    if not httpc_res then
        return false, "error while sending data to [" .. host .. "] port["
            .. tostring(port) .. "] " .. httpc_err
    end

    -- some error occurred in the server
    if httpc_res.status >= 400 then
        res =  false
        err_msg = "server returned status code[" .. httpc_res.status .. "] host["
            .. host .. "] port[" .. tostring(port) .. "] "
            .. "body[" .. httpc_res:read_body() .. "]"
    end

    return res, err_msg
end


function _M.body_filter(conf, ctx)
    log_util.collect_body(conf, ctx)
end


function _M.log(conf, ctx)
    local entry = log_util.get_log_entry(plugin_name, conf, ctx)

    if batch_processor_manager:add_entry(conf, entry) then
        return
    end

    -- Generate a function to be executed by the batch processor
    local func = function(entries, batch_max_size)
        local data, err

        if batch_max_size == 1 then
            data, err = core.json.encode(entries[1]) -- encode as single {}
        else
            local log_table = {}
            for i = 1, #entries do
                core.table.insert(log_table, core.json.encode(entries[i]))
            end
            data = core.table.concat(log_table, " ")  -- assemble multi items as string "{} {}"
        end

        if not data then
            return false, 'error occurred while encoding the data: ' .. err
        end

        return send_http_data(conf, data)
    end

    batch_processor_manager:add_entry_to_new_processor(conf, entry, ctx, func)
end


return _M<|MERGE_RESOLUTION|>--- conflicted
+++ resolved
@@ -40,7 +40,7 @@
         timeout = {type = "integer", minimum = 1, default = 3},
         name = {type = "string", default = "clickhouse logger"},
         ssl_verify = {type = "boolean", default = true},
-<<<<<<< HEAD
+        log_format = {type = "object"},
         include_req_body = {type = "boolean", default = false},
         include_req_body_expr = {
             type = "array",
@@ -57,9 +57,6 @@
                 type = "array"
             }
         }
-=======
-        log_format = {type = "object"},
->>>>>>> 0a9c93e4
     },
     oneOf = {
         {required = {"endpoint_addr", "user", "password", "database", "logtable"}},
