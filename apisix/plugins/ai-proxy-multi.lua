--
-- Licensed to the Apache Software Foundation (ASF) under one or more
-- contributor license agreements.  See the NOTICE file distributed with
-- this work for additional information regarding copyright ownership.
-- The ASF licenses this file to You under the Apache License, Version 2.0
-- (the "License"); you may not use this file except in compliance with
-- the License.  You may obtain a copy of the License at
--
--     http://www.apache.org/licenses/LICENSE-2.0
--
-- Unless required by applicable law or agreed to in writing, software
-- distributed under the License is distributed on an "AS IS" BASIS,
-- WITHOUT WARRANTIES OR CONDITIONS OF ANY KIND, either express or implied.
-- See the License for the specific language governing permissions and
-- limitations under the License.
--

local core = require("apisix.core")
local schema = require("apisix.plugins.ai-proxy.schema")
local base   = require("apisix.plugins.ai-proxy.base")
local plugin = require("apisix.plugin")
local ipmatcher  = require("resty.ipmatcher")
local healthcheck_manager = require("apisix.healthcheck_manager")
local tonumber = tonumber
local pairs = pairs

local require = require
local pcall = pcall
local ipairs = ipairs
local type = type
local string = string

local priority_balancer = require("apisix.balancer.priority")
local endpoint_regex = "^(https?)://([^:/]+):?(%d*)/?.*$"

local pickers = {}
local lrucache_server_picker = core.lrucache.new({
    ttl = 300, count = 256
})

local plugin_name = "ai-proxy-multi"
local _M = {
    version = 0.5,
    priority = 1041,
    name = plugin_name,
    schema = schema.ai_proxy_multi_schema,
}

local function fallback_strategy_has(strategy, name)
    if not strategy then
        return false
    end

    if type(strategy) == "string" then
        return strategy == name
    end

    if type(strategy) == "table" then
        for _, v in ipairs(strategy) do
            if v == name then
                return true
            end
        end
    end

    return false
end


local function get_chash_key_schema(hash_on)
    if hash_on == "vars" then
        return core.schema.upstream_hash_vars_schema
    end

    if hash_on == "header" or hash_on == "cookie" then
        return core.schema.upstream_hash_header_schema
    end

    if hash_on == "consumer" then
        return nil, nil
    end

    if hash_on == "vars_combinations" then
        return core.schema.upstream_hash_vars_combinations_schema
    end

    return nil, "invalid hash_on type " .. hash_on
end


function _M.check_schema(conf)
    local ok, err = core.schema.check(schema.ai_proxy_multi_schema, conf)
    if not ok then
        return false, err
    end

    for _, instance in ipairs(conf.instances) do
        local endpoint = instance and instance.override and instance.override.endpoint
        if endpoint then
            local scheme, host, _ = endpoint:match(endpoint_regex)
            if not scheme or not host  then
                return false, "invalid endpoint"
            end
        end
        local ai_driver, err = pcall(require, "apisix.plugins.ai-drivers." .. instance.provider)
        if not ai_driver then
            core.log.warn("fail to require ai provider: ", instance.provider, ", err", err)
            return false, "ai provider: " .. instance.provider .. " is not supported."
        end
    end
    local algo = core.table.try_read_attr(conf, "balancer", "algorithm")
    local hash_on = core.table.try_read_attr(conf, "balancer", "hash_on")
    local hash_key = core.table.try_read_attr(conf, "balancer", "key")

    if type(algo) == "string" and algo == "chash" then
        if not hash_on then
            return false, "must configure `hash_on` when balancer algorithm is chash"
        end

        if hash_on ~= "consumer" and not hash_key then
            return false, "must configure `hash_key` when balancer `hash_on` is not set to cookie"
        end

        local key_schema, err = get_chash_key_schema(hash_on)
        if err then
            return false, "type is chash, err: " .. err
        end

        if key_schema then
            local ok, err = core.schema.check(key_schema, hash_key)
            if not ok then
                return false, "invalid configuration: " .. err
            end
        end
    end

    return ok
end


local function transform_instances(new_instances, instance)
    if not new_instances._priority_index then
        new_instances._priority_index = {}
    end

    if not new_instances[instance.priority] then
        new_instances[instance.priority] = {}
        core.table.insert(new_instances._priority_index, instance.priority)
    end

    new_instances[instance.priority][instance.name] = instance.weight
end

local function parse_domain_for_node(node)
    local host = node.domain or node.host
    if not ipmatcher.parse_ipv4(host)
       and not ipmatcher.parse_ipv6(host)
    then
        node.domain = host

        local ip, err = core.resolver.parse_domain(host)
        if ip then
            node.host = ip
        end

        if err then
            core.log.error("dns resolver domain: ", host, " error: ", err)
        end
    end
end


local function resolve_endpoint(instance_conf)
    local scheme, host, port
    local endpoint = core.table.try_read_attr(instance_conf, "override", "endpoint")
    if endpoint then
<<<<<<< HEAD
        scheme, host, port = endpoint:match("^(https?)://([^:/]+):?(%d*)/?.*$")
=======
        scheme, host, port = endpoint:match(endpoint_regex)
>>>>>>> 9e34661e
        if port == "" then
            port = (scheme == "https") and "443" or "80"
        end
        port = tonumber(port)
    else
        local ai_driver = require("apisix.plugins.ai-drivers." .. instance_conf.provider)
        -- built-in ai driver always use https
        scheme = "https"
        host = ai_driver.host
        port = ai_driver.port
    end
    local node = {
        host = host,
        port = port,
        scheme = scheme,
    }
    parse_domain_for_node(node)
    return node
end


local function get_checkers_status_ver(checkers)
    local status_ver_total = 0
    for _, checker in pairs(checkers) do
        status_ver_total = status_ver_total + checker.status_ver
    end
    return status_ver_total
end



local function fetch_health_instances(conf, checkers)
    local instances = conf.instances
    local new_instances = core.table.new(0, #instances)
    if not checkers then
        for _, ins in ipairs(conf.instances) do
            transform_instances(new_instances, ins)
        end
        return new_instances
    end

    for _, ins in ipairs(instances) do
        local checker = checkers[ins.name]
        if checker then
            local host = ins.checks and ins.checks.active and ins.checks.active.host
            local port = ins.checks and ins.checks.active and ins.checks.active.port

            local node = resolve_endpoint(ins)
            local ok, err = checker:get_target_status(node.host, port or node.port, host)
            if ok then
                transform_instances(new_instances, ins)
            elseif err then
                core.log.warn("failed to get health check target status, addr: ",
                    node.host, ":", port or node.port, ", host: ", host, ", err: ", err)
            end
        else
            transform_instances(new_instances, ins)
        end
    end

    if core.table.nkeys(new_instances) == 0 then
        core.log.warn("all upstream nodes is unhealthy, use default")
        for _, ins in ipairs(instances) do
            transform_instances(new_instances, ins)
        end
    end

    return new_instances
end


local function create_server_picker(conf, ups_tab, checkers)
    local picker = pickers[conf.balancer.algorithm] -- nil check
    if not picker then
        pickers[conf.balancer.algorithm] = require("apisix.balancer." .. conf.balancer.algorithm)
        picker = pickers[conf.balancer.algorithm]
    end

    local new_instances = fetch_health_instances(conf, checkers)
    core.log.info("fetch health instances: ", core.json.delay_encode(new_instances))

    if #new_instances._priority_index > 1 then
        core.log.info("new instances: ", core.json.delay_encode(new_instances))
        return priority_balancer.new(new_instances, ups_tab, picker)
    end
    core.log.info("upstream nodes: ",
                core.json.delay_encode(new_instances[new_instances._priority_index[1]]))
    return picker.new(new_instances[new_instances._priority_index[1]], ups_tab)
end


local function get_instance_conf(instances, name)
    for _, ins in ipairs(instances) do
        if ins.name == name then
            return ins
        end
    end
end


function _M.construct_upstream(instance)
    local upstream = {}
    local node = resolve_endpoint(instance)
    if not node then
        return nil, "failed to resolve endpoint for instance: " .. instance.name
    end

    if not node.host or not node.port then
        return nil, "invalid upstream node: " .. core.json.encode(node)
    end

    parse_domain_for_node(node)

    local node = {
        host = node.host,
        port = node.port,
        scheme = node.scheme,
        weight = instance.weight or 1,
        priority = instance.priority or 0,
        name = instance.name,
    }
    upstream.nodes = {node}
    if instance.auth.header then
        if not instance.checks.active.req_headers then
            instance.checks.active.req_headers = {}
        end
        for k, v in pairs(instance.auth.header) do
            core.table.insert(instance.checks.active.req_headers, string.format("%s: %s", k, v))
        end
    end
    if instance.auth.query then
        instance.checks.active.http_path = string.format("%s?%s",
                instance.checks.active.http_path, core.string.encode_args(instance.auth.query))
    end
    upstream.checks = instance.checks
    return upstream
end


local function pick_target(ctx, conf, ups_tab)
    local checkers
    for i, instance in ipairs(conf.instances) do
        if instance.checks then
            -- json path is 0 indexed so we need to decrement i
            local resource_path = conf._meta.parent.resource_key ..
                                  "#plugins['ai-proxy-multi'].instances[" .. i-1 .. "]"
            local resource_version = conf._meta.parent.resource_version
            local checker = healthcheck_manager.fetch_checker(resource_path, resource_version)
            checkers = checkers or {}
            checkers[instance.name] = checker
        end
    end

    local version = plugin.conf_version(conf)
    if checkers then
        local status_ver = get_checkers_status_ver(checkers)
        version = version .. "#" .. status_ver
    end

    local server_picker = ctx.server_picker
    if not server_picker then
        server_picker = lrucache_server_picker(ctx.matched_route.key, version,
                                               create_server_picker, conf, ups_tab, checkers)
    end
    if not server_picker then
        return nil, nil, "failed to fetch server picker"
    end
    ctx.server_picker = server_picker

    local instance_name, err = server_picker.get(ctx)
    if err then
        return nil, nil, err
    end
    ctx.balancer_server = instance_name
    if conf.fallback_strategy == "instance_health_and_rate_limiting" or -- for backwards compatible
       fallback_strategy_has(conf.fallback_strategy, "rate_limiting") then
        local ai_rate_limiting = require("apisix.plugins.ai-rate-limiting")
        for _ = 1, #conf.instances do
            if ai_rate_limiting.check_instance_status(nil, ctx, instance_name) then
                break
            end
            core.log.info("ai instance: ", instance_name,
                             " is not available, try to pick another one")
            server_picker.after_balance(ctx, true)
            instance_name, err = server_picker.get(ctx)
            if err then
                return nil, nil, err
            end
            ctx.balancer_server = instance_name
        end
    end

    local instance_conf = get_instance_conf(conf.instances, instance_name)
    return instance_name, instance_conf
end


local function pick_ai_instance(ctx, conf, ups_tab)
    local instance_name, instance_conf, err
    if #conf.instances == 1 then
        instance_name = conf.instances[1].name
        instance_conf = conf.instances[1]
    else
        instance_name, instance_conf, err = pick_target(ctx, conf, ups_tab)
    end

    core.log.info("picked instance: ", instance_name)
    return instance_name, instance_conf, err
end


function _M.access(conf, ctx)
    local ups_tab = {}
    local algo = core.table.try_read_attr(conf, "balancer", "algorithm")
    if algo == "chash" then
        local hash_on = core.table.try_read_attr(conf, "balancer", "hash_on")
        local hash_key = core.table.try_read_attr(conf, "balancer", "key")
        ups_tab["key"] = hash_key
        ups_tab["hash_on"] = hash_on
    end

    local name, ai_instance, err = pick_ai_instance(ctx, conf, ups_tab)
    if err then
        return 503, err
    end
    ctx.picked_ai_instance_name = name
    ctx.picked_ai_instance = ai_instance
    ctx.balancer_ip = name
    ctx.bypass_nginx_upstream = true
end


local function retry_on_error(ctx, conf, code)
    if not ctx.server_picker then
        return code
    end
    ctx.server_picker.after_balance(ctx, true)
    if (code == 429 and fallback_strategy_has(conf.fallback_strategy, "http_429")) or
       (code >= 500 and code < 600 and
       fallback_strategy_has(conf.fallback_strategy, "http_5xx")) then
        local name, ai_instance, err = pick_ai_instance(ctx, conf)
        if err then
            core.log.error("failed to pick new AI instance: ", err)
            return 502
        end
        ctx.balancer_ip = name
        ctx.picked_ai_instance_name = name
        ctx.picked_ai_instance = ai_instance
        return
    end
    return code
end

function _M.before_proxy(conf, ctx)
     return base.before_proxy(conf, ctx, function (ctx, conf, code)
        return retry_on_error(ctx, conf, code)
    end)
end

function _M.log(conf, ctx)
    if conf.logging then
        base.set_logging(ctx, conf.logging.summaries, conf.logging.payloads)
    end
end

return _M<|MERGE_RESOLUTION|>--- conflicted
+++ resolved
@@ -174,11 +174,7 @@
     local scheme, host, port
     local endpoint = core.table.try_read_attr(instance_conf, "override", "endpoint")
     if endpoint then
-<<<<<<< HEAD
-        scheme, host, port = endpoint:match("^(https?)://([^:/]+):?(%d*)/?.*$")
-=======
         scheme, host, port = endpoint:match(endpoint_regex)
->>>>>>> 9e34661e
         if port == "" then
             port = (scheme == "https") and "443" or "80"
         end
