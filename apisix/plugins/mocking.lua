--
-- Licensed to the Apache Software Foundation (ASF) under one or more
-- contributor license agreements.  See the NOTICE file distributed with
-- this work for additional information regarding copyright ownership.
-- The ASF licenses this file to You under the Apache License, Version 2.0
-- (the "License"); you may not use this file except in compliance with
-- the License.  You may obtain a copy of the License at
--
--     http://www.apache.org/licenses/LICENSE-2.0
--
-- Unless required by applicable law or agreed to in writing, software
-- distributed under the License is distributed on an "AS IS" BASIS,
-- WITHOUT WARRANTIES OR CONDITIONS OF ANY KIND, either express or implied.
-- See the License for the specific language governing permissions and
-- limitations under the License.
--
local core = require("apisix.core")
local ngx = ngx
local xml2lua = require("xml2lua")
local string = string
local type = type
local table = table
local math = math
local pairs = pairs

local schema = {
    type = "object",
    properties = {
        -- specify response delay time,default 0ms
        delay = { type = "integer", default = 0 },
        -- specify response status,default 200
        response_status = { type = "integer", default = 200, minimum = 100 },
        -- specify response content type, support application/xml, text/plain
        -- and application/json, default application/json
        content_type = { type = "string", default = "application/json;charset=utf8" },
        -- specify response body.
        response_example = { type = "string" },
        -- specify response json schema, if response_example is not nil, this conf will be ignore.
        -- generate random response by json schema.
        response_schema = { type = "object" },
        with_mock_header = { type = "boolean", default = true }
    },
    anyOf = {
        { required = { "response_example" } },
        { required = { "response_schema" } }
    }
}

local _M = {
    version = 0.1,
    priority = 9900,
    name = "mocking",
    schema = schema,
}

local function parse_content_type(content_type)
    if not content_type then
        return ""
    end
    local m = ngx.re.match(content_type, "([ -~]*);([ -~]*)")
    if #m == 2 then
        return m[1], m[2]
    end
    return content_type
end

function _M.check_schema(conf)
    local ok, err = core.schema.check(schema, conf)
    if not ok then
        return false, err
    end

<<<<<<< HEAD
    local typ = parse_content_type(conf.content_type)
    local support_content_type = {
        ["application/xml"] = true,
        ["application/json"] = true,
        ["text/plain"] = true,
        ["text/html"] = true,
        ["text/xml"] = true
    }
    if not support_content_type[typ] then
=======
    if conf.content_type == "" then
        conf.content_type = "application/json;charset=utf8"
    end
    local typ = parse_content_type(conf.content_type)
    if typ ~= "application/xml" and
            typ ~= "application/json" and
            typ ~= "text/plain" and
            typ ~= "text/html" and
            typ ~= "text/xml" then
>>>>>>> 7f900bbc
        return false, "unsupported content type!"
    end
    return true
end

local function gen_string(example)
<<<<<<< HEAD
    if type(example) == "string" then
=======
    if example and type(example) == "string" then
>>>>>>> 7f900bbc
        return example
    end
    local n = math.random(1, 10)
    local list = {}
    for i = 1, n do
        table.insert(list, string.char(math.random(97, 122)))
    end
    return table.concat(list)
end

local function gen_number(example)
    if type(example) == "number" then
        return example
    end
    return math.random() * 10000
end

local function gen_integer(example)
    if type(example) == "number" then
        return math.floor(example)
    end
    return math.random(1, 10000)
end

local function gen_boolean(example)
    if type(example) == "boolean" then
        return example
    end
    local r = math.random(0, 1)
    if r == 0 then
        return false
    end
    return true
end

local function gen_base(property)
    local typ = string.lower(property.type)
    local example = property.example
    if typ == "string" then
        return gen_string(example)
    elseif typ == "number" then
        return gen_number(example)
    elseif typ == "integer" then
        return gen_integer(example)
    elseif typ == "boolean" then
        return gen_boolean(example)
    end
    return nil
end


local gen_array, gen_object

function gen_array(property)
    local output = {}
    if property.items == nil then
        return nil
    end
    local v = property.items
    local n = math.random(1, 3)
    local typ = string.lower(v.type)
    for i = 1, n do
        if typ == "array" then
            table.insert(output, gen_array(v))
        elseif typ == "object" then
            table.insert(output, gen_object(v))
        else
            table.insert(output, gen_base(v))
        end
    end
    return output
end

function gen_object(property)
    local output = {}
    if not property.properties then
        return output
    end
    for k, v in pairs(property.properties) do
        local typ = string.lower(v.type)
        if typ == "array" then
            output[k] = gen_array(v)
        elseif typ == "object" then
            output[k] = gen_object(v)
        else
            output[k] = gen_base(v)
        end
    end
    return output
end

function _M.access(conf)
    local response_content = ""

    if conf.response_example then
        response_content = conf.response_example
    else
        local output = gen_object(conf.response_schema)
        local typ, _ = parse_content_type(conf.content_type)
        if typ == "application/xml" or typ == "text/xml" then
            response_content = xml2lua.toXml(output, "data")
        elseif typ == "application/json" or typ == "text/plain" then
            response_content = core.json.encode(output)
        else
            core.log.error("json schema body only support xml and json content type")
        end
    end

    ngx.header["Content-Type"] = conf.content_type
    if conf.with_mock_header then
        ngx.header["x-mock-by"] = "APISIX/" .. core.version.VERSION
    end
    if conf.delay > 0 then
        ngx.sleep(conf.delay)
    end
    return conf.response_status, core.utils.resolve_var(response_content)
end

return _M<|MERGE_RESOLUTION|>--- conflicted
+++ resolved
@@ -70,7 +70,6 @@
         return false, err
     end
 
-<<<<<<< HEAD
     local typ = parse_content_type(conf.content_type)
     local support_content_type = {
         ["application/xml"] = true,
@@ -80,28 +79,13 @@
         ["text/xml"] = true
     }
     if not support_content_type[typ] then
-=======
-    if conf.content_type == "" then
-        conf.content_type = "application/json;charset=utf8"
-    end
-    local typ = parse_content_type(conf.content_type)
-    if typ ~= "application/xml" and
-            typ ~= "application/json" and
-            typ ~= "text/plain" and
-            typ ~= "text/html" and
-            typ ~= "text/xml" then
->>>>>>> 7f900bbc
         return false, "unsupported content type!"
     end
     return true
 end
 
 local function gen_string(example)
-<<<<<<< HEAD
-    if type(example) == "string" then
-=======
     if example and type(example) == "string" then
->>>>>>> 7f900bbc
         return example
     end
     local n = math.random(1, 10)
@@ -113,21 +97,21 @@
 end
 
 local function gen_number(example)
-    if type(example) == "number" then
+    if example and type(example) == "number" then
         return example
     end
     return math.random() * 10000
 end
 
 local function gen_integer(example)
-    if type(example) == "number" then
+    if example and type(example) == "number" then
         return math.floor(example)
     end
     return math.random(1, 10000)
 end
 
 local function gen_boolean(example)
-    if type(example) == "boolean" then
+    if example and type(example) == "boolean" then
         return example
     end
     local r = math.random(0, 1)
