--- conflicted
+++ resolved
@@ -29,11 +29,8 @@
 local pcall             = pcall
 local pairs             = pairs
 local next              = next
-<<<<<<< HEAD
 local multipart         = require("multipart")
-=======
 local setmetatable      = setmetatable
->>>>>>> be746195
 
 local transform_schema = {
     type = "object",
@@ -173,20 +170,14 @@
         return nil, 503, err
     end
 
-<<<<<<< HEAD
-    out._ctx = ctx
-    out._body = body
-    out._escape_xml = escape_xml
-    out._escape_json = escape_json
-    out._multipart = _multipart
-=======
     setmetatable(out, {__index = {
         _ctx = ctx,
         _body = body,
         _escape_xml = escape_xml,
         _escape_json = escape_json,
+        _multipart = _multipart
     }})
->>>>>>> be746195
+
     local ok, render_out = pcall(render, out)
     if not ok then
         local err = str_format("%s template rendering: %s", typ, render_out)
