--
-- Licensed to the Apache Software Foundation (ASF) under one or more
-- contributor license agreements.  See the NOTICE file distributed with
-- this work for additional information regarding copyright ownership.
-- The ASF licenses this file to You under the Apache License, Version 2.0
-- (the "License"); you may not use this file except in compliance with
-- the License.  You may obtain a copy of the License at
--
--     http://www.apache.org/licenses/LICENSE-2.0
--
-- Unless required by applicable law or agreed to in writing, software
-- distributed under the License is distributed on an "AS IS" BASIS,
-- WITHOUT WARRANTIES OR CONDITIONS OF ANY KIND, either express or implied.
-- See the License for the specific language governing permissions and
-- limitations under the License.
--

--- Collection of util functions.
--
-- @module core.utils

local config_local   = require("apisix.core.config_local")
local core_str       = require("apisix.core.string")
local rfind_char     = core_str.rfind_char
local table          = require("apisix.core.table")
local log            = require("apisix.core.log")
local string         = require("apisix.core.string")
local dns_client     = require("apisix.core.dns.client")
local ngx_re         = require("ngx.re")
local ipmatcher      = require("resty.ipmatcher")
local ffi            = require("ffi")
local base           = require("resty.core.base")
local open           = io.open
local sub_str        = string.sub
local str_byte       = string.byte
local tonumber       = tonumber
local tostring       = tostring
local re_gsub        = ngx.re.gsub
local type           = type
local io_popen       = io.popen
local C              = ffi.C
local ffi_string     = ffi.string
local get_string_buf = base.get_string_buf
local exiting        = ngx.worker.exiting
local ngx_sleep      = ngx.sleep
local str_reverse    = string.reverse

local hostname
local dns_resolvers
local current_inited_resolvers
local current_dns_client
local max_sleep_interval = 1

ffi.cdef[[
    int ngx_escape_uri(char *dst, const char *src,
        size_t size, int type);
]]


local _M = {
    version = 0.2,
    parse_ipv4 = ipmatcher.parse_ipv4,
    parse_ipv6 = ipmatcher.parse_ipv6,
}


function _M.get_seed_from_urandom()
    local frandom, err = open("/dev/urandom", "rb")
    if not frandom then
        return nil, 'failed to open /dev/urandom: ' .. err
    end

    local str = frandom:read(8)
    frandom:close()
    if not str then
        return nil, 'failed to read data from /dev/urandom'
    end

    local seed = 0
    for i = 1, 8 do
        seed = 256 * seed + str:byte(i)
    end

    return seed
end


function _M.split_uri(uri)
    return ngx_re.split(uri, "/")
end


local function dns_parse(domain, selector)
    if dns_resolvers ~= current_inited_resolvers then
        local local_conf = config_local.local_conf()
        local valid = table.try_read_attr(local_conf, "apisix", "dns_resolver_valid")
        local enable_resolv_search_opt = table.try_read_attr(local_conf, "apisix",
                                                             "enable_resolv_search_opt")
        local opts = {
            nameservers = table.clone(dns_resolvers),
            order = {"last", "A", "AAAA", "CNAME"}, -- avoid querying SRV
        }

        opts.validTtl = valid

        if not enable_resolv_search_opt then
            opts.search = {}
        end

        local client, err = dns_client.new(opts)
        if not client then
            return nil, "failed to init the dns client: " .. err
        end

        current_dns_client = client
        current_inited_resolvers = dns_resolvers
    end

    return current_dns_client:resolve(domain, selector)
end
_M.dns_parse = dns_parse


local function set_resolver(resolvers)
    dns_resolvers = resolvers
end
_M.set_resolver = set_resolver


function _M.get_resolver(resolvers)
    return dns_resolvers
end


local function _parse_ipv4_or_host(addr)
    local pos = rfind_char(addr, ":", #addr - 1)
    if not pos then
        return addr, nil
    end

    local host = sub_str(addr, 1, pos - 1)
    local port = sub_str(addr, pos + 1)
    return host, tonumber(port)
end


local function _parse_ipv6_without_port(addr)
    return addr
end


-- parse_addr parses 'addr' into the host and the port parts. If the 'addr'
-- doesn't have a port, nil is used to return.
-- For IPv6 literal host with brackets, like [::1], the square brackets will be kept.
-- For malformed 'addr', the returned value can be anything. This method doesn't validate
-- if the input is valid.
function _M.parse_addr(addr)
    if str_byte(addr, 1) == str_byte("[") then
        -- IPv6 format, with brackets, maybe with port
        local right_bracket = str_byte("]")
        local len = #addr
        if str_byte(addr, len) == right_bracket then
            -- addr in [ip:v6] format
            return addr, nil
        else
            local pos = rfind_char(addr, ":", #addr - 1)
            if not pos or str_byte(addr, pos - 1) ~= right_bracket then
                -- malformed addr
                return addr, nil
            end

            -- addr in [ip:v6]:port format
            local host = sub_str(addr, 1, pos - 1)
            local port = sub_str(addr, pos + 1)
            return host, tonumber(port)
        end

    else
        -- When we reach here, the input can be:
        -- 1. IPv4
        -- 2. IPv4, with port
        -- 3. IPv6, like "2001:db8::68" or "::ffff:192.0.2.1"
        -- 4. Malformed input
        -- 5. Host, like "test.com" or "localhost"
        -- 6. Host with port
        local colon = str_byte(":")
        local colon_counter = 0
        local dot = str_byte(".")
        for i = 1, #addr do
            local ch = str_byte(addr, i, i)
            if ch == dot then
                return _parse_ipv4_or_host(addr)
            elseif ch == colon then
                colon_counter = colon_counter + 1
                if colon_counter == 2 then
                    return _parse_ipv6_without_port(addr)
                end
            end
        end

        return _parse_ipv4_or_host(addr)
    end
end


function _M.uri_safe_encode(uri)
    local count_escaped = C.ngx_escape_uri(nil, uri, #uri, 0)
    local len = #uri + 2 * count_escaped
    local buf = get_string_buf(len)
    C.ngx_escape_uri(buf, uri, #uri, 0)

    return ffi_string(buf, len)
end


function _M.validate_header_field(field)
    for i = 1, #field do
        local b = str_byte(field, i, i)
        -- '!' - '~', excluding ':'
        if not (32 < b and b < 127) or b == 58 then
            return false
        end
    end
    return true
end


function _M.validate_header_value(value)
    if type(value) ~= "string" then
        return true
    end

    for i = 1, #value do
        local b = str_byte(value, i, i)
        -- control characters
        if b < 32 or b >= 127 then
            return false
        end
    end
    return true
end


---
-- Returns the standard host name of the local host.
-- only use this method in init/init_worker phase.
--
-- @function core.utils.gethostname
-- @treturn string The host name of the local host.
-- @usage
-- local hostname = core.utils.gethostname() -- "localhost"
function _M.gethostname()
    if hostname then
        return hostname
    end

    local hd = io_popen("/bin/hostname")
    local data, err = hd:read("*a")
    if err == nil then
        hostname = data
        if string.has_suffix(hostname, "\r\n") then
            hostname = sub_str(hostname, 1, -3)
        elseif string.has_suffix(hostname, "\n") then
            hostname = sub_str(hostname, 1, -2)
        end

    else
        hostname = "unknown"
        log.error("failed to read output of \"/bin/hostname\": ", err)
    end

    return hostname
end


local function sleep(sec)
    if sec <= max_sleep_interval then
        return ngx_sleep(sec)
    end
    ngx_sleep(max_sleep_interval)
    if exiting() then
        return
    end
    sec = sec - max_sleep_interval
    return sleep(sec)
end


_M.sleep = sleep


local resolve_var
do
    local _ctx
    local n_resolved
    local pat = [[(?<!\\)\$\{?(\w+)\}?]]
    local _escaper

    local function resolve(m)
        local v = _ctx[m[1]]
        if v == nil then
            return ""
        end
        n_resolved = n_resolved + 1
        if _escaper then
            return _escaper(tostring(v))
        end
        return tostring(v)
    end

    function resolve_var(tpl, ctx, escaper)
        n_resolved = 0
        if not tpl then
            return tpl, nil, n_resolved
        end

        local from = core_str.find(tpl, "$")
        if not from then
            return tpl, nil, n_resolved
        end

        -- avoid creating temporary function
        _ctx = ctx
        _escaper = escaper
        local res, _, err = re_gsub(tpl, pat, resolve, "jo")
        _ctx = nil
        _escaper = nil
        if not res then
            return nil, err
        end

        return res, nil, n_resolved
    end
end
-- Resolve ngx.var in the given string
_M.resolve_var = resolve_var


<<<<<<< HEAD
function _M.get_last_index(str, key)
    local str_rev = str_reverse(str)
    local key_rev = str_reverse(key)
    local idx, _ = core_str.find(str_rev, key_rev)

    local n
    if idx then
        -- n = #rev - idx + 1 - (#key - 1)
        n = #str - idx - #key + 2
    end

    return n
end
=======
local resolve_var_with_captures
do
    local _captures
    -- escape is not supported very well, like there is a redundant '\' after escape "$1"
    local pat = [[ (?<! \\) \$ \{? (\d+) \}? ]]

    local function resolve(m)
        local v = _captures[tonumber(m[1])]
        if not v then
            v = ""
        end
        return v
    end

    -- captures is the match result of regex uri in proxy-rewrite plugin
    function resolve_var_with_captures(tpl, captures)
        if not tpl then
            return tpl, nil
        end

        local from = core_str.find(tpl, "$")
        if not from then
            return tpl, nil
        end

        captures = captures or {}

        _captures = captures
        local res, _, err = re_gsub(tpl, pat, resolve, "jox")
        _captures = nil
        if not res then
            return nil, err
        end

        return res, nil
    end
end
-- Resolve {$1, $2, ...} in the given string
_M.resolve_var_with_captures = resolve_var_with_captures
>>>>>>> 29872c54


return _M<|MERGE_RESOLUTION|>--- conflicted
+++ resolved
@@ -336,7 +336,6 @@
 _M.resolve_var = resolve_var
 
 
-<<<<<<< HEAD
 function _M.get_last_index(str, key)
     local str_rev = str_reverse(str)
     local key_rev = str_reverse(key)
@@ -350,7 +349,8 @@
 
     return n
 end
-=======
+
+
 local resolve_var_with_captures
 do
     local _captures
@@ -390,7 +390,6 @@
 end
 -- Resolve {$1, $2, ...} in the given string
 _M.resolve_var_with_captures = resolve_var_with_captures
->>>>>>> 29872c54
 
 
 return _M