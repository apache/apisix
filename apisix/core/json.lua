--- conflicted
+++ resolved
@@ -27,12 +27,8 @@
 cjson.decode_array_with_array_mt(true)
 local _M = {
     version = 0.1,
-<<<<<<< HEAD
+    array_mt = cjson.array_mt,
     decode = cjson.decode,
-=======
-    array_mt = require("cjson.safe").array_mt,
-    decode = require("cjson.safe").decode,
->>>>>>> abc20bb3
     -- This method produces the same encoded string when the input is not changed.
     -- Different calls with cjson.encode will produce different string because
     -- it doesn't maintain the object key order.
