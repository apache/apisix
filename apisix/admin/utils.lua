--- conflicted
+++ resolved
@@ -104,15 +104,10 @@
     end
 
     -- metadata
-<<<<<<< HEAD
     local conf = body.node and body.node.value
+
     if conf and schema_type == core.schema.TYPE_METADATA then
         decrypt_func(conf.name, conf, schema_type)
-=======
-    if schema_type == core.schema.TYPE_METADATA then
-        local conf = body.node and body.node.value
-        decrypt_func(conf.id, conf, schema_type)
->>>>>>> 1490d7aa
     end
 end
 
