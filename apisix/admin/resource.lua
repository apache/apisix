--- conflicted
+++ resolved
@@ -38,7 +38,6 @@
 }
 
 
-<<<<<<< HEAD
 local function split_typ_and_id(id, sub_path)
     local uri_segs = core.utils.split_uri(sub_path)
     local typ = id
@@ -54,9 +53,6 @@
     if self.name == "secrets" then
         id = typ .. "/" .. id
     end
-=======
-function _M:check_conf(id, conf, need_id)
->>>>>>> 7a6dde70
     -- check if missing configurations
     if not conf then
         return nil, {error_msg = "missing configurations"}
@@ -182,24 +178,22 @@
         return 405, {error_msg = "not supported `PUT` method for " .. self.kind}
     end
 
-<<<<<<< HEAD
     local key = "/" .. self.name
     local typ = nil
     if self.name == "secrets" then
         typ, id = split_typ_and_id(id, sub_path)
-=======
+    end
+
     local need_id = not no_id_res[self.name]
     local id, err = self:check_conf(id, conf, need_id)
     if not id then
         return 400, err
->>>>>>> 7a6dde70
     end
 
     if self.name == "secrets" then
         key = key .. "/" .. typ
     end
 
-<<<<<<< HEAD
     local need_id = not no_id_res[self.name]
     local ok, err = self:check_conf(id, conf, need_id, typ)
     if not ok then
@@ -223,8 +217,6 @@
 
     key = key .. "/" .. id
 
-=======
->>>>>>> 7a6dde70
     if self.name ~= "plugin_metadata" then
         local ok, err = utils.inject_conf_with_prev_conf(self.kind, key, conf)
         if not ok then
