--
-- Licensed to the Apache Software Foundation (ASF) under one or more
-- contributor license agreements.  See the NOTICE file distributed with
-- this work for additional information regarding copyright ownership.
-- The ASF licenses this file to You under the Apache License, Version 2.0
-- (the "License"); you may not use this file except in compliance with
-- the License.  You may obtain a copy of the License at
--
--     http://www.apache.org/licenses/LICENSE-2.0
--
-- Unless required by applicable law or agreed to in writing, software
-- distributed under the License is distributed on an "AS IS" BASIS,
-- WITHOUT WARRANTIES OR CONDITIONS OF ANY KIND, either express or implied.
-- See the License for the specific language governing permissions and
-- limitations under the License.
--

package = "apisix"
version = "master-0"
supported_platforms = {"linux","macosx","macos"}

source = {
    url = "git://github.com/apache/apisix",
    branch = "master",
}

description = {
    summary = "Apache APISIX is a cloud-native microservices API gateway, delivering the ultimate performance, security, open source and scalable platform for all your APIs and microservices.",
    homepage = "https://github.com/apache/apisix",
    license = "Apache License 2.0",
}

dependencies = {
    "lua-resty-ctxdump = 0.1-0",
<<<<<<< HEAD
=======
    "lyaml = 6.2.8",
    "api7-lua-resty-dns-client = 7.0.1",
>>>>>>> cd4160cd
    "lua-resty-template = 2.0",
    "lua-resty-etcd = 1.10.5",
    "api7-lua-resty-http = 0.2.2-0",
    "lua-resty-balancer = 0.04",
    "lua-resty-ngxvar = 0.5.2",
    "lua-resty-jit-uuid = 0.0.7",
    "lua-resty-worker-events = 1.0.0",
    "lua-resty-healthcheck-api7 = 3.2.0",
    "api7-lua-resty-jwt = 0.2.5",
    "lua-resty-hmac-ffi = 0.06-1",
    "lua-resty-cookie = 0.2.0-1",
    "lua-resty-session = 3.10",
    "opentracing-openresty = 0.1",
    "lua-resty-radixtree = 2.9.1",
    "lua-protobuf = 0.5.0-1",
    "lua-resty-openidc = 1.7.6-3",
    "luafilesystem = 1.7.0-2",
    "api7-lua-tinyyaml = 0.4.4",
    "nginx-lua-prometheus-api7 = 0.20240201-1",
    "jsonschema = 0.9.8",
    "lua-resty-ipmatcher = 0.6.1",
    "lua-resty-kafka = 0.22-0",
    "lua-resty-logger-socket = 2.0.1-0",
    "skywalking-nginx-lua = 0.6.0",
    "base64 = 1.5-2",
    "binaryheap = 0.4",
    "api7-dkjson = 0.1.1",
    "resty-redis-cluster = 1.05-1",
    "lua-resty-expr = 1.3.2",
    "graphql = 0.0.2",
    "argparse = 0.7.1-1",
    "luasocket = 3.1.0-1",
    "luasec = 1.3.2-1",
    "lua-resty-consul = 0.3-2",
    "penlight = 1.13.1",
    "ext-plugin-proto = 0.6.1",
    "casbin = 1.41.8-1",
    "inspect == 3.1.1",
    "lualdap = 1.2.6-1",
    "lua-resty-rocketmq = 0.3.0-0",
    "opentelemetry-lua = 0.2-3",
    "net-url = 0.9-1",
    "xml2lua = 1.5-2",
    "nanoid = 0.1-1",
    "lua-resty-mediador = 0.1.2-1",
    "lua-resty-ldap = 0.1.0-0",
    "lua-resty-t1k = 1.1.3",
    "brotli-ffi = 0.3-1",
    "lua-ffi-zlib = 0.6-0"
}

build = {
    type = "make",
    build_variables = {
        CFLAGS="$(CFLAGS)",
        LIBFLAG="$(LIBFLAG)",
        LUA_LIBDIR="$(LUA_LIBDIR)",
        LUA_BINDIR="$(LUA_BINDIR)",
        LUA_INCDIR="$(LUA_INCDIR)",
        LUA="$(LUA)",
        OPENSSL_INCDIR="$(OPENSSL_INCDIR)",
        OPENSSL_LIBDIR="$(OPENSSL_LIBDIR)",
    },
    install_variables = {
        ENV_INST_PREFIX="$(PREFIX)",
        ENV_INST_BINDIR="$(BINDIR)",
        ENV_INST_LIBDIR="$(LIBDIR)",
        ENV_INST_LUADIR="$(LUADIR)",
        ENV_INST_CONFDIR="$(CONFDIR)",
    },
}<|MERGE_RESOLUTION|>--- conflicted
+++ resolved
@@ -32,11 +32,8 @@
 
 dependencies = {
     "lua-resty-ctxdump = 0.1-0",
-<<<<<<< HEAD
-=======
     "lyaml = 6.2.8",
     "api7-lua-resty-dns-client = 7.0.1",
->>>>>>> cd4160cd
     "lua-resty-template = 2.0",
     "lua-resty-etcd = 1.10.5",
     "api7-lua-resty-http = 0.2.2-0",
