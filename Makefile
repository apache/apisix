INST_PREFIX ?= /usr
INST_LIBDIR ?= $(INST_PREFIX)/lib64/lua/5.1
INST_LUADIR ?= $(INST_PREFIX)/share/lua/5.1
INST_BINDIR ?= /usr/bin
INSTALL ?= install
UNAME ?= $(shell uname)
OR_EXEC ?= $(shell which openresty)
LUA_JIT_DIR ?= $(shell TMP='./v_tmp' && $(OR_EXEC) -V &>$${TMP} && cat $${TMP} | grep prefix | grep -Eo 'prefix=(.*?)/nginx' | grep -Eo '/.*/' && rm $${TMP})luajit


.PHONY: default
default:


### help:         Show Makefile rules.
.PHONY: help
help:
	@echo Makefile rules:
	@echo
	@grep -E '^### [-A-Za-z0-9_]+:' Makefile | sed 's/###/   /'


### dev:          Create a development ENV
.PHONY: dev
dev:
	./utils/update_nginx_conf_dev.sh
ifeq ($(UNAME),Darwin)
	luarocks install --lua-dir=$(LUA_JIT_DIR) apisix-*.rockspec --tree=deps --only-deps
else
	sudo luarocks install --lua-dir=/usr/local/openresty/luajit apisix-*.rockspec --tree=deps --only-deps
endif


### check:        Check Lua srouce code
.PHONY: check
check:
	luacheck -q lua
	./utils/lj-releng lua/*.lua lua/apisix/*.lua \
		lua/apisix/admin/*.lua \
		lua/apisix/core/*.lua \
		lua/apisix/plugins/*.lua > \
		/tmp/check.log 2>&1 || (cat /tmp/check.log && exit 1)


### init:         Initialize the runtime environment
.PHONY: init
init:
	./bin/apisix init
	./bin/apisix init_etcd


### run:          Start the apisix server
.PHONY: run
run:
	mkdir -p logs
	mkdir -p /tmp/cores/
<<<<<<< HEAD
ifeq ($(UNAME),Darwin)
	$(OR_EXEC) -p $$PWD/ -c $$PWD/conf/nginx.conf
else
	$(OR_EXEC) -p $$PWD/
endif
=======
	$$(which openresty) -p $$PWD/ -c $$PWD/conf/nginx.conf
>>>>>>> 0e4da3e8


### stop:         Stop the apisix server
.PHONY: stop
stop:
<<<<<<< HEAD
ifeq ($(UNAME),Darwin)
	$(OR_EXEC) -p $$PWD/ -s stop -c $$PWD/conf/nginx.conf
else
	$(OR_EXEC) -p $$PWD/ -s stop
endif
=======
	$$(which openresty) -p $$PWD/ -c $$PWD/conf/nginx.conf -s stop
>>>>>>> 0e4da3e8


### clean:        Remove generated files
.PHONY: clean
clean:
	rm -rf logs/


### reload:       Reload the apisix server
.PHONY: reload
reload:
<<<<<<< HEAD
ifeq ($(UNAME),Darwin)
	$(OR_EXEC) -p $$PWD/ -s reload -c $$PWD/conf/nginx.conf
else
	$(OR_EXEC) -p $$PWD/ -s reload
endif
=======
	$$(which openresty) -p $$PWD/  -c $$PWD/conf/nginx.conf -s reload
>>>>>>> 0e4da3e8


### install:      Install the apisix
.PHONY: install
install:
	$(INSTALL) -d /usr/local/apisix/logs/
	$(INSTALL) -d /usr/local/apisix/conf/cert
	$(INSTALL) conf/mime.types /usr/local/apisix/conf/mime.types
	$(INSTALL) conf/config.yaml /usr/local/apisix/conf/config.yaml
	$(INSTALL) conf/cert/apisix.* /usr/local/apisix/conf/cert/

	$(INSTALL) -d $(INST_LUADIR)/apisix/lua/apisix/core
	$(INSTALL) lua/*.lua $(INST_LUADIR)/apisix/lua/
	$(INSTALL) lua/apisix/core/*.lua $(INST_LUADIR)/apisix/lua/apisix/core/
	$(INSTALL) lua/apisix/*.lua $(INST_LUADIR)/apisix/lua/apisix/

	$(INSTALL) -d $(INST_LUADIR)/apisix/lua/apisix/plugins/prometheus/
	$(INSTALL) lua/apisix/plugins/prometheus/*.lua $(INST_LUADIR)/apisix/lua/apisix/plugins/prometheus/

	$(INSTALL) -d $(INST_LUADIR)/apisix/lua/apisix/plugins
	$(INSTALL) lua/apisix/plugins/*.lua $(INST_LUADIR)/apisix/lua/apisix/plugins/

	$(INSTALL) -d $(INST_LUADIR)/apisix/lua/apisix/admin
	$(INSTALL) lua/apisix/admin/*.lua $(INST_LUADIR)/apisix/lua/apisix/admin/

	$(INSTALL) COPYRIGHT $(INST_CONFDIR)/COPYRIGHT
	$(INSTALL) README.md $(INST_CONFDIR)/README.md
	$(INSTALL) bin/apisix $(INST_BINDIR)/apisix

test:
ifeq ($(UNAME),Darwin)
	prove -I../test-nginx/lib -I./ -r -s t/
else
	prove -I../test-nginx/lib -r -s t/
endif<|MERGE_RESOLUTION|>--- conflicted
+++ resolved
@@ -54,29 +54,13 @@
 run:
 	mkdir -p logs
 	mkdir -p /tmp/cores/
-<<<<<<< HEAD
-ifeq ($(UNAME),Darwin)
 	$(OR_EXEC) -p $$PWD/ -c $$PWD/conf/nginx.conf
-else
-	$(OR_EXEC) -p $$PWD/
-endif
-=======
-	$$(which openresty) -p $$PWD/ -c $$PWD/conf/nginx.conf
->>>>>>> 0e4da3e8
 
 
 ### stop:         Stop the apisix server
 .PHONY: stop
 stop:
-<<<<<<< HEAD
-ifeq ($(UNAME),Darwin)
-	$(OR_EXEC) -p $$PWD/ -s stop -c $$PWD/conf/nginx.conf
-else
-	$(OR_EXEC) -p $$PWD/ -s stop
-endif
-=======
-	$$(which openresty) -p $$PWD/ -c $$PWD/conf/nginx.conf -s stop
->>>>>>> 0e4da3e8
+	$(OR_EXEC) -p $$PWD/ -c $$PWD/conf/nginx.conf -s stop
 
 
 ### clean:        Remove generated files
@@ -88,15 +72,7 @@
 ### reload:       Reload the apisix server
 .PHONY: reload
 reload:
-<<<<<<< HEAD
-ifeq ($(UNAME),Darwin)
-	$(OR_EXEC) -p $$PWD/ -s reload -c $$PWD/conf/nginx.conf
-else
-	$(OR_EXEC) -p $$PWD/ -s reload
-endif
-=======
-	$$(which openresty) -p $$PWD/  -c $$PWD/conf/nginx.conf -s reload
->>>>>>> 0e4da3e8
+	$(OR_EXEC) -p $$PWD/  -c $$PWD/conf/nginx.conf -s reload
 
 
 ### install:      Install the apisix
