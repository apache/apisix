#
# Licensed to the Apache Software Foundation (ASF) under one or more
# contributor license agreements.  See the NOTICE file distributed with
# this work for additional information regarding copyright ownership.
# The ASF licenses this file to You under the Apache License, Version 2.0
# (the "License"); you may not use this file except in compliance with
# the License.  You may obtain a copy of the License at
#
#     http://www.apache.org/licenses/LICENSE-2.0
#
# Unless required by applicable law or agreed to in writing, software
# distributed under the License is distributed on an "AS IS" BASIS,
# WITHOUT WARRANTIES OR CONDITIONS OF ANY KIND, either express or implied.
# See the License for the specific language governing permissions and
# limitations under the License.
#

INST_PREFIX ?= /usr
INST_LIBDIR ?= $(INST_PREFIX)/lib64/lua/5.1
INST_LUADIR ?= $(INST_PREFIX)/share/lua/5.1
INST_BINDIR ?= /usr/bin
INSTALL ?= install
UNAME ?= $(shell uname)
OR_EXEC ?= $(shell which openresty || which nginx)
LUAROCKS ?= luarocks
LUAROCKS_VER ?= $(shell luarocks --version | grep -E -o  "luarocks [0-9]+.")
OR_PREFIX ?= $(shell $(OR_EXEC) -V 2>&1 | grep -Eo 'prefix=(.*)/nginx\s+' | grep -Eo '/.*/')
OPENSSL_PREFIX ?= $(addprefix $(OR_PREFIX), openssl)

# OpenResty 1.17.8 or higher version uses openssl111 as the openssl dirname.
ifeq ($(shell test -d $(addprefix $(OR_PREFIX), openssl111) && echo -n yes), yes)
	OPENSSL_PREFIX=$(addprefix $(OR_PREFIX), openssl111)
endif

ifeq ($(UNAME), Darwin)
LUAROCKS=luarocks --lua-dir=/usr/local/opt/lua@5.1
ifeq ($(shell test -d /usr/local/opt/openresty-openssl && echo yes), yes)
	OPENSSL_PREFIX=/usr/local/opt/openresty-openssl
endif
ifeq ($(shell test -d /usr/local/opt/openresty-openssl111 && echo yes), yes)
	OPENSSL_PREFIX=/usr/local/opt/openresty-openssl111
endif
endif

SHELL := /bin/bash -o pipefail

VERSION ?= latest
RELEASE_SRC = apache-apisix-${VERSION}-src

.PHONY: default
default:
ifeq ($(OR_EXEC), )
ifeq ("$(wildcard /usr/local/openresty-debug/bin/openresty)", "")
	@echo "WARNING: OpenResty not found. You have to install OpenResty and add the binary file to PATH before install Apache APISIX."
	exit 1
else
	OR_EXEC=/usr/local/openresty-debug/bin/openresty
endif
endif

LUAJIT_DIR ?= $(shell ${OR_EXEC} -V 2>&1 | grep prefix | grep -Eo 'prefix=(.*)/nginx\s+--' | grep -Eo '/.*/')luajit

### help:             Show Makefile rules
.PHONY: help
help: default
	@echo Makefile rules:
	@echo
	@grep -E '^### [-A-Za-z0-9_]+:' Makefile | sed 's/###/   /'


### deps:             Installation dependencies
.PHONY: deps
deps: default
ifeq ($(LUAROCKS_VER),luarocks 3.)
	mkdir -p ~/.luarocks
ifeq ($(shell whoami),root)
	$(LUAROCKS) config variables.OPENSSL_LIBDIR $(addprefix $(OPENSSL_PREFIX), /lib)
	$(LUAROCKS) config variables.OPENSSL_INCDIR $(addprefix $(OPENSSL_PREFIX), /include)
else
	$(LUAROCKS) config --local variables.OPENSSL_LIBDIR $(addprefix $(OPENSSL_PREFIX), /lib)
	$(LUAROCKS) config --local variables.OPENSSL_INCDIR $(addprefix $(OPENSSL_PREFIX), /include)
endif
<<<<<<< HEAD
	luarocks install rockspec/apisix-master-0.rockspec --tree=deps --only-deps --local --server https://luarocks.cn
=======
	$(LUAROCKS) install rockspec/apisix-master-0.rockspec --tree=deps --only-deps --local
>>>>>>> 70479325
else
	@echo "WARN: You're not using LuaRocks 3.x, please add the following items to your LuaRocks config file:"
	@echo "variables = {"
	@echo "    OPENSSL_LIBDIR=$(addprefix $(OPENSSL_PREFIX), /lib)"
	@echo "    OPENSSL_INCDIR=$(addprefix $(OPENSSL_PREFIX), /include)"
	@echo "}"
	luarocks install rockspec/apisix-master-0.rockspec --tree=deps --only-deps --local --server https://luarocks.cn
endif


### utils:            Installation tools
.PHONY: utils
utils:
ifeq ("$(wildcard utils/lj-releng)", "")
	wget -P utils https://raw.githubusercontent.com/iresty/openresty-devel-utils/master/lj-releng
	chmod a+x utils/lj-releng
endif
ifeq ("$(wildcard utils/reindex)", "")
	wget -P utils https://raw.githubusercontent.com/iresty/openresty-devel-utils/master/reindex
	chmod a+x utils/reindex
endif


### lint:             Lint source code
.PHONY: lint
lint: utils
	./utils/check-lua-code-style.sh
	./utils/check-test-code-style.sh


### init:             Initialize the runtime environment
.PHONY: init
init: default
	./bin/apisix init
	./bin/apisix init_etcd


### run:              Start the apisix server
.PHONY: run
run: default
	./bin/apisix start


### stop:             Stop the apisix server
.PHONY: stop
stop: default
	./bin/apisix stop


### verify:           Verify the configuration of apisix server
.PHONY: verify
verify: default
	$(OR_EXEC) -p $$PWD/ -c $$PWD/conf/nginx.conf -t


### clean:            Remove generated files
.PHONY: clean
clean:
	rm -rf logs/


### reload:           Reload the apisix server
.PHONY: reload
reload: default
	$(OR_EXEC) -p $$PWD/  -c $$PWD/conf/nginx.conf -s reload


### install:          Install the apisix (only for luarocks)
.PHONY: install
install: default
	$(INSTALL) -d /usr/local/apisix/
	$(INSTALL) -d /usr/local/apisix/logs/
	$(INSTALL) -d /usr/local/apisix/conf/cert
	$(INSTALL) conf/mime.types /usr/local/apisix/conf/mime.types
	$(INSTALL) conf/config.yaml /usr/local/apisix/conf/config.yaml
	$(INSTALL) conf/config-default.yaml /usr/local/apisix/conf/config-default.yaml
	$(INSTALL) conf/debug.yaml /usr/local/apisix/conf/debug.yaml
	$(INSTALL) conf/cert/* /usr/local/apisix/conf/cert/

	$(INSTALL) -d $(INST_LUADIR)/apisix
	$(INSTALL) apisix/*.lua $(INST_LUADIR)/apisix/

	$(INSTALL) -d $(INST_LUADIR)/apisix/admin
	$(INSTALL) apisix/admin/*.lua $(INST_LUADIR)/apisix/admin/

	$(INSTALL) -d $(INST_LUADIR)/apisix/balancer
	$(INSTALL) apisix/balancer/*.lua $(INST_LUADIR)/apisix/balancer/

	$(INSTALL) -d $(INST_LUADIR)/apisix/control
	$(INSTALL) apisix/control/*.lua $(INST_LUADIR)/apisix/control/

	$(INSTALL) -d $(INST_LUADIR)/apisix/core
	$(INSTALL) apisix/core/*.lua $(INST_LUADIR)/apisix/core/

	$(INSTALL) -d $(INST_LUADIR)/apisix/core/dns
	$(INSTALL) apisix/core/dns/*.lua $(INST_LUADIR)/apisix/core/dns

	$(INSTALL) -d $(INST_LUADIR)/apisix/cli
	$(INSTALL) apisix/cli/*.lua $(INST_LUADIR)/apisix/cli/

	$(INSTALL) -d $(INST_LUADIR)/apisix/discovery
	$(INSTALL) apisix/discovery/*.lua $(INST_LUADIR)/apisix/discovery/

	$(INSTALL) -d $(INST_LUADIR)/apisix/http
	$(INSTALL) apisix/http/*.lua $(INST_LUADIR)/apisix/http/

	$(INSTALL) -d $(INST_LUADIR)/apisix/http/router
	$(INSTALL) apisix/http/router/*.lua $(INST_LUADIR)/apisix/http/router/

	$(INSTALL) -d $(INST_LUADIR)/apisix/plugins
	$(INSTALL) apisix/plugins/*.lua $(INST_LUADIR)/apisix/plugins/

	$(INSTALL) -d $(INST_LUADIR)/apisix/plugins/grpc-transcode
	$(INSTALL) apisix/plugins/grpc-transcode/*.lua $(INST_LUADIR)/apisix/plugins/grpc-transcode/

	$(INSTALL) -d $(INST_LUADIR)/apisix/plugins/limit-count
	$(INSTALL) apisix/plugins/limit-count/*.lua $(INST_LUADIR)/apisix/plugins/limit-count/

	$(INSTALL) -d $(INST_LUADIR)/apisix/plugins/prometheus
	$(INSTALL) apisix/plugins/prometheus/*.lua $(INST_LUADIR)/apisix/plugins/prometheus/

	$(INSTALL) -d $(INST_LUADIR)/apisix/plugins/serverless
	$(INSTALL) apisix/plugins/serverless/*.lua $(INST_LUADIR)/apisix/plugins/serverless/

	$(INSTALL) -d $(INST_LUADIR)/apisix/plugins/zipkin
	$(INSTALL) apisix/plugins/zipkin/*.lua $(INST_LUADIR)/apisix/plugins/zipkin/

	$(INSTALL) -d $(INST_LUADIR)/apisix/ssl/router
	$(INSTALL) apisix/ssl/router/*.lua $(INST_LUADIR)/apisix/ssl/router/

	$(INSTALL) -d $(INST_LUADIR)/apisix/stream/plugins
	$(INSTALL) apisix/stream/plugins/*.lua $(INST_LUADIR)/apisix/stream/plugins/

	$(INSTALL) -d $(INST_LUADIR)/apisix/stream/router
	$(INSTALL) apisix/stream/router/*.lua $(INST_LUADIR)/apisix/stream/router/

	$(INSTALL) -d $(INST_LUADIR)/apisix/utils
	$(INSTALL) apisix/utils/*.lua $(INST_LUADIR)/apisix/utils/

	$(INSTALL) README.md $(INST_CONFDIR)/README.md
	$(INSTALL) bin/apisix $(INST_BINDIR)/apisix

	$(INSTALL) -d $(INST_LUADIR)/apisix/plugins/slslog
	$(INSTALL) apisix/plugins/slslog/*.lua $(INST_LUADIR)/apisix/plugins/slslog/


### test:             Run the test case
test:
	git submodule update --init --recursive
	prove -I../test-nginx/lib -I./ -r -s t/

### license-check:    Check Lua source code for Apache License
.PHONY: license-check
license-check:
ifeq ("$(wildcard .travis/openwhisk-utilities/scancode/scanCode.py)", "")
	git clone https://github.com/apache/openwhisk-utilities.git .travis/openwhisk-utilities
	cp .travis/ASF* .travis/openwhisk-utilities/scancode/
endif
	.travis/openwhisk-utilities/scancode/scanCode.py --config .travis/ASF-Release.cfg ./

release-src: compress-tar

	gpg --batch --yes --armor --detach-sig $(RELEASE_SRC).tgz
	shasum -a 512 $(RELEASE_SRC).tgz > $(RELEASE_SRC).tgz.sha512

	mkdir -p release
	mv $(RELEASE_SRC).tgz release/$(RELEASE_SRC).tgz
	mv $(RELEASE_SRC).tgz.asc release/$(RELEASE_SRC).tgz.asc
	mv $(RELEASE_SRC).tgz.sha512 release/$(RELEASE_SRC).tgz.sha512

compress-tar:
	tar -zcvf $(RELEASE_SRC).tgz \
	./apisix \
	./bin \
	./conf \
	./rockspec/apisix-$(VERSION)-*.rockspec \
	./rockspec/apisix-master-0.rockspec \
	LICENSE \
	Makefile \
	NOTICE \
	*.md<|MERGE_RESOLUTION|>--- conflicted
+++ resolved
@@ -80,11 +80,7 @@
 	$(LUAROCKS) config --local variables.OPENSSL_LIBDIR $(addprefix $(OPENSSL_PREFIX), /lib)
 	$(LUAROCKS) config --local variables.OPENSSL_INCDIR $(addprefix $(OPENSSL_PREFIX), /include)
 endif
-<<<<<<< HEAD
-	luarocks install rockspec/apisix-master-0.rockspec --tree=deps --only-deps --local --server https://luarocks.cn
-=======
-	$(LUAROCKS) install rockspec/apisix-master-0.rockspec --tree=deps --only-deps --local
->>>>>>> 70479325
+	$(LUAROCKS) install rockspec/apisix-master-0.rockspec --tree=deps --only-deps --local --server https://luarocks.cn
 else
 	@echo "WARN: You're not using LuaRocks 3.x, please add the following items to your LuaRocks config file:"
 	@echo "variables = {"
