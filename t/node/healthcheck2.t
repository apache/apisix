#
# Licensed to the Apache Software Foundation (ASF) under one or more
# contributor license agreements.  See the NOTICE file distributed with
# this work for additional information regarding copyright ownership.
# The ASF licenses this file to You under the Apache License, Version 2.0
# (the "License"); you may not use this file except in compliance with
# the License.  You may obtain a copy of the License at
#
#     http://www.apache.org/licenses/LICENSE-2.0
#
# Unless required by applicable law or agreed to in writing, software
# distributed under the License is distributed on an "AS IS" BASIS,
# WITHOUT WARRANTIES OR CONDITIONS OF ANY KIND, either express or implied.
# See the License for the specific language governing permissions and
# limitations under the License.
#

use t::APISIX 'no_plan';

repeat_each(1);
log_level('info');
no_root_location();
no_shuffle();
worker_connections(256);

add_block_preprocessor(sub {
    my ($block) = @_;

    if (!$block->yaml_config) {
        my $yaml_config = <<_EOC_;
apisix:
    node_listen: 1984
<<<<<<< HEAD
    enable_admin: false
deployment:
    role: data_plane
    role_data_plane:
        config_provider: yaml
=======
    config_center: yaml
>>>>>>> d7c15bcc
_EOC_

        $block->set_value("yaml_config", $yaml_config);
    }

    if (!$block->request) {
        $block->set_value("request", "GET /t");
    }
});

run_tests();

__DATA__

=== TEST 1: can't use service_name with nodes
--- apisix_yaml
routes:
  -
    uris:
        - /hello
    upstream_id: 1
upstreams:
    - service_name: abaaba
      discovery_type: eureka
      nodes:
        "127.0.0.1:80": 1
      type: roundrobin
      id: 1
#END
--- error_log
value should match only one schema, but matches both schemas 1 and 2
--- request
GET /hello
--- error_code: 502



=== TEST 2: route + service
--- apisix_yaml
services:
    - id: 1
      upstream:
          type: roundrobin
          nodes:
              "127.0.0.1:1980": 1
              "127.0.0.1:1970": 1
          checks:
              active:
                  http_path: /status
                  host: foo.com
                  healthy:
                      interval: 1
                      successes: 1
                  unhealthy:
                      interval: 1
                      http_failures: 2
routes:
    -
    service_id: 1
    uri: /server_port
#END
--- config
    location /t {
        content_by_lua_block {
            local http = require "resty.http"
            local uri = "http://127.0.0.1:" .. ngx.var.server_port
                        .. "/server_port"

            do
                local httpc = http.new()
                local res, err = httpc:request_uri(uri, {method = "GET", keepalive = false})
            end

            ngx.sleep(2.5)

            local ports_count = {}
            for i = 1, 12 do
                local httpc = http.new()
                local res, err = httpc:request_uri(uri, {method = "GET", keepalive = false})
                if not res then
                    ngx.say(err)
                    return
                end

                ports_count[res.body] = (ports_count[res.body] or 0) + 1
            end

            local ports_arr = {}
            for port, count in pairs(ports_count) do
                table.insert(ports_arr, {port = port, count = count})
            end

            local function cmd(a, b)
                return a.port > b.port
            end
            table.sort(ports_arr, cmd)

            ngx.say(require("toolkit.json").encode(ports_arr))
            ngx.exit(200)
        }
    }
--- response_body
[{"count":12,"port":"1980"}]
--- grep_error_log eval
qr/\([^)]+\) unhealthy .* for '.*'/
--- grep_error_log_out
(upstream#/services/1) unhealthy TCP increment (1/2) for 'foo.com(127.0.0.1:1970)'
(upstream#/services/1) unhealthy TCP increment (2/2) for 'foo.com(127.0.0.1:1970)'
--- timeout: 10



=== TEST 3: route override service
--- apisix_yaml
services:
    - id: 1
      upstream:
          type: roundrobin
          nodes:
              "127.0.0.2:1980": 1
              "127.0.0.2:1970": 1
          checks:
              active:
                  http_path: /status
                  host: foo.com
                  healthy:
                      interval: 1
                      successes: 1
                  unhealthy:
                      interval: 1
                      http_failures: 2
routes:
    -
    service_id: 1
    uri: /server_port
    upstream:
        type: roundrobin
        nodes:
            "127.0.0.1:1980": 1
            "127.0.0.1:1970": 1
        checks:
            active:
                http_path: /status
                host: foo.com
                healthy:
                    interval: 1
                    successes: 1
                unhealthy:
                    interval: 1
                    http_failures: 2
#END
--- config
    location /t {
        content_by_lua_block {
            local http = require "resty.http"
            local uri = "http://127.0.0.1:" .. ngx.var.server_port
                        .. "/server_port"

            do
                local httpc = http.new()
                local res, err = httpc:request_uri(uri, {method = "GET", keepalive = false})
            end

            ngx.sleep(2.5)

            local ports_count = {}
            for i = 1, 12 do
                local httpc = http.new()
                local res, err = httpc:request_uri(uri, {method = "GET", keepalive = false})
                if not res then
                    ngx.say(err)
                    return
                end

                ports_count[res.body] = (ports_count[res.body] or 0) + 1
            end

            local ports_arr = {}
            for port, count in pairs(ports_count) do
                table.insert(ports_arr, {port = port, count = count})
            end

            local function cmd(a, b)
                return a.port > b.port
            end
            table.sort(ports_arr, cmd)

            ngx.say(require("toolkit.json").encode(ports_arr))
            ngx.exit(200)
        }
    }
--- response_body
[{"count":12,"port":"1980"}]
--- grep_error_log eval
qr/\([^)]+\) unhealthy .* for '.*'/
--- grep_error_log_out
(upstream#/routes/arr_1) unhealthy TCP increment (1/2) for 'foo.com(127.0.0.1:1970)'
(upstream#/routes/arr_1) unhealthy TCP increment (2/2) for 'foo.com(127.0.0.1:1970)'
--- timeout: 10



=== TEST 4: pass the configured host (pass_host == "pass")
--- apisix_yaml
routes:
    - id: 1
      uri: /server_port
      upstream:
          type: roundrobin
          nodes:
              "localhost:1980": 1
              "127.0.0.1:1981": 1
          checks:
              active:
                  http_path: /status
                  healthy:
                      interval: 1
                      successes: 1
                  unhealthy:
                      interval: 1
                      http_failures: 2
#END
--- config
    location /t {
        content_by_lua_block {
            local http = require "resty.http"
            local uri = "http://127.0.0.1:" .. ngx.var.server_port
                        .. "/server_port"

            do
                local httpc = http.new()
                local res, err = httpc:request_uri(uri, {method = "GET", keepalive = false})
            end

            ngx.sleep(1)
        }
    }
--- no_error_log
client request host: localhost
--- error_log
client request host: 127.0.0.1



=== TEST 5: pass the configured host (pass_host == "node")
--- apisix_yaml
routes:
    - id: 1
      uri: /server_port
      upstream:
          type: roundrobin
          pass_host: node
          nodes:
              "localhost:1980": 1
              "127.0.0.1:1981": 1
          checks:
              active:
                  http_path: /status
                  healthy:
                      interval: 1
                      successes: 1
                  unhealthy:
                      interval: 1
                      http_failures: 2
#END
--- config
    location /t {
        content_by_lua_block {
            local http = require "resty.http"
            local uri = "http://127.0.0.1:" .. ngx.var.server_port
                        .. "/server_port"

            do
                local httpc = http.new()
                local res, err = httpc:request_uri(uri, {method = "GET", keepalive = false})
            end

            ngx.sleep(1)
        }
    }
--- error_log
client request host: localhost
client request host: 127.0.0.1



=== TEST 6: pass the configured host (pass_host == "rewrite")
--- apisix_yaml
routes:
    - id: 1
      uri: /server_port
      upstream:
          type: roundrobin
          pass_host: rewrite
          upstream_host: foo.com
          nodes:
              "localhost:1980": 1
              "127.0.0.1:1981": 1
          checks:
              active:
                  http_path: /status
                  healthy:
                      interval: 1
                      successes: 1
                  unhealthy:
                      interval: 1
                      http_failures: 2
#END
--- config
    location /t {
        content_by_lua_block {
            local http = require "resty.http"
            local uri = "http://127.0.0.1:" .. ngx.var.server_port
                        .. "/server_port"

            do
                local httpc = http.new()
                local res, err = httpc:request_uri(uri, {method = "GET", keepalive = false})
            end

            ngx.sleep(1)
        }
    }
--- no_error_log
client request host: localhost
client request host: 127.0.0.1
--- error_log
client request host: foo.com<|MERGE_RESOLUTION|>--- conflicted
+++ resolved
@@ -30,15 +30,10 @@
         my $yaml_config = <<_EOC_;
 apisix:
     node_listen: 1984
-<<<<<<< HEAD
-    enable_admin: false
 deployment:
     role: data_plane
     role_data_plane:
         config_provider: yaml
-=======
-    config_center: yaml
->>>>>>> d7c15bcc
 _EOC_
 
         $block->set_value("yaml_config", $yaml_config);
