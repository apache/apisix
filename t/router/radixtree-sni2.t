#
# Licensed to the Apache Software Foundation (ASF) under one or more
# contributor license agreements.  See the NOTICE file distributed with
# this work for additional information regarding copyright ownership.
# The ASF licenses this file to You under the Apache License, Version 2.0
# (the "License"); you may not use this file except in compliance with
# the License.  You may obtain a copy of the License at
#
#     http://www.apache.org/licenses/LICENSE-2.0
#
# Unless required by applicable law or agreed to in writing, software
# distributed under the License is distributed on an "AS IS" BASIS,
# WITHOUT WARRANTIES OR CONDITIONS OF ANY KIND, either express or implied.
# See the License for the specific language governing permissions and
# limitations under the License.
#
use t::APISIX 'no_plan';

log_level('debug');
no_root_location();

$ENV{TEST_NGINX_HTML_DIR} ||= html_dir();

run_tests;

__DATA__

=== TEST 1 set ssl with multiple certificates.
--- config
location /t {
    content_by_lua_block {
        local core = require("apisix.core")
        local t = require("lib.test_admin")

        local ssl_cert = t.read_file("t/certs/apisix.crt")
        local ssl_key = t.read_file("t/certs/apisix.key")
        local ssl_ecc_cert = t.read_file("t/certs/apisix_ecc.crt")
        local ssl_ecc_key = t.read_file("t/certs/apisix_ecc.key")

        local data = {
            cert = ssl_cert,
            key = ssl_key,
            certs = { ssl_ecc_cert },
            keys = { ssl_ecc_key },
            sni = "test.com",
        }

        local code, body = t.test('/apisix/admin/ssls/1',
            ngx.HTTP_PUT,
            core.json.encode(data),
            [[{
                "node": {
                    "value": {
                        "sni": "test.com"
                    },
<<<<<<< HEAD
                    "key": "/apisix/ssl/1"
                }
=======
                    "key": "/apisix/ssls/1"
                },
                "action": "set"
>>>>>>> ccc43ea3
            }]]
        )
        ngx.status = code
        ngx.say(body)
    }
}
--- request
GET /t
--- response_body
passed
--- no_error_log
[error]



=== TEST 2: client request using ECC certificate
--- config
listen unix:$TEST_NGINX_HTML_DIR/nginx.sock ssl;
location /t {
    lua_ssl_ciphers ECDHE-ECDSA-AES256-GCM-SHA384;
    content_by_lua_block {
        -- etcd sync

        ngx.sleep(0.2)

        do
            local sock = ngx.socket.tcp()

            sock:settimeout(2000)

            local ok, err = sock:connect("unix:$TEST_NGINX_HTML_DIR/nginx.sock")
            if not ok then
                ngx.say("failed to connect: ", err)
                return
            end

            ngx.say("connected: ", ok)

            local sess, err = sock:sslhandshake(nil, "test.com", false)
            if not sess then
                ngx.say("failed to do SSL handshake: ", err)
                return
            end

            ngx.say("ssl handshake: ", sess ~= nil)
        end  -- do
        -- collectgarbage()
    }
}
--- request
GET /t
--- response_body
connected: 1
ssl handshake: true



=== TEST 3: client request using RSA certificate
--- config
listen unix:$TEST_NGINX_HTML_DIR/nginx.sock ssl;

location /t {
    lua_ssl_ciphers ECDHE-RSA-AES256-SHA384;
    content_by_lua_block {
        -- etcd sync

        ngx.sleep(0.2)

        do
            local sock = ngx.socket.tcp()

            sock:settimeout(2000)

            local ok, err = sock:connect("unix:$TEST_NGINX_HTML_DIR/nginx.sock")
            if not ok then
                ngx.say("failed to connect: ", err)
                return
            end

            ngx.say("connected: ", ok)

            local sess, err = sock:sslhandshake(nil, "test.com", false)
            if not sess then
                ngx.say("failed to do SSL handshake: ", err)
                return
            end

            ngx.say("ssl handshake: ", sess ~= nil)
        end  -- do
        -- collectgarbage()
    }
}
--- request
GET /t
--- response_body
connected: 1
ssl handshake: true



=== TEST 4: set ssl(sni: *.test2.com) once again
--- config
location /t {
    content_by_lua_block {
        local core = require("apisix.core")
        local t = require("lib.test_admin")

        local ssl_cert = t.read_file("t/certs/test2.crt")
        local ssl_key =  t.read_file("t/certs/test2.key")
        local data = {cert = ssl_cert, key = ssl_key, sni = "*.test2.com"}

        local code, body = t.test('/apisix/admin/ssls/1',
            ngx.HTTP_PUT,
            core.json.encode(data),
            [[{
                "node": {
                    "value": {
                        "sni": "*.test2.com"
                    },
<<<<<<< HEAD
                    "key": "/apisix/ssl/1"
                }
=======
                    "key": "/apisix/ssls/1"
                },
                "action": "set"
>>>>>>> ccc43ea3
            }]]
            )

        ngx.status = code
        ngx.say(body)
    }
}
--- request
GET /t
--- response_body
passed
--- no_error_log
[error]



=== TEST 5: caching of parsed certs and pkeys
--- config
listen unix:$TEST_NGINX_HTML_DIR/nginx.sock ssl;

location /t {
    content_by_lua_block {
        -- etcd sync
        ngx.sleep(0.2)

        local work = function()
            local sock = ngx.socket.tcp()

            sock:settimeout(2000)

            local ok, err = sock:connect("unix:$TEST_NGINX_HTML_DIR/nginx.sock")
            if not ok then
                ngx.say("failed to connect: ", err)
                return
            end

            ngx.say("connected: ", ok)

            local sess, err = sock:sslhandshake(nil, "www.test2.com", false)
            if not sess then
                ngx.say("failed to do SSL handshake: ", err)
                return
            end
            ngx.say("ssl handshake: ", sess ~= nil)
            local ok, err = sock:close()
            ngx.say("close: ", ok, " ", err)
        end  -- do

        work()
        work()

        -- collectgarbage()
    }
}
--- request
GET /t
--- response_body eval
qr{connected: 1
ssl handshake: true
close: 1 nil
connected: 1
ssl handshake: true
close: 1 nil}
--- grep_error_log eval
qr/parsing (cert|(priv key)) for sni: www.test2.com/
--- grep_error_log_out
parsing cert for sni: www.test2.com
parsing priv key for sni: www.test2.com



=== TEST 6: set ssl(encrypt ssl keys with another iv)
--- config
location /t {
    content_by_lua_block {
        -- etcd sync
        ngx.sleep(0.2)

        local core = require("apisix.core")
        local t = require("lib.test_admin")

        local ssl_cert = t.read_file("t/certs/test2.crt")
        local raw_ssl_key = t.read_file("t/certs/test2.key")
        local ssl_key = t.aes_encrypt(raw_ssl_key)
        local data = {
            certs = { ssl_cert },
            keys = { ssl_key },
            snis = {"test2.com", "*.test2.com"},
            cert = ssl_cert,
            key = raw_ssl_key,
        }

        local code, body = t.test('/apisix/admin/ssls/1',
            ngx.HTTP_PUT,
            core.json.encode(data)
            )

        ngx.status = code
        ngx.print(body)
    }
}
--- request
GET /t
--- error_code: 400
--- response_body
{"error_msg":"failed to handle cert-key pair[1]: failed to decrypt previous encrypted key"}



=== TEST 7: set miss_head ssl certificate
--- config
location /t {
    content_by_lua_block {
        local core = require("apisix.core")
        local t = require("lib.test_admin")

        local ssl_cert = t.read_file("t/certs/incorrect.crt")
        local ssl_key =  t.read_file("t/certs/incorrect.key")
        local data = {cert = ssl_cert, key = ssl_key, sni = "www.test.com"}

        local code, body = t.test('/apisix/admin/ssls/1',
            ngx.HTTP_PUT,
            core.json.encode(data)
            )

        ngx.status = code
        ngx.print(body)
    }
}
--- request
GET /t
--- response_body
{"error_msg":"failed to parse cert: PEM_read_bio_X509_AUX() failed"}
--- error_code: 400
--- no_error_log
[alert]



=== TEST 8: client request without sni
--- config
listen unix:$TEST_NGINX_HTML_DIR/nginx.sock ssl;

location /t {
    content_by_lua_block {
        -- etcd sync
        ngx.sleep(0.2)

        do
            local sock = ngx.socket.tcp()

            sock:settimeout(2000)

            local ok, err = sock:connect("unix:$TEST_NGINX_HTML_DIR/nginx.sock")
            if not ok then
                ngx.say("failed to connect: ", err)
                return
            end

            local sess, err = sock:sslhandshake(nil, nil, true)
            if not sess then
                ngx.say("failed to do SSL handshake: ", err)
                return
            end
        end  -- do
        -- collectgarbage()
    }
}
--- request
GET /t
--- response_body
failed to do SSL handshake: handshake failed
--- error_log
failed to fetch ssl config: failed to find SNI: please check if the client requests via IP or uses an outdated protocol
--- no_error_log
[alert]



=== TEST 9: client request without sni, but fallback_sni is set
--- yaml_config
apisix:
  node_listen: 1984
  ssl:
    fallback_sni: "a.test2.com"
--- config
listen unix:$TEST_NGINX_HTML_DIR/nginx.sock ssl;

location /t {
    content_by_lua_block {
        -- etcd sync
        ngx.sleep(0.2)

        do
            local sock = ngx.socket.tcp()

            sock:settimeout(2000)

            local ok, err = sock:connect("unix:$TEST_NGINX_HTML_DIR/nginx.sock")
            if not ok then
                ngx.say("failed to connect: ", err)
                return
            end

            local sess, err = sock:sslhandshake(nil, nil, false)
            if not sess then
                ngx.say("failed to do SSL handshake: ", err)
                return
            end
            ngx.say("ssl handshake: ", sess ~= nil)
        end  -- do
        -- collectgarbage()
    }
}
--- request
GET /t
--- no_error_log
[error]
--- response_body
ssl handshake: true



=== TEST 10: set sni with uppercase
--- config
location /t {
    content_by_lua_block {
        local core = require("apisix.core")
        local t = require("lib.test_admin")

        local ssl_cert = t.read_file("t/certs/test2.crt")
        local ssl_key =  t.read_file("t/certs/test2.key")
        local data = {cert = ssl_cert, key = ssl_key, sni = "*.TesT2.com"}

        local code, body = t.test('/apisix/admin/ssls/1',
            ngx.HTTP_PUT,
            core.json.encode(data)
        )

        ngx.status = code
        ngx.say(body)
    }
}
--- request
GET /t
--- response_body
passed
--- no_error_log
[error]



=== TEST 11: match case insensitive
--- config
listen unix:$TEST_NGINX_HTML_DIR/nginx.sock ssl;

location /t {
    content_by_lua_block {
        do
            local sock = ngx.socket.tcp()

            sock:settimeout(2000)

            local ok, err = sock:connect("unix:$TEST_NGINX_HTML_DIR/nginx.sock")
            if not ok then
                ngx.say("failed to connect: ", err)
                return
            end

            local sess, err = sock:sslhandshake(nil, "a.test2.com", false)
            if not sess then
                ngx.say("failed to do SSL handshake: ", err)
                return
            end
            ngx.say("ssl handshake: ", sess ~= nil)
        end  -- do
        -- collectgarbage()
    }
}
--- request
GET /t
--- no_error_log
[error]
--- response_body
ssl handshake: true



=== TEST 12: set snis with uppercase
--- config
location /t {
    content_by_lua_block {
        local core = require("apisix.core")
        local t = require("lib.test_admin")

        local ssl_cert = t.read_file("t/certs/test2.crt")
        local ssl_key =  t.read_file("t/certs/test2.key")
        local data = {cert = ssl_cert, key = ssl_key, snis = {"TesT2.com", "a.com"}}

        local code, body = t.test('/apisix/admin/ssls/1',
            ngx.HTTP_PUT,
            core.json.encode(data)
        )

        ngx.status = code
        ngx.say(body)
    }
}
--- request
GET /t
--- response_body
passed
--- no_error_log
[error]



=== TEST 13: match case insensitive
--- config
listen unix:$TEST_NGINX_HTML_DIR/nginx.sock ssl;

location /t {
    content_by_lua_block {
        do
            local sock = ngx.socket.tcp()

            sock:settimeout(2000)

            local ok, err = sock:connect("unix:$TEST_NGINX_HTML_DIR/nginx.sock")
            if not ok then
                ngx.say("failed to connect: ", err)
                return
            end

            local sess, err = sock:sslhandshake(nil, "TEST2.com", false)
            if not sess then
                ngx.say("failed to do SSL handshake: ", err)
                return
            end
            ngx.say("ssl handshake: ", sess ~= nil)
        end  -- do
        -- collectgarbage()
    }
}
--- request
GET /t
--- no_error_log
[error]
--- response_body
ssl handshake: true



=== TEST 14: ensure table is reused in TLS handshake
--- config
listen unix:$TEST_NGINX_HTML_DIR/nginx.sock ssl;

location /t {
    content_by_lua_block {
        do
            local sock = ngx.socket.tcp()

            sock:settimeout(2000)

            local ok, err = sock:connect("unix:$TEST_NGINX_HTML_DIR/nginx.sock")
            if not ok then
                ngx.say("failed to connect: ", err)
                return
            end

            local sess, err = sock:sslhandshake(nil, "TEST2.com", false)
            if not sess then
                ngx.say("failed to do SSL handshake: ", err)
                return
            end
            ngx.say("ssl handshake: ", sess ~= nil)
        end  -- do
        -- collectgarbage()
    }
}
--- extra_init_by_lua
    local tablepool = require("apisix.core").tablepool
    local old_fetch = tablepool.fetch
    tablepool.fetch = function(name, ...)
        ngx.log(ngx.WARN, "fetch table ", name)
        return old_fetch(name, ...)
    end

    local old_release = tablepool.release
    tablepool.release = function(name, ...)
        ngx.log(ngx.WARN, "release table ", name)
        return old_release(name, ...)
    end
--- request
GET /t
--- no_error_log
[error]
--- response_body
ssl handshake: true
--- grep_error_log eval
qr/(fetch|release) table \w+/
--- grep_error_log_out
fetch table api_ctx
release table api_ctx<|MERGE_RESOLUTION|>--- conflicted
+++ resolved
@@ -53,14 +53,8 @@
                     "value": {
                         "sni": "test.com"
                     },
-<<<<<<< HEAD
-                    "key": "/apisix/ssl/1"
+                    "key": "/apisix/ssls/1"
                 }
-=======
-                    "key": "/apisix/ssls/1"
-                },
-                "action": "set"
->>>>>>> ccc43ea3
             }]]
         )
         ngx.status = code
@@ -180,14 +174,8 @@
                     "value": {
                         "sni": "*.test2.com"
                     },
-<<<<<<< HEAD
-                    "key": "/apisix/ssl/1"
+                    "key": "/apisix/ssls/1"
                 }
-=======
-                    "key": "/apisix/ssls/1"
-                },
-                "action": "set"
->>>>>>> ccc43ea3
             }]]
             )
 
