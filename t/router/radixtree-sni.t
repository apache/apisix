#
# Licensed to the Apache Software Foundation (ASF) under one or more
# contributor license agreements.  See the NOTICE file distributed with
# this work for additional information regarding copyright ownership.
# The ASF licenses this file to You under the Apache License, Version 2.0
# (the "License"); you may not use this file except in compliance with
# the License.  You may obtain a copy of the License at
#
#     http://www.apache.org/licenses/LICENSE-2.0
#
# Unless required by applicable law or agreed to in writing, software
# distributed under the License is distributed on an "AS IS" BASIS,
# WITHOUT WARRANTIES OR CONDITIONS OF ANY KIND, either express or implied.
# See the License for the specific language governing permissions and
# limitations under the License.
#
use t::APISIX 'no_plan';

log_level('debug');
no_root_location();

$ENV{TEST_NGINX_HTML_DIR} ||= html_dir();

run_tests;

__DATA__

=== TEST 1: set ssl(sni: www.test.com)
--- config
location /t {
    content_by_lua_block {
        local core = require("apisix.core")
        local t = require("lib.test_admin")

        local ssl_cert = t.read_file("t/certs/apisix.crt")
        local ssl_key =  t.read_file("t/certs/apisix.key")
        local data = {cert = ssl_cert, key = ssl_key, sni = "www.test.com"}

        local code, body = t.test('/apisix/admin/ssls/1',
            ngx.HTTP_PUT,
            core.json.encode(data),
            [[{
                "node": {
                    "value": {
                        "sni": "www.test.com"
                    },
<<<<<<< HEAD
                    "key": "/apisix/ssl/1"
                }
=======
                    "key": "/apisix/ssls/1"
                },
                "action": "set"
>>>>>>> ccc43ea3
            }]]
            )

        ngx.status = code
        ngx.say(body)
    }
}
--- request
GET /t
--- response_body
passed
--- no_error_log
[error]



=== TEST 2: set route(id: 1)
--- config
    location /t {
        content_by_lua_block {
            local t = require("lib.test_admin").test
            local code, body = t('/apisix/admin/routes/1',
                 ngx.HTTP_PUT,
                 [[{
                        "upstream": {
                            "nodes": {
                                "127.0.0.1:1980": 1
                            },
                            "type": "roundrobin"
                        },
                        "uri": "/hello"
                }]]
                )

            if code >= 300 then
                ngx.status = code
            end
            ngx.say(body)
        }
    }
--- request
GET /t
--- response_body
passed
--- no_error_log
[error]



=== TEST 3: client request
--- config
listen unix:$TEST_NGINX_HTML_DIR/nginx.sock ssl;

location /t {
    content_by_lua_block {
        -- etcd sync
        ngx.sleep(0.2)

        do
            local sock = ngx.socket.tcp()

            sock:settimeout(2000)

            local ok, err = sock:connect("unix:$TEST_NGINX_HTML_DIR/nginx.sock")
            if not ok then
                ngx.say("failed to connect: ", err)
                return
            end

            ngx.say("connected: ", ok)

            local sess, err = sock:sslhandshake(nil, "www.test.com", true)
            if not sess then
                ngx.say("failed to do SSL handshake: ", err)
                return
            end

            ngx.say("ssl handshake: ", sess ~= nil)

            local req = "GET /hello HTTP/1.0\r\nHost: www.test.com\r\nConnection: close\r\n\r\n"
            local bytes, err = sock:send(req)
            if not bytes then
                ngx.say("failed to send http request: ", err)
                return
            end

            ngx.say("sent http request: ", bytes, " bytes.")

            while true do
                local line, err = sock:receive()
                if not line then
                    -- ngx.say("failed to receive response status line: ", err)
                    break
                end

                ngx.say("received: ", line)
            end

            local ok, err = sock:close()
            ngx.say("close: ", ok, " ", err)
        end  -- do
        -- collectgarbage()
    }
}
--- request
GET /t
--- response_body eval
qr{connected: 1
ssl handshake: true
sent http request: 62 bytes.
received: HTTP/1.1 200 OK
received: Content-Type: text/plain
received: Content-Length: 12
received: Connection: close
received: Server: APISIX/\d\.\d+(\.\d+)?
received: \nreceived: hello world
close: 1 nil}
--- error_log
server name: "www.test.com"
--- no_error_log
[error]
[alert]



=== TEST 4: client request(no cert domain)
--- config
listen unix:$TEST_NGINX_HTML_DIR/nginx.sock ssl;

location /t {
    content_by_lua_block {
        -- etcd sync
        ngx.sleep(0.2)

        do
            local sock = ngx.socket.tcp()

            sock:settimeout(2000)

            local ok, err = sock:connect("unix:$TEST_NGINX_HTML_DIR/nginx.sock")
            if not ok then
                ngx.say("failed to connect: ", err)
                return
            end

            ngx.say("connected: ", ok)

            local sess, err = sock:sslhandshake(nil, "no-cert.com", true)
            if not sess then
                ngx.say("failed to do SSL handshake: ", err)
                return
            end
        end
    }
}
--- request
GET /t
--- response_body
connected: 1
failed to do SSL handshake: handshake failed
--- error_log
failed to find any SSL certificate by SNI



=== TEST 5: set ssl(sni: wildcard)
--- config
location /t {
    content_by_lua_block {
        local core = require("apisix.core")
        local t = require("lib.test_admin")

        local ssl_cert = t.read_file("t/certs/apisix.crt")
        local ssl_key =  t.read_file("t/certs/apisix.key")
        local data = {cert = ssl_cert, key = ssl_key, sni = "*.test.com"}

        local code, body = t.test('/apisix/admin/ssls/1',
            ngx.HTTP_PUT,
            core.json.encode(data),
            [[{
                "node": {
                    "value": {
                        "sni": "*.test.com"
                    },
<<<<<<< HEAD
                    "key": "/apisix/ssl/1"
                }
=======
                    "key": "/apisix/ssls/1"
                },
                "action": "set"
>>>>>>> ccc43ea3
            }]]
            )

        ngx.status = code
        ngx.say(body)
    }
}
--- request
GET /t
--- response_body
passed
--- no_error_log
[error]



=== TEST 6: client request
--- config
listen unix:$TEST_NGINX_HTML_DIR/nginx.sock ssl;

location /t {
    content_by_lua_block {
        -- etcd sync
        ngx.sleep(0.2)

        do
            local sock = ngx.socket.tcp()

            sock:settimeout(2000)

            local ok, err = sock:connect("unix:$TEST_NGINX_HTML_DIR/nginx.sock")
            if not ok then
                ngx.say("failed to connect: ", err)
                return
            end

            ngx.say("connected: ", ok)

            local sess, err = sock:sslhandshake(nil, "www.test.com", false)
            if not sess then
                ngx.say("failed to do SSL handshake: ", err)
                return
            end

            ngx.say("ssl handshake: ", sess ~= nil)

            local req = "GET /hello HTTP/1.0\r\nHost: www.test.com\r\nConnection: close\r\n\r\n"
            local bytes, err = sock:send(req)
            if not bytes then
                ngx.say("failed to send http request: ", err)
                return
            end

            ngx.say("sent http request: ", bytes, " bytes.")

            while true do
                local line, err = sock:receive()
                if not line then
                    -- ngx.say("failed to receive response status line: ", err)
                    break
                end

                ngx.say("received: ", line)
            end

            local ok, err = sock:close()
            ngx.say("close: ", ok, " ", err)
        end  -- do
        -- collectgarbage()
    }
}
--- request
GET /t
--- response_body eval
qr{connected: 1
ssl handshake: true
sent http request: 62 bytes.
received: HTTP/1.1 200 OK
received: Content-Type: text/plain
received: Content-Length: 12
received: Connection: close
received: Server: APISIX/\d\.\d+(\.\d+)?
received: \nreceived: hello world
close: 1 nil}
--- error_log
server name: "www.test.com"
--- no_error_log
[error]
[alert]



=== TEST 7: set ssl(sni: test.com)
--- config
location /t {
    content_by_lua_block {
        local core = require("apisix.core")
        local t = require("lib.test_admin")

        local ssl_cert = t.read_file("t/certs/apisix.crt")
        local ssl_key =  t.read_file("t/certs/apisix.key")
        local data = {cert = ssl_cert, key = ssl_key, sni = "test.com"}

        local code, body = t.test('/apisix/admin/ssls/1',
            ngx.HTTP_PUT,
            core.json.encode(data),
            [[{
                "node": {
                    "value": {
                        "sni": "test.com"
                    },
<<<<<<< HEAD
                    "key": "/apisix/ssl/1"
                }
=======
                    "key": "/apisix/ssls/1"
                },
                "action": "set"
>>>>>>> ccc43ea3
            }]]
            )

        ngx.status = code
        ngx.say(body)
    }
}
--- request
GET /t
--- response_body
passed
--- no_error_log
[error]



=== TEST 8: client request: test.com
--- config
listen unix:$TEST_NGINX_HTML_DIR/nginx.sock ssl;

location /t {
    content_by_lua_block {
        -- etcd sync
        ngx.sleep(0.2)

        do
            local sock = ngx.socket.tcp()

            sock:settimeout(2000)

            local ok, err = sock:connect("unix:$TEST_NGINX_HTML_DIR/nginx.sock")
            if not ok then
                ngx.say("failed to connect: ", err)
                return
            end

            ngx.say("connected: ", ok)

            local sess, err = sock:sslhandshake(nil, "test.com", false)
            if not sess then
                ngx.say("failed to do SSL handshake: ", err)
                return
            end

            ngx.say("ssl handshake: ", sess ~= nil)

            local req = "GET /hello HTTP/1.0\r\nHost: test.com\r\nConnection: close\r\n\r\n"
            local bytes, err = sock:send(req)
            if not bytes then
                ngx.say("failed to send http request: ", err)
                return
            end

            ngx.say("sent http request: ", bytes, " bytes.")

            while true do
                local line, err = sock:receive()
                if not line then
                    -- ngx.say("failed to receive response status line: ", err)
                    break
                end

                ngx.say("received: ", line)
            end

            local ok, err = sock:close()
            ngx.say("close: ", ok, " ", err)
        end  -- do
        -- collectgarbage()
    }
}
--- request
GET /t
--- response_body eval
qr{connected: 1
ssl handshake: true
sent http request: 58 bytes.
received: HTTP/1.1 200 OK
received: Content-Type: text/plain
received: Content-Length: 12
received: Connection: close
received: Server: APISIX/\d\.\d+(\.\d+)?
received: \nreceived: hello world
close: 1 nil}
--- error_log
server name: "test.com"
--- no_error_log
[error]
[alert]



=== TEST 9: set ssl(sni: *.test2.com)
--- config
location /t {
    content_by_lua_block {
        local core = require("apisix.core")
        local t = require("lib.test_admin")

        local ssl_cert = t.read_file("t/certs/test2.crt")
        local ssl_key =  t.read_file("t/certs/test2.key")
        local data = {cert = ssl_cert, key = ssl_key, sni = "*.test2.com"}

        local code, body = t.test('/apisix/admin/ssls/1',
            ngx.HTTP_PUT,
            core.json.encode(data),
            [[{
                "node": {
                    "value": {
                        "sni": "*.test2.com"
                    },
<<<<<<< HEAD
                    "key": "/apisix/ssl/1"
                }
=======
                    "key": "/apisix/ssls/1"
                },
                "action": "set"
>>>>>>> ccc43ea3
            }]]
            )

        ngx.status = code
        ngx.say(body)
    }
}
--- request
GET /t
--- response_body
passed
--- no_error_log
[error]



=== TEST 10: client request: www.test2.com
--- config
listen unix:$TEST_NGINX_HTML_DIR/nginx.sock ssl;

location /t {
    content_by_lua_block {
        -- etcd sync
        ngx.sleep(0.2)

        do
            local sock = ngx.socket.tcp()

            sock:settimeout(2000)

            local ok, err = sock:connect("unix:$TEST_NGINX_HTML_DIR/nginx.sock")
            if not ok then
                ngx.say("failed to connect: ", err)
                return
            end

            ngx.say("connected: ", ok)

            local sess, err = sock:sslhandshake(nil, "www.test2.com", true)
            if not sess then
                ngx.say("failed to do SSL handshake: ", err)
                return
            end

            ngx.say("ssl handshake: ", sess ~= nil)
        end  -- do
        -- collectgarbage()
    }
}
--- request
GET /t
--- response_body
connected: 1
failed to do SSL handshake: 18: self signed certificate
--- error_log
server name: "www.test2.com"
--- no_error_log
[error]
[alert]



=== TEST 11: client request: aa.bb.test2.com
--- config
listen unix:$TEST_NGINX_HTML_DIR/nginx.sock ssl;

location /t {
    content_by_lua_block {
        -- etcd sync
        ngx.sleep(0.2)

        do
            local sock = ngx.socket.tcp()

            sock:settimeout(2000)

            local ok, err = sock:connect("unix:$TEST_NGINX_HTML_DIR/nginx.sock")
            if not ok then
                ngx.say("failed to connect: ", err)
                return
            end

            ngx.say("connected: ", ok)

            local sess, err = sock:sslhandshake(nil, "aa.bb.test2.com", true)
            if not sess then
                ngx.say("failed to do SSL handshake: ", err)
                return
            end

            ngx.say("ssl handshake: ", sess ~= nil)
        end  -- do
        -- collectgarbage()
    }
}
--- request
GET /t
--- response_body
connected: 1
failed to do SSL handshake: handshake failed
--- error_log
server name: "aa.bb.test2.com"
failed to find any SSL certificate by SNI: aa.bb.test2.com matched SNI: *.test2.com
--- no_error_log
[alert]



=== TEST 12: disable ssl(sni: *.test2.com)
--- config
location /t {
    content_by_lua_block {
        local core = require("apisix.core")
        local t = require("lib.test_admin")

        local data = {status = 0}

        local code, body = t.test('/apisix/admin/ssls/1',
            ngx.HTTP_PATCH,
            core.json.encode(data),
            [[{
                "node": {
                    "value": {
                        "status": 0
                    },
<<<<<<< HEAD
                    "key": "/apisix/ssl/1"
                }
=======
                    "key": "/apisix/ssls/1"
                },
                "action": "compareAndSwap"
>>>>>>> ccc43ea3
            }]]
            )

        ngx.status = code
        ngx.say(body)
    }
}
--- request
GET /t
--- response_body
passed
--- no_error_log
[error]



=== TEST 13: client request: www.test2.com -- failed by disable
--- config
listen unix:$TEST_NGINX_HTML_DIR/nginx.sock ssl;

location /t {
    content_by_lua_block {
        -- etcd sync
        ngx.sleep(0.2)

        do
            local sock = ngx.socket.tcp()

            sock:settimeout(2000)

            local ok, err = sock:connect("unix:$TEST_NGINX_HTML_DIR/nginx.sock")
            if not ok then
                ngx.say("failed to connect: ", err)
                return
            end

            ngx.say("connected: ", ok)

            local sess, err = sock:sslhandshake(nil, "www.test2.com", true)
            if not sess then
                ngx.say("failed to do SSL handshake: ", err)
                return
            end

            ngx.say("ssl handshake: ", sess ~= nil)
        end  -- do
        -- collectgarbage()
    }
}
--- request
GET /t
--- response_body
connected: 1
failed to do SSL handshake: handshake failed
--- error_log
server name: "www.test2.com"
--- no_error_log
[alert]



=== TEST 14: enable ssl(sni: *.test2.com)
--- config
location /t {
    content_by_lua_block {
        local core = require("apisix.core")
        local t = require("lib.test_admin")

        local data = {status = 1}

        local code, body = t.test('/apisix/admin/ssls/1',
            ngx.HTTP_PATCH,
            core.json.encode(data),
            [[{
                "node": {
                    "value": {
                        "status": 1
                    },
<<<<<<< HEAD
                    "key": "/apisix/ssl/1"
                }
=======
                    "key": "/apisix/ssls/1"
                },
                "action": "compareAndSwap"
>>>>>>> ccc43ea3
            }]]
            )

        ngx.status = code
        ngx.say(body)
    }
}
--- request
GET /t
--- response_body
passed
--- no_error_log
[error]



=== TEST 15: client request: www.test2.com again
--- config
listen unix:$TEST_NGINX_HTML_DIR/nginx.sock ssl;

location /t {
    content_by_lua_block {
        -- etcd sync
        ngx.sleep(0.2)

        do
            local sock = ngx.socket.tcp()

            sock:settimeout(2000)

            local ok, err = sock:connect("unix:$TEST_NGINX_HTML_DIR/nginx.sock")
            if not ok then
                ngx.say("failed to connect: ", err)
                return
            end

            ngx.say("connected: ", ok)

            local sess, err = sock:sslhandshake(nil, "www.test2.com", true)
            if not sess then
                ngx.say("failed to do SSL handshake: ", err)
                return
            end

            ngx.say("ssl handshake: ", sess ~= nil)
        end  -- do
        -- collectgarbage()
    }
}
--- request
GET /t
--- response_body
connected: 1
failed to do SSL handshake: 18: self signed certificate
--- error_log
server name: "www.test2.com"
--- no_error_log
[error]
[alert]



=== TEST 16: set ssl(snis: {test2.com, *.test2.com})
--- config
location /t {
    content_by_lua_block {
        local core = require("apisix.core")
        local t = require("lib.test_admin")

        local ssl_cert = t.read_file("t/certs/test2.crt")
        local ssl_key =  t.read_file("t/certs/test2.key")
        local data = {cert = ssl_cert, key = ssl_key, snis = {"test2.com", "*.test2.com"}}

        local code, body = t.test('/apisix/admin/ssls/1',
            ngx.HTTP_PUT,
            core.json.encode(data),
            [[{
                "node": {
                    "value": {
                        "snis": ["test2.com", "*.test2.com"]
                    },
<<<<<<< HEAD
                    "key": "/apisix/ssl/1"
                }
=======
                    "key": "/apisix/ssls/1"
                },
                "action": "set"
>>>>>>> ccc43ea3
            }]]
            )

        ngx.status = code
        ngx.say(body)
    }
}
--- request
GET /t
--- response_body
passed
--- no_error_log
[error]



=== TEST 17: client request: test2.com
--- config
listen unix:$TEST_NGINX_HTML_DIR/nginx.sock ssl;

location /t {
    content_by_lua_block {
        -- etcd sync
        ngx.sleep(0.2)

        do
            local sock = ngx.socket.tcp()

            sock:settimeout(2000)

            local ok, err = sock:connect("unix:$TEST_NGINX_HTML_DIR/nginx.sock")
            if not ok then
                ngx.say("failed to connect: ", err)
                return
            end

            ngx.say("connected: ", ok)

            local sess, err = sock:sslhandshake(nil, "test2.com", true)
            if not sess then
                ngx.say("failed to do SSL handshake: ", err)
                return
            end

            ngx.say("ssl handshake: ", sess ~= nil)
        end  -- do
        -- collectgarbage()
    }
}
--- request
GET /t
--- response_body
connected: 1
failed to do SSL handshake: 18: self signed certificate
--- error_log
server name: "test2.com"
--- no_error_log
[error]
[alert]



=== TEST 18: client request: aa.bb.test2.com  -- snis un-include
--- config
listen unix:$TEST_NGINX_HTML_DIR/nginx.sock ssl;

location /t {
    content_by_lua_block {
        -- etcd sync
        ngx.sleep(0.2)

        do
            local sock = ngx.socket.tcp()

            sock:settimeout(2000)

            local ok, err = sock:connect("unix:$TEST_NGINX_HTML_DIR/nginx.sock")
            if not ok then
                ngx.say("failed to connect: ", err)
                return
            end

            ngx.say("connected: ", ok)

            local sess, err = sock:sslhandshake(nil, "aa.bb.test2.com", true)
            if not sess then
                ngx.say("failed to do SSL handshake: ", err)
                return
            end

            ngx.say("ssl handshake: ", sess ~= nil)
        end  -- do
        -- collectgarbage()
    }
}
--- request
GET /t
--- response_body
connected: 1
failed to do SSL handshake: handshake failed
--- error_log
server name: "aa.bb.test2.com"
failed to find any SSL certificate by SNI: aa.bb.test2.com matched SNIs: ["*.test2.com","test2.com"]
--- no_error_log
[alert]



=== TEST 19: set ssl(encrypt ssl key with another iv)
--- config
location /t {
    content_by_lua_block {
        local core = require("apisix.core")
        local t = require("lib.test_admin")

        local ssl_cert = t.read_file("t/certs/test2.crt")
        local ssl_key =  t.aes_encrypt(t.read_file("t/certs/test2.key"))
        local data = {cert = ssl_cert, key = ssl_key, snis = {"test2.com", "*.test2.com"}}

        local code, body = t.test('/apisix/admin/ssls/1',
            ngx.HTTP_PUT,
            core.json.encode(data)
            )

        ngx.status = code
        ngx.print(body)
    }
}
--- request
GET /t
--- response_body
{"error_msg":"failed to decrypt previous encrypted key"}
--- error_code: 400<|MERGE_RESOLUTION|>--- conflicted
+++ resolved
@@ -44,14 +44,8 @@
                     "value": {
                         "sni": "www.test.com"
                     },
-<<<<<<< HEAD
-                    "key": "/apisix/ssl/1"
+                    "key": "/apisix/ssls/1"
                 }
-=======
-                    "key": "/apisix/ssls/1"
-                },
-                "action": "set"
->>>>>>> ccc43ea3
             }]]
             )
 
@@ -236,14 +230,8 @@
                     "value": {
                         "sni": "*.test.com"
                     },
-<<<<<<< HEAD
-                    "key": "/apisix/ssl/1"
+                    "key": "/apisix/ssls/1"
                 }
-=======
-                    "key": "/apisix/ssls/1"
-                },
-                "action": "set"
->>>>>>> ccc43ea3
             }]]
             )
 
@@ -355,14 +343,8 @@
                     "value": {
                         "sni": "test.com"
                     },
-<<<<<<< HEAD
-                    "key": "/apisix/ssl/1"
+                    "key": "/apisix/ssls/1"
                 }
-=======
-                    "key": "/apisix/ssls/1"
-                },
-                "action": "set"
->>>>>>> ccc43ea3
             }]]
             )
 
@@ -474,14 +456,8 @@
                     "value": {
                         "sni": "*.test2.com"
                     },
-<<<<<<< HEAD
-                    "key": "/apisix/ssl/1"
+                    "key": "/apisix/ssls/1"
                 }
-=======
-                    "key": "/apisix/ssls/1"
-                },
-                "action": "set"
->>>>>>> ccc43ea3
             }]]
             )
 
@@ -607,14 +583,8 @@
                     "value": {
                         "status": 0
                     },
-<<<<<<< HEAD
-                    "key": "/apisix/ssl/1"
+                    "key": "/apisix/ssls/1"
                 }
-=======
-                    "key": "/apisix/ssls/1"
-                },
-                "action": "compareAndSwap"
->>>>>>> ccc43ea3
             }]]
             )
 
@@ -693,14 +663,8 @@
                     "value": {
                         "status": 1
                     },
-<<<<<<< HEAD
-                    "key": "/apisix/ssl/1"
+                    "key": "/apisix/ssls/1"
                 }
-=======
-                    "key": "/apisix/ssls/1"
-                },
-                "action": "compareAndSwap"
->>>>>>> ccc43ea3
             }]]
             )
 
@@ -782,14 +746,8 @@
                     "value": {
                         "snis": ["test2.com", "*.test2.com"]
                     },
-<<<<<<< HEAD
-                    "key": "/apisix/ssl/1"
+                    "key": "/apisix/ssls/1"
                 }
-=======
-                    "key": "/apisix/ssls/1"
-                },
-                "action": "set"
->>>>>>> ccc43ea3
             }]]
             )
 
