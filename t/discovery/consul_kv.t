#
# Licensed to the Apache Software Foundation (ASF) under one or more
# contributor license agreements.  See the NOTICE file distributed with
# this work for additional information regarding copyright ownership.
# The ASF licenses this file to You under the Apache License, Version 2.0
# (the "License"); you may not use this file except in compliance with
# the License.  You may obtain a copy of the License at
#
#     http://www.apache.org/licenses/LICENSE-2.0
#
# Unless required by applicable law or agreed to in writing, software
# distributed under the License is distributed on an "AS IS" BASIS,
# WITHOUT WARRANTIES OR CONDITIONS OF ANY KIND, either express or implied.
# See the License for the specific language governing permissions and
# limitations under the License.
#
use t::APISIX 'no_plan';

repeat_each(1);
log_level('info');
no_root_location();
no_shuffle();


add_block_preprocessor(sub {
    my ($block) = @_;

    my $http_config = $block->http_config // <<_EOC_;

    server {
        listen 20999;

        location / {
            content_by_lua_block {
                ngx.say("missing consul_kv services")
            }
        }
    }

    server {
        listen 30511;

        location /hello {
            content_by_lua_block {
                ngx.say("server 1")
            }
        }
    }
    server {
        listen 30512;

        location /hello {
            content_by_lua_block {
                ngx.say("server 2")
            }
        }
    }
    server {
        listen 30513;

        location /hello {
            content_by_lua_block {
                ngx.say("server 3")
            }
        }
    }
    server {
        listen 30514;

        location /hello {
            content_by_lua_block {
                ngx.say("server 4")
            }
        }
    }
_EOC_

    $block->set_value("http_config", $http_config);
});

our $yaml_config = <<_EOC_;
apisix:
  node_listen: 1984
<<<<<<< HEAD
  enable_admin: false
deployment:
  role: data_plane
  role_data_plane:
    config_provider: yaml
=======
  config_center: yaml

>>>>>>> d7c15bcc
discovery:
  consul_kv:
    servers:
      - "http://127.0.0.1:8500"
      - "http://127.0.0.1:8600"
    prefix: "upstreams"
    skip_keys:
      - "upstreams/unused_api/"
    timeout:
      connect: 1000
      read: 1000
      wait: 60
    weight: 1
    fetch_interval: 1
    keepalive: true
    default_service:
      host: "127.0.0.1"
      port: 20999
      metadata:
        fail_timeout: 1
        weight: 1
        max_fails: 1
_EOC_


run_tests();

__DATA__

=== TEST 1: prepare consul kv register nodes
--- config
location /consul1 {
    rewrite  ^/consul1/(.*) /v1/kv/$1 break;
    proxy_pass http://127.0.0.1:8500;
}

location /consul2 {
    rewrite  ^/consul2/(.*) /v1/kv/$1 break;
    proxy_pass http://127.0.0.1:8600;
}
--- pipelined_requests eval
[
    "DELETE /consul1/upstreams/webpages/?recurse=true",
    "DELETE /consul2/upstreams/webpages/?recurse=true",
    "PUT /consul1/upstreams/webpages/127.0.0.1:30511\n" . "{\"weight\": 1, \"max_fails\": 2, \"fail_timeout\": 1}",
    "PUT /consul1/upstreams/webpages/127.0.0.1:30512\n" . "{\"weight\": 1, \"max_fails\": 2, \"fail_timeout\": 1}",
    "PUT /consul2/upstreams/webpages/127.0.0.1:30513\n" . "{\"weight\": 1, \"max_fails\": 2, \"fail_timeout\": 1}",
    "PUT /consul2/upstreams/webpages/127.0.0.1:30514\n" . "{\"weight\": 1, \"max_fails\": 2, \"fail_timeout\": 1}",
]
--- response_body eval
["true", "true", "true", "true", "true", "true"]



=== TEST 2: test consul server 1
--- yaml_config eval: $::yaml_config
--- apisix_yaml
routes:
  -
    uri: /*
    upstream:
      service_name: http://127.0.0.1:8500/v1/kv/upstreams/webpages/
      discovery_type: consul_kv
      type: roundrobin
#END
--- pipelined_requests eval
[
    "GET /hello",
    "GET /hello",
]
--- response_body_like eval
[
    qr/server [1-2]\n/,
    qr/server [1-2]\n/,
]
--- no_error_log
[error, error]



=== TEST 3: test consul server 2
--- yaml_config eval: $::yaml_config
--- apisix_yaml
routes:
  -
    uri: /*
    upstream:
      service_name: http://127.0.0.1:8600/v1/kv/upstreams/webpages/
      discovery_type: consul_kv
      type: roundrobin
#END
--- pipelined_requests eval
[
    "GET /hello",
    "GET /hello"
]
--- response_body_like eval
[
    qr/server [3-4]\n/,
    qr/server [3-4]\n/,
]
--- no_error_log
[error, error]



=== TEST 4: test mini consul_kv config
--- yaml_config
apisix:
  node_listen: 1984
<<<<<<< HEAD
  enable_admin: false
deployment:
  role: data_plane
  role_data_plane:
    config_provider: yaml
=======
  config_center: yaml

>>>>>>> d7c15bcc
discovery:
  consul_kv:
    servers:
      - "http://127.0.0.1:8500"
      - "http://127.0.0.1:6500"
#END
--- apisix_yaml
routes:
  -
    uri: /hello
    upstream:
      service_name: http://127.0.0.1:8500/v1/kv/upstreams/webpages/
      discovery_type: consul_kv
      type: roundrobin
#END
--- request
GET /hello
--- response_body_like eval
qr/server [1-2]/



=== TEST 5: test invalid service name
sometimes the consul key maybe deleted by mistake

--- yaml_config eval: $::yaml_config
--- apisix_yaml
routes:
  -
    uri: /*
    upstream:
      service_name: http://127.0.0.1:8600/v1/kv/upstreams/deleted_keys/
      discovery_type: consul_kv
      type: roundrobin
#END
--- pipelined_requests eval
[
    "GET /hello_api",
    "GET /hello_api"
]
--- response_body eval
[
    "missing consul_kv services\n",
    "missing consul_kv services\n"
]



=== TEST 6: test skip keys
skip some keys, return default nodes, get response: missing consul_kv services
--- yaml_config
apisix:
  node_listen: 1984
<<<<<<< HEAD
  enable_admin: false
deployment:
  role: data_plane
  role_data_plane:
    config_provider: yaml
=======
  config_center: yaml

>>>>>>> d7c15bcc
discovery:
  consul_kv:
    servers:
      - "http://127.0.0.1:8600"
    prefix: "upstreams"
    skip_keys:
      - "upstreams/webpages/"
    default_service:
      host: "127.0.0.1"
      port: 20999
      metadata:
        fail_timeout: 1
        weight: 1
        max_fails: 1
#END
--- apisix_yaml
routes:
  -
    uri: /*
    upstream:
      service_name: http://127.0.0.1:8600/v1/kv/upstreams/webpages/
      discovery_type: consul_kv
      type: roundrobin
#END
--- request
GET /hello
--- response_body eval
"missing consul_kv services\n"



=== TEST 7: test register and unregister nodes
--- yaml_config eval: $::yaml_config
--- apisix_yaml
routes:
  -
    uri: /*
    upstream:
      service_name: http://127.0.0.1:8500/v1/kv/upstreams/webpages/
      discovery_type: consul_kv
      type: roundrobin
#END
--- config
location /v1/kv {
    proxy_pass http://127.0.0.1:8500;
}
location /sleep {
    content_by_lua_block {
        local args = ngx.req.get_uri_args()
        local sec = args.sec or "2"
        ngx.sleep(tonumber(sec))
        ngx.say("ok")
    }
}
--- timeout: 6
--- request eval
[
    "DELETE /v1/kv/upstreams/webpages/127.0.0.1:30511",
    "DELETE /v1/kv/upstreams/webpages/127.0.0.1:30512",
    "PUT /v1/kv/upstreams/webpages/127.0.0.1:30513\n" . "{\"weight\": 1, \"max_fails\": 2, \"fail_timeout\": 1}",
    "PUT /v1/kv/upstreams/webpages/127.0.0.1:30514\n" . "{\"weight\": 1, \"max_fails\": 2, \"fail_timeout\": 1}",
    "GET /sleep",

    "GET /hello?random1",
    "GET /hello?random2",
    "GET /hello?random3",
    "GET /hello?random4",

    "DELETE /v1/kv/upstreams/webpages/127.0.0.1:30513",
    "DELETE /v1/kv/upstreams/webpages/127.0.0.1:30514",
    "PUT /v1/kv/upstreams/webpages/127.0.0.1:30511\n" . "{\"weight\": 1, \"max_fails\": 2, \"fail_timeout\": 1}",
    "PUT /v1/kv/upstreams/webpages/127.0.0.1:30512\n" . "{\"weight\": 1, \"max_fails\": 2, \"fail_timeout\": 1}",
    "GET /sleep?sec=5",

    "GET /hello?random1",
    "GET /hello?random2",
    "GET /hello?random3",
    "GET /hello?random4",

]
--- response_body_like eval
[
    qr/true/,
    qr/true/,
    qr/true/,
    qr/true/,
    qr/ok\n/,

    qr/server [3-4]\n/,
    qr/server [3-4]\n/,
    qr/server [3-4]\n/,
    qr/server [3-4]\n/,

    qr/true/,
    qr/true/,
    qr/true/,
    qr/true/,
    qr/ok\n/,

    qr/server [1-2]\n/,
    qr/server [1-2]\n/,
    qr/server [1-2]\n/,
    qr/server [1-2]\n/
]



=== TEST 8: prepare healthy and unhealthy nodes
--- config
location /v1/kv {
    proxy_pass http://127.0.0.1:8500;
}
--- request eval
[
    "DELETE /v1/kv/upstreams/webpages/?recurse=true",
    "PUT /v1/kv/upstreams/webpages/127.0.0.1:30511\n" . "{\"weight\": 1, \"max_fails\": 1, \"fail_timeout\": 1}",
    "PUT /v1/kv/upstreams/webpages/127.0.0.2:1988\n" . "{\"weight\": 1, \"max_fails\": 1, \"fail_timeout\": 1}",
]
--- response_body eval
[
    'true',
    'true',
    'true',
]



=== TEST 9: test health checker
--- yaml_config eval: $::yaml_config
--- apisix_yaml
routes:
  -
    uris:
        - /hello
    upstream_id: 1
upstreams:
    -
      service_name: http://127.0.0.1:8500/v1/kv/upstreams/webpages/
      discovery_type: consul_kv
      type: roundrobin
      id: 1
      checks:
        active:
            http_path: "/hello"
            healthy:
                interval: 1
                successes: 1
            unhealthy:
                interval: 1
                http_failures: 1
#END
--- config
    location /thc {
        content_by_lua_block {
            local json = require("toolkit.json")
            local t = require("lib.test_admin")
            local http = require "resty.http"
            local uri = "http://127.0.0.1:" .. ngx.var.server_port .. "/hello"
            local httpc = http.new()
            httpc:request_uri(uri, {method = "GET"})
            ngx.sleep(3)

            local code, body, res = t.test('/v1/healthcheck',
                ngx.HTTP_GET)
            res = json.decode(res)
            table.sort(res[1].nodes, function(a, b)
                return a.host < b.host
            end)
            ngx.say(json.encode(res))

            local code, body, res = t.test('/v1/healthcheck/upstreams/1',
                ngx.HTTP_GET)
            res = json.decode(res)
            table.sort(res.nodes, function(a, b)
                return a.host < b.host
            end)
            ngx.say(json.encode(res))
        }
    }
--- request
GET /thc
--- response_body
[{"healthy_nodes":[{"host":"127.0.0.1","port":30511,"priority":0,"weight":1}],"name":"upstream#/upstreams/1","nodes":[{"host":"127.0.0.1","port":30511,"priority":0,"weight":1},{"host":"127.0.0.2","port":1988,"priority":0,"weight":1}],"src_id":"1","src_type":"upstreams"}]
{"healthy_nodes":[{"host":"127.0.0.1","port":30511,"priority":0,"weight":1}],"name":"upstream#/upstreams/1","nodes":[{"host":"127.0.0.1","port":30511,"priority":0,"weight":1},{"host":"127.0.0.2","port":1988,"priority":0,"weight":1}],"src_id":"1","src_type":"upstreams"}



=== TEST 10: clean nodes
--- config
location /v1/kv {
    proxy_pass http://127.0.0.1:8500;
}
--- request eval
[
    "DELETE /v1/kv/upstreams/webpages/?recurse=true"
]
--- response_body eval
[
    'true'
]



=== TEST 11: test consul_kv short connect type
--- yaml_config
apisix:
  node_listen: 1984
<<<<<<< HEAD
  enable_admin: false
deployment:
  role: data_plane
  role_data_plane:
    config_provider: yaml
=======
  config_center: yaml

>>>>>>> d7c15bcc
discovery:
  consul_kv:
    servers:
      - "http://127.0.0.1:8500"
    keepalive: false
    fetch_interval: 3
    default_service:
      host: "127.0.0.1"
      port: 20999
#END
--- apisix_yaml
routes:
  -
    uri: /*
    upstream:
      service_name: http://127.0.0.1:8500/v1/kv/upstreams/webpages/
      discovery_type: consul_kv
      type: roundrobin
#END
--- config
location /v1/kv {
    proxy_pass http://127.0.0.1:8500;
}
location /sleep {
    content_by_lua_block {
        local args = ngx.req.get_uri_args()
        local sec = args.sec or "2"
        ngx.sleep(tonumber(sec))
        ngx.say("ok")
    }
}
--- timeout: 6
--- request eval
[
    "GET /hello",
    "PUT /v1/kv/upstreams/webpages/127.0.0.1:30511\n" . "{\"weight\": 1, \"max_fails\": 2, \"fail_timeout\": 1}",
    "GET /sleep?sec=5",
    "GET /hello",
]
--- response_body_like eval
[
    qr/missing consul_kv services\n/,
    qr/true/,
    qr/ok\n/,
    qr/server 1\n/
]



=== TEST 12: retry when Consul can't be reached (long connect type)
--- yaml_config
apisix:
  node_listen: 1984
<<<<<<< HEAD
  enable_admin: false
deployment:
  role: data_plane
  role_data_plane:
    config_provider: yaml
=======
  config_center: yaml

>>>>>>> d7c15bcc
discovery:
  consul_kv:
    servers:
      - "http://127.0.0.1:8501"
    keepalive: true
    fetch_interval: 3
    default_service:
      host: "127.0.0.1"
      port: 20999
#END
--- apisix_yaml
routes:
  -
    uri: /*
    upstream:
      service_name: http://127.0.0.1:8501/v1/kv/upstreams/webpages/
      discovery_type: consul_kv
      type: roundrobin
#END
--- timeout: 4
--- config
location /sleep {
    content_by_lua_block {
        local args = ngx.req.get_uri_args()
        local sec = args.sec or "2"
        ngx.sleep(tonumber(sec))
        ngx.say("ok")
    }
}
--- request
GET /sleep?sec=3
--- response_body
ok
--- grep_error_log eval
qr/retry connecting consul after \d seconds/
--- grep_error_log_out
retry connecting consul after 1 seconds
retry connecting consul after 4 seconds<|MERGE_RESOLUTION|>--- conflicted
+++ resolved
@@ -81,16 +81,10 @@
 our $yaml_config = <<_EOC_;
 apisix:
   node_listen: 1984
-<<<<<<< HEAD
-  enable_admin: false
 deployment:
   role: data_plane
   role_data_plane:
     config_provider: yaml
-=======
-  config_center: yaml
-
->>>>>>> d7c15bcc
 discovery:
   consul_kv:
     servers:
@@ -201,16 +195,10 @@
 --- yaml_config
 apisix:
   node_listen: 1984
-<<<<<<< HEAD
-  enable_admin: false
 deployment:
   role: data_plane
   role_data_plane:
     config_provider: yaml
-=======
-  config_center: yaml
-
->>>>>>> d7c15bcc
 discovery:
   consul_kv:
     servers:
@@ -264,16 +252,10 @@
 --- yaml_config
 apisix:
   node_listen: 1984
-<<<<<<< HEAD
-  enable_admin: false
 deployment:
   role: data_plane
   role_data_plane:
     config_provider: yaml
-=======
-  config_center: yaml
-
->>>>>>> d7c15bcc
 discovery:
   consul_kv:
     servers:
@@ -481,16 +463,10 @@
 --- yaml_config
 apisix:
   node_listen: 1984
-<<<<<<< HEAD
-  enable_admin: false
 deployment:
   role: data_plane
   role_data_plane:
     config_provider: yaml
-=======
-  config_center: yaml
-
->>>>>>> d7c15bcc
 discovery:
   consul_kv:
     servers:
@@ -544,16 +520,10 @@
 --- yaml_config
 apisix:
   node_listen: 1984
-<<<<<<< HEAD
-  enable_admin: false
 deployment:
   role: data_plane
   role_data_plane:
     config_provider: yaml
-=======
-  config_center: yaml
-
->>>>>>> d7c15bcc
 discovery:
   consul_kv:
     servers:
