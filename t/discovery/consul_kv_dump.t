--- conflicted
+++ resolved
@@ -45,11 +45,6 @@
 our $yaml_config = <<_EOC_;
 apisix:
   node_listen: 1984
-<<<<<<< HEAD
-  enable_admin: false
-=======
-  config_center: yaml
->>>>>>> d7c15bcc
   enable_control: true
 deployment:
   role: data_plane
@@ -115,11 +110,6 @@
 --- yaml_config
 apisix:
   node_listen: 1984
-<<<<<<< HEAD
-  enable_admin: false
-=======
-  config_center: yaml
->>>>>>> d7c15bcc
   enable_control: true
 deployment:
   role: data_plane
@@ -170,11 +160,6 @@
 --- yaml_config
 apisix:
   node_listen: 1984
-<<<<<<< HEAD
-  enable_admin: false
-=======
-  config_center: yaml
->>>>>>> d7c15bcc
   enable_control: true
 deployment:
   role: data_plane
@@ -224,11 +209,6 @@
 --- yaml_config
 apisix:
   node_listen: 1984
-<<<<<<< HEAD
-  enable_admin: false
-=======
-  config_center: yaml
->>>>>>> d7c15bcc
   enable_control: true
 deployment:
   role: data_plane
@@ -290,11 +270,6 @@
 --- yaml_config
 apisix:
   node_listen: 1984
-<<<<<<< HEAD
-  enable_admin: false
-=======
-  config_center: yaml
->>>>>>> d7c15bcc
   enable_control: true
 deployment:
   role: data_plane
@@ -331,11 +306,6 @@
 --- yaml_config
 apisix:
   node_listen: 1984
-<<<<<<< HEAD
-  enable_admin: false
-=======
-  config_center: yaml
->>>>>>> d7c15bcc
   enable_control: true
 deployment:
   role: data_plane
@@ -387,11 +357,6 @@
 --- yaml_config
 apisix:
   node_listen: 1984
-<<<<<<< HEAD
-  enable_admin: false
-=======
-  config_center: yaml
->>>>>>> d7c15bcc
   enable_control: true
 deployment:
   role: data_plane
@@ -414,11 +379,6 @@
 --- yaml_config
 apisix:
   node_listen: 1984
-<<<<<<< HEAD
-  enable_admin: false
-=======
-  config_center: yaml
->>>>>>> d7c15bcc
   enable_control: true
 deployment:
   role: data_plane
