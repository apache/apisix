#
# Licensed to the Apache Software Foundation (ASF) under one or more
# contributor license agreements.  See the NOTICE file distributed with
# this work for additional information regarding copyright ownership.
# The ASF licenses this file to You under the Apache License, Version 2.0
# (the "License"); you may not use this file except in compliance with
# the License.  You may obtain a copy of the License at
#
#     http://www.apache.org/licenses/LICENSE-2.0
#
# Unless required by applicable law or agreed to in writing, software
# distributed under the License is distributed on an "AS IS" BASIS,
# WITHOUT WARRANTIES OR CONDITIONS OF ANY KIND, either express or implied.
# See the License for the specific language governing permissions and
# limitations under the License.
#
use t::APISIX 'no_plan';

repeat_each(1);
no_long_string();
no_root_location();
no_shuffle();
log_level("info");


our $yaml_config = <<_EOC_;
apisix:
  enable_control: true
  node_listen: 1984
<<<<<<< HEAD
  enable_admin: false
deployment:
    role: data_plane
    role_data_plane:
        config_provider: yaml
=======
  config_center: yaml

>>>>>>> d7c15bcc
discovery:
  eureka:
    host:
      - "http://127.0.0.1:8761"
    prefix: "/eureka/"
    fetch_interval: 10
    weight: 80
    timeout:
      connect: 1500
      send: 1500
      read: 1500
  consul_kv:
    servers:
      - "http://127.0.0.1:8500"
      - "http://127.0.0.1:8600"
  dns:
    servers:
      - "127.0.0.1:1053"
_EOC_


run_tests();

__DATA__

=== TEST 1: test consul_kv dump_data api
--- yaml_config eval: $::yaml_config
--- config
    location /t {
        content_by_lua_block {
            local json = require("toolkit.json")
            local t = require("lib.test_admin")

            local code, body, res = t.test('/v1/discovery/consul_kv/dump',
                ngx.HTTP_GET)
            local entity = json.decode(res)
            ngx.say(json.encode(entity.services))
            ngx.say(json.encode(entity.config))
        }
    }
--- request
GET /t
--- error_code: 200
--- response_body
{}
{"fetch_interval":3,"keepalive":true,"prefix":"upstreams","servers":["http://127.0.0.1:8500","http://127.0.0.1:8600"],"timeout":{"connect":2000,"read":2000,"wait":60},"weight":1}



=== TEST 2: test eureka dump_data api
--- yaml_config eval: $::yaml_config
--- config
    location /t {
        content_by_lua_block {
            local json = require("toolkit.json")
            local t = require("lib.test_admin")

            local code, body, res = t.test('/v1/discovery/eureka/dump',
                ngx.HTTP_GET, nil,
                [[{
                    "config": {
                        "fetch_interval": 10,
                        "host": [
                            "http://127.0.0.1:8761"
                        ],
                        "prefix": "/eureka/",
                        "timeout": {
                            "connect": 1500,
                            "read": 1500,
                            "send": 1500
                        },
                        "weight": 80
                    },
                    "services": {}
                }]]
                )
            ngx.status = code
            ngx.say(body)
        }
    }
--- request
GET /t
--- error_code: 200
--- response_body
passed



=== TEST 3: test dns api
--- yaml_config eval: $::yaml_config
--- request
GET /v1/discovery/dns/dump
--- error_code: 404



=== TEST 4: test unconfigured eureka dump_data api
--- yaml_config
apisix:
  enable_control: true
  node_listen: 1984
<<<<<<< HEAD
  enable_admin: false
deployment:
  role: data_plane
  role_data_plane:
    config_provider: yaml
=======
  config_center: yaml
>>>>>>> d7c15bcc
discovery:
  consul_kv:
    servers:
      - "http://127.0.0.1:8500"
      - "http://127.0.0.1:8600"
#END
--- request
GET /v1/discovery/eureka/dump
--- error_code: 404



=== TEST 5: prepare consul kv register nodes
--- config
location /consul1 {
    rewrite  ^/consul1/(.*) /v1/kv/$1 break;
    proxy_pass http://127.0.0.1:8500;
}

location /consul2 {
    rewrite  ^/consul2/(.*) /v1/kv/$1 break;
    proxy_pass http://127.0.0.1:8600;
}
--- pipelined_requests eval
[
    "DELETE /consul1/upstreams/?recurse=true",
    "DELETE /consul2/upstreams/?recurse=true",
    "PUT /consul1/upstreams/webpages/127.0.0.1:30511\n" . "{\"weight\": 1, \"max_fails\": 2, \"fail_timeout\": 1}",
    "PUT /consul1/upstreams/webpages/127.0.0.1:30512\n" . "{\"weight\": 1, \"max_fails\": 2, \"fail_timeout\": 1}",
    "PUT /consul2/upstreams/webpages/127.0.0.1:30513\n" . "{\"weight\": 1, \"max_fails\": 2, \"fail_timeout\": 1}",
    "PUT /consul2/upstreams/webpages/127.0.0.1:30514\n" . "{\"weight\": 1, \"max_fails\": 2, \"fail_timeout\": 1}",
]
--- response_body eval
["true", "true", "true", "true", "true", "true"]



=== TEST 6: dump consul_kv services
--- yaml_config eval: $::yaml_config
--- config
    location /t {
        content_by_lua_block {
            local json = require("toolkit.json")
            local t = require("lib.test_admin")
            ngx.sleep(2)

            local code, body, res = t.test('/v1/discovery/consul_kv/dump',
                ngx.HTTP_GET)
            local entity = json.decode(res)
            ngx.say(json.encode(entity.services))
        }
    }
--- request
GET /t
--- error_code: 200
--- response_body
{"http://127.0.0.1:8500/v1/kv/upstreams/webpages/":[{"host":"127.0.0.1","port":30511,"weight":1},{"host":"127.0.0.1","port":30512,"weight":1}],"http://127.0.0.1:8600/v1/kv/upstreams/webpages/":[{"host":"127.0.0.1","port":30513,"weight":1},{"host":"127.0.0.1","port":30514,"weight":1}]}



=== TEST 7: clean consul kv register nodes
--- config
location /consul1 {
    rewrite  ^/consul1/(.*) /v1/kv/$1 break;
    proxy_pass http://127.0.0.1:8500;
}

location /consul2 {
    rewrite  ^/consul2/(.*) /v1/kv/$1 break;
    proxy_pass http://127.0.0.1:8600;
}
--- pipelined_requests eval
[
    "DELETE /consul1/upstreams/?recurse=true",
    "DELETE /consul2/upstreams/?recurse=true"
]
--- response_body eval
["true", "true"]<|MERGE_RESOLUTION|>--- conflicted
+++ resolved
@@ -27,16 +27,10 @@
 apisix:
   enable_control: true
   node_listen: 1984
-<<<<<<< HEAD
-  enable_admin: false
 deployment:
     role: data_plane
     role_data_plane:
         config_provider: yaml
-=======
-  config_center: yaml
-
->>>>>>> d7c15bcc
 discovery:
   eureka:
     host:
@@ -138,15 +132,10 @@
 apisix:
   enable_control: true
   node_listen: 1984
-<<<<<<< HEAD
-  enable_admin: false
 deployment:
   role: data_plane
   role_data_plane:
     config_provider: yaml
-=======
-  config_center: yaml
->>>>>>> d7c15bcc
 discovery:
   consul_kv:
     servers:
