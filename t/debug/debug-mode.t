#
# Licensed to the Apache Software Foundation (ASF) under one or more
# contributor license agreements.  See the NOTICE file distributed with
# this work for additional information regarding copyright ownership.
# The ASF licenses this file to You under the Apache License, Version 2.0
# (the "License"); you may not use this file except in compliance with
# the License.  You may obtain a copy of the License at
#
#     http://www.apache.org/licenses/LICENSE-2.0
#
# Unless required by applicable law or agreed to in writing, software
# distributed under the License is distributed on an "AS IS" BASIS,
# WITHOUT WARRANTIES OR CONDITIONS OF ANY KIND, either express or implied.
# See the License for the specific language governing permissions and
# limitations under the License.
#
use t::APISIX 'no_plan';

repeat_each(1);
no_long_string();
no_root_location();

sub read_file($) {
    my $infile = shift;
    open my $in, $infile
        or die "cannot open $infile for reading: $!";
    my $cert = do { local $/; <$in> };
    close $in;
    $cert;
}

our $yaml_config = read_file("conf/config.yaml");
$yaml_config =~ s/node_listen: 9080/node_listen: 1984/;
$yaml_config =~ s/enable_heartbeat: true/enable_heartbeat: false/;
$yaml_config =~ s/enable_debug: false/enable_debug: true/;


run_tests;

__DATA__

=== TEST 1: loaded plugin
--- config
    location /t {
        content_by_lua_block {
            ngx.sleep(0.3)
            ngx.say("done")
        }
    }
--- yaml_config eval: $::yaml_config
--- request
GET /t
--- response_body
done
--- grep_error_log eval
qr/loaded plugin and sort by priority: [-\d]+ name: [\w-]+/
--- grep_error_log_out
loaded plugin and sort by priority: 11000 name: fault-injection
loaded plugin and sort by priority: 10000 name: serverless-pre-function
loaded plugin and sort by priority: 3000 name: ip-restriction
loaded plugin and sort by priority: 2599 name: openid-connect
loaded plugin and sort by priority: 2555 name: wolf-rbac
loaded plugin and sort by priority: 2520 name: basic-auth
loaded plugin and sort by priority: 2510 name: jwt-auth
loaded plugin and sort by priority: 2500 name: key-auth
loaded plugin and sort by priority: 1009 name: proxy-cache
loaded plugin and sort by priority: 1008 name: proxy-rewrite
loaded plugin and sort by priority: 1003 name: limit-conn
loaded plugin and sort by priority: 1002 name: limit-count
loaded plugin and sort by priority: 1001 name: limit-req
loaded plugin and sort by priority: 1000 name: node-status
loaded plugin and sort by priority: 900 name: redirect
loaded plugin and sort by priority: 899 name: response-rewrite
loaded plugin and sort by priority: 506 name: grpc-transcode
loaded plugin and sort by priority: 500 name: prometheus
<<<<<<< HEAD
loaded plugin and sort by priority: 403 name: kafka-logger
=======
loaded plugin and sort by priority: 405 name: tcp-logger
>>>>>>> 92c649e8
loaded plugin and sort by priority: 400 name: udp-logger
loaded plugin and sort by priority: 0 name: example-plugin
loaded plugin and sort by priority: -1000 name: zipkin
loaded plugin and sort by priority: -2000 name: serverless-post-function




=== TEST 2: set route(no plugin)
--- config
    location /t {
        content_by_lua_block {
            local t = require("lib.test_admin").test
            local code, body = t('/apisix/admin/routes/1',
                 ngx.HTTP_PUT,
                 [[{
                        "methods": ["GET"],
                        "uri": "/hello",
                        "upstream": {
                            "nodes": {
                                "127.0.0.1:1980": 1
                            },
                            "type": "roundrobin"
                        }
                }]]
                )

            if code >= 300 then
                ngx.status = code
            end
            ngx.say(body)
        }
    }
--- request
GET /t
--- response_body
passed
--- no_error_log
[error]



=== TEST 3: hit routes
--- request
GET /hello
--- yaml_config eval: $::yaml_config
--- response_body
hello world
--- response_headers
Apisix-Plugins: no plugin
--- no_error_log
[error]



=== TEST 4: set route(one plugin)
--- config
    location /t {
        content_by_lua_block {
            local t = require("lib.test_admin").test
            local code, body = t('/apisix/admin/routes/1',
                 ngx.HTTP_PUT,
                 [[{
                        "methods": ["GET"],
                        "plugins": {
                            "limit-count": {
                                "count": 2,
                                "time_window": 60,
                                "rejected_code": 503,
                                "key": "remote_addr"
                            },
                            "limit-conn": {
                                "conn": 100,
                                "burst": 50,
                                "default_conn_delay": 0.1,
                                "rejected_code": 503,
                                "key": "remote_addr"
                            }
                        },
                        "upstream": {
                            "nodes": {
                                "127.0.0.1:1980": 1
                            },
                            "type": "roundrobin"
                        },
                        "uri": "/hello"
                }]]
                )

            if code >= 300 then
                ngx.status = code
            end
            ngx.say(body)
        }
    }
--- request
GET /t
--- response_body
passed
--- no_error_log
[error]



=== TEST 5: hit routes
--- request
GET /hello
--- yaml_config eval: $::yaml_config
--- response_body
hello world
--- response_headers
Apisix-Plugins: limit-conn, limit-count
--- no_error_log
[error]<|MERGE_RESOLUTION|>--- conflicted
+++ resolved
@@ -73,11 +73,8 @@
 loaded plugin and sort by priority: 899 name: response-rewrite
 loaded plugin and sort by priority: 506 name: grpc-transcode
 loaded plugin and sort by priority: 500 name: prometheus
-<<<<<<< HEAD
+loaded plugin and sort by priority: 405 name: tcp-logger
 loaded plugin and sort by priority: 403 name: kafka-logger
-=======
-loaded plugin and sort by priority: 405 name: tcp-logger
->>>>>>> 92c649e8
 loaded plugin and sort by priority: 400 name: udp-logger
 loaded plugin and sort by priority: 0 name: example-plugin
 loaded plugin and sort by priority: -1000 name: zipkin
