#
# Licensed to the Apache Software Foundation (ASF) under one or more
# contributor license agreements.  See the NOTICE file distributed with
# this work for additional information regarding copyright ownership.
# The ASF licenses this file to You under the Apache License, Version 2.0
# (the "License"); you may not use this file except in compliance with
# the License.  You may obtain a copy of the License at
#
#     http://www.apache.org/licenses/LICENSE-2.0
#
# Unless required by applicable law or agreed to in writing, software
# distributed under the License is distributed on an "AS IS" BASIS,
# WITHOUT WARRANTIES OR CONDITIONS OF ANY KIND, either express or implied.
# See the License for the specific language governing permissions and
# limitations under the License.
#
use t::APISIX 'no_plan';

repeat_each(2);
no_long_string();
no_root_location();
log_level("info");

add_block_preprocessor(sub {
    my ($block) = @_;

    if (!$block->request) {
        $block->set_value("request", "GET /t");
    }

    if (!$block->error_log && !$block->no_error_log) {
        $block->set_value("no_error_log", "[error]\n[alert]");
    }
});

run_tests;

__DATA__

=== TEST 1: ip_def
--- config
    location /t {
        content_by_lua_block {
            local schema_def = require("apisix.schema_def")
            local core = require("apisix.core")
            local schema = {
                type = "object",
                properties = {
                    ip = {
                        type = "string",
                        anyOf = schema_def.ip_def,
                    }
                },
            }

            local cases = {
                "127.0.0.1/1",
                "127.0.0.1/10",
                "127.0.0.1/11",
                "127.0.0.1/20",
                "127.0.0.1/21",
                "127.0.0.1/30",
                "127.0.0.1/32",
            }
            for _, c in ipairs(cases) do
                local ok, err = core.schema.check(schema, {ip = c})
                assert(ok, c)
                assert(err == nil, c)
            end

            local cases = {
                "127.0.0.1/33",
            }
            for _, c in ipairs(cases) do
                local ok, err = core.schema.check(schema, {ip = c})
                assert(not ok, c)
                assert(err ~= nil, c)
            end

            ngx.say("passed")
        }
    }
--- response_body
passed



=== TEST 2: Missing required fields of global_rule.
--- config
    location /t {
        content_by_lua_block {
            local schema_def = require("apisix.schema_def")
            local core = require("apisix.core")

            local cases = {
                {},
                { id = "ADfwefq12D9s" },
                { id = 1 },
                {
                    plugins = {
                        foo = "bar",
                    },
                },
            }
            for _, c in ipairs(cases) do
                local ok, err = core.schema.check(schema_def.global_rule, c)
                assert(not ok)
                assert(err ~= nil)
                ngx.say("ok: ", ok, " err: ", err)
            end
        }
    }
--- request
GET /t
--- response_body eval
qr/ok: false err: property "(id|plugins)" is required/



=== TEST 3: Sanity check with minimal valid configuration.
--- config
    location /t {
        content_by_lua_block {
            local schema_def = require("apisix.schema_def")
            local core = require("apisix.core")

            local case = {
                id = 1,
                plugins = {},
            }

            local ok, err = core.schema.check(schema_def.global_rule, case)
            assert(ok)
            assert(err == nil)
            ngx.say("passed")
        }
    }
--- request
GET /t
--- response_body
passed



=== TEST 4: sanity check upstream_schema
--- config
    location /t {
        content_by_lua_block {
            local schema_def = require("apisix.schema_def")
            local core = require("apisix.core")
            local t = require("lib.test_admin")
            local ssl_cert = t.read_file("t/certs/apisix.crt")
            local ssl_key =  t.read_file("t/certs/apisix.key")
            local upstream = {
                nodes = {
                    ["127.0.0.1:8080"] = 1
                },
                type = "roundrobin",
                tls = {
                    client_cert_id = 1,
                    client_cert = ssl_cert,
                    client_key = ssl_key
                }
            }
            local ok, err = core.schema.check(schema_def.upstream, upstream)
            assert(not ok)
            assert(err ~= nil)

            upstream = {
                nodes = {
                    ["127.0.0.1:8080"] = 1
                },
                type = "roundrobin",
                tls = {
                    client_cert_id = 1
                }
            }
            local ok, err = core.schema.check(schema_def.upstream, upstream)
            assert(ok)
            assert(err == nil, err)

            upstream = {
                nodes = {
                    ["127.0.0.1:8080"] = 1
                },
                type = "roundrobin",
                tls = {
                    client_cert = ssl_cert,
                    client_key = ssl_key
                }
            }
            local ok, err = core.schema.check(schema_def.upstream, upstream)
            assert(ok)
            assert(err == nil, err)

            upstream = {
                nodes = {
                    ["127.0.0.1:8080"] = 1
                },
                type = "roundrobin",
                tls = {
                }
            }
            local ok, err = core.schema.check(schema_def.upstream, upstream)
            assert(ok)
            assert(err == nil, err)

            upstream = {
                nodes = {
                    ["127.0.0.1:8080"] = 1
                },
                type = "roundrobin",
                tls = {
                    client_cert = ssl_cert
                }
            }
            local ok, err = core.schema.check(schema_def.upstream, upstream)
            assert(not ok)
            assert(err ~= nil)

            upstream = {
                nodes = {
                    ["127.0.0.1:8080"] = 1
                },
                type = "roundrobin",
                tls = {
                    client_cert_id = 1,
                    client_key = ssl_key
                }
            }
            local ok, err = core.schema.check(schema_def.upstream, upstream)
            assert(not ok)
            assert(err ~= nil)

            upstream = {
                nodes = {
                    ["127.0.0.1:8080"] = 1
                },
                type = "roundrobin",
                tls = {
                    verify = false
                }
            }
            local ok, err = core.schema.check(schema_def.upstream, upstream)
            assert(ok)
            assert(err == nil)

            ngx.say("passed")
        }
    }
--- response_body
passed



<<<<<<< HEAD
=== TEST 5: discovery_args metadata validation
--- config
    location /t {
        content_by_lua_block {
            local schema_def = require("apisix.schema_def")
            local core = require("apisix.core")

            local upstream_schema = schema_def.upstream

            local test_cases = {
                -- Valid cases
                {
                    name = "valid metadata with string values",
                    should_pass = true,
                    upstream = {
                        service_name = "test-service",
                        discovery_type = "nacos",
                        type = "roundrobin",
                        discovery_args = {
                            namespace_id = "test-ns",
                            group_name = "test-group",
                            metadata = {
                                version = "v1",
                                env = "prod",
                                lane = "a",
                            }
                        }
                    }
                },
                {
                    name = "valid metadata with empty object",
                    should_pass = true,
                    upstream = {
                        service_name = "test-service",
                        discovery_type = "nacos",
                        type = "roundrobin",
                        discovery_args = {
                            metadata = {}
                        }
                    }
                },

                -- Invalid cases
                {
                    name = "invalid metadata with non-string values",
                    should_pass = false,
                    upstream = {
                        service_name = "test-service",
                        discovery_type = "nacos",
                        type = "roundrobin",
                        discovery_args = {
                            metadata = {
                                version = 123,
                                env = true,
                                config = { port = 8080 },
                            }
                        }
                    },
                    expected_error_pattern = "expected string"
                },
                {
                    name = "invalid metadata with array value",
                    should_pass = false,
                    upstream = {
                        service_name = "test-service",
                        discovery_type = "nacos",
                        type = "roundrobin",
                        discovery_args = {
                            metadata = {
                                lane = {"a", "b"}
                            }
                        }
                    },
                    expected_error_pattern = "expected string"
                },
            }

            -- Execute all test cases
            for i, test_case in ipairs(test_cases) do
                local ok, err = core.schema.check(upstream_schema, test_case.upstream)

                if test_case.should_pass then
                    assert(ok, string.format("Test case %d (%s) should pass validation: %s",
                        i, test_case.name, err or ""))
                else
                    assert(not ok, string.format("Test case %d (%s) should fail validation",
                        i, test_case.name))
                    assert(err ~= nil, string.format("Test case %d (%s) should have error message",
                        i, test_case.name))

                    if test_case.expected_error_pattern then
                        assert(string.find(err, test_case.expected_error_pattern),
                            string.format("Test case %d (%s) error should match pattern '%s', but got: %s",
                                i, test_case.name, test_case.expected_error_pattern, err))
                        ngx.log(ngx.INFO, string.format("Test case %d (%s) actual error: %s", i, test_case.name, err))
                    end
                end
            end

            ngx.say("passed")
        }
    }
--- response_body
passed
--- no_error_log
[alert]
=======
=== TEST 5: validate IPv6 address format in upstream nodes
--- config
location /t {
    content_by_lua_block {
        local schema_def = require("apisix.schema_def")
        local core = require("apisix.core")
        local upstream = require("apisix.upstream")
        local t = require("lib.test_admin")
        -- Test valid IPv6 addresses (enclosed in brackets)
        local valid_cases = {
            {
                nodes = {
                    {host = "[::1]", port = 80, weight = 1},
                },
                type = "roundrobin"
            },
            {
                nodes = {
                    {host = "[2001:db8::1]", port = 80, weight = 1},
                },
                type = "roundrobin"
            }
        }

        for _, ups in ipairs(valid_cases) do
            local ok, err = upstream.check_schema(ups)
            if not ok then
                ngx.log(ngx.ERR, "Expected valid case failed: ", err)
            end
            assert(ok, "Valid IPv6 case should pass: " .. (err or ""))
        end

        -- Test invalid IPv6 addresses (not enclosed in brackets)
        local invalid_cases = {
            {
                nodes = {
                    {host = "::1", port = 80, weight = 1},
                },
                type = "roundrobin"
            },
            {
                nodes = {
                    {host = "2001:db8::1", port = 80, weight = 1},
                },
                type = "roundrobin"
            }
        }

        for i, ups in ipairs(invalid_cases) do
            local ok, err = upstream.check_schema(ups)
            if ok then
                ngx.log(ngx.ERR, "Expected invalid case passed: ", i)
            end
            assert(not ok, "Invalid IPv6 case should fail")
            assert(string.find(err, "IPv6 address must be enclosed with '%[' and '%]'"),
                   "Error should mention IPv6 enclosure requirement")
        end

        ngx.say("passed")
    }
}
--- response_body
passed
>>>>>>> cfb9a64c
<|MERGE_RESOLUTION|>--- conflicted
+++ resolved
@@ -253,8 +253,73 @@
 
 
 
-<<<<<<< HEAD
-=== TEST 5: discovery_args metadata validation
+=== TEST 5: validate IPv6 address format in upstream nodes
+--- config
+    location /t {
+        content_by_lua_block {
+            local schema_def = require("apisix.schema_def")
+            local core = require("apisix.core")
+            local upstream = require("apisix.upstream")
+            local t = require("lib.test_admin")
+            -- Test valid IPv6 addresses (enclosed in brackets)
+            local valid_cases = {
+                {
+                    nodes = {
+                        {host = "[::1]", port = 80, weight = 1},
+                    },
+                    type = "roundrobin"
+                },
+                {
+                    nodes = {
+                        {host = "[2001:db8::1]", port = 80, weight = 1},
+                    },
+                    type = "roundrobin"
+                }
+            }
+
+            for _, ups in ipairs(valid_cases) do
+                local ok, err = upstream.check_schema(ups)
+                if not ok then
+                    ngx.log(ngx.ERR, "Expected valid case failed: ", err)
+                end
+                assert(ok, "Valid IPv6 case should pass: " .. (err or ""))
+            end
+
+            -- Test invalid IPv6 addresses (not enclosed in brackets)
+            local invalid_cases = {
+                {
+                    nodes = {
+                        {host = "::1", port = 80, weight = 1},
+                    },
+                    type = "roundrobin"
+                },
+                {
+                    nodes = {
+                        {host = "2001:db8::1", port = 80, weight = 1},
+                    },
+                    type = "roundrobin"
+                }
+            }
+
+            for i, ups in ipairs(invalid_cases) do
+                local ok, err = upstream.check_schema(ups)
+                if ok then
+                    ngx.log(ngx.ERR, "Expected invalid case passed: ", i)
+                end
+                assert(not ok, "Invalid IPv6 case should fail")
+                assert(string.find(err, "IPv6 address must be enclosed with '%[' and '%]'"),
+                       "Error should mention IPv6 enclosure requirement")
+            end
+
+            ngx.say("passed")
+        }
+    }
+--- response_body
+passed
+
+
+
+=== TEST 6: discovery_args metadata validation
 --- config
     location /t {
         content_by_lua_block {
@@ -359,69 +424,4 @@
 --- response_body
 passed
 --- no_error_log
-[alert]
-=======
-=== TEST 5: validate IPv6 address format in upstream nodes
---- config
-location /t {
-    content_by_lua_block {
-        local schema_def = require("apisix.schema_def")
-        local core = require("apisix.core")
-        local upstream = require("apisix.upstream")
-        local t = require("lib.test_admin")
-        -- Test valid IPv6 addresses (enclosed in brackets)
-        local valid_cases = {
-            {
-                nodes = {
-                    {host = "[::1]", port = 80, weight = 1},
-                },
-                type = "roundrobin"
-            },
-            {
-                nodes = {
-                    {host = "[2001:db8::1]", port = 80, weight = 1},
-                },
-                type = "roundrobin"
-            }
-        }
-
-        for _, ups in ipairs(valid_cases) do
-            local ok, err = upstream.check_schema(ups)
-            if not ok then
-                ngx.log(ngx.ERR, "Expected valid case failed: ", err)
-            end
-            assert(ok, "Valid IPv6 case should pass: " .. (err or ""))
-        end
-
-        -- Test invalid IPv6 addresses (not enclosed in brackets)
-        local invalid_cases = {
-            {
-                nodes = {
-                    {host = "::1", port = 80, weight = 1},
-                },
-                type = "roundrobin"
-            },
-            {
-                nodes = {
-                    {host = "2001:db8::1", port = 80, weight = 1},
-                },
-                type = "roundrobin"
-            }
-        }
-
-        for i, ups in ipairs(invalid_cases) do
-            local ok, err = upstream.check_schema(ups)
-            if ok then
-                ngx.log(ngx.ERR, "Expected invalid case passed: ", i)
-            end
-            assert(not ok, "Invalid IPv6 case should fail")
-            assert(string.find(err, "IPv6 address must be enclosed with '%[' and '%]'"),
-                   "Error should mention IPv6 enclosure requirement")
-        end
-
-        ngx.say("passed")
-    }
-}
---- response_body
-passed
->>>>>>> cfb9a64c
+[alert]