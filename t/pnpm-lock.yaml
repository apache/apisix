lockfileVersion: '9.0'

settings:
  autoInstallPeers: true
  excludeLinksFromLockfile: false

importers:

  .:
    devDependencies:
      '@jest/globals':
        specifier: ^29.7.0
        version: 29.7.0
      '@trivago/prettier-plugin-sort-imports':
        specifier: ^5.2.2
        version: 5.2.2(prettier@3.5.3)
      '@types/jest':
        specifier: 29.5.14
        version: 29.5.14
      '@types/node':
        specifier: 22.14.1
        version: 22.14.1
      axios:
        specifier: ^1.9.0
        version: 1.9.0
      docker-compose:
        specifier: ^1.2.0
        version: 1.2.0
      graphql:
        specifier: ^16.11.0
        version: 16.11.0
      graphql-request:
        specifier: ^7.1.2
        version: 7.1.2(graphql@16.11.0)
      jest:
        specifier: 29.7.0
        version: 29.7.0(@types/node@22.14.1)(ts-node@10.9.2(@types/node@22.14.1)(typescript@5.8.3))
      lago-javascript-client:
        specifier: ^1.26.0
<<<<<<< HEAD
        version: 1.26.0
=======
        version: 1.27.1
>>>>>>> 694607dd
      simple-git:
        specifier: ^3.27.0
        version: 3.27.0
      ts-jest:
        specifier: 29.3.2
        version: 29.3.2(@babel/core@7.26.10)(@jest/transform@29.7.0)(@jest/types@29.6.3)(babel-jest@29.7.0(@babel/core@7.26.10))(jest@29.7.0(@types/node@22.14.1)(ts-node@10.9.2(@types/node@22.14.1)(typescript@5.8.3)))(typescript@5.8.3)
      ts-node:
        specifier: 10.9.2
        version: 10.9.2(@types/node@22.14.1)(typescript@5.8.3)
      yaml:
        specifier: ^2.7.1
        version: 2.7.1

packages:

  '@ampproject/remapping@2.3.0':
    resolution: {integrity: sha512-30iZtAPgz+LTIYoeivqYo853f02jBYSd5uGnGpkFV0M3xOt9aN73erkgYAmZU43x4VfqcnLxW9Kpg3R5LC4YYw==}
    engines: {node: '>=6.0.0'}

  '@babel/code-frame@7.26.2':
    resolution: {integrity: sha512-RJlIHRueQgwWitWgF8OdFYGZX328Ax5BCemNGlqHfplnRT9ESi8JkFlvaVYbS+UubVY6dpv87Fs2u5M29iNFVQ==}
    engines: {node: '>=6.9.0'}

  '@babel/compat-data@7.26.8':
    resolution: {integrity: sha512-oH5UPLMWR3L2wEFLnFJ1TZXqHufiTKAiLfqw5zkhS4dKXLJ10yVztfil/twG8EDTA4F/tvVNw9nOl4ZMslB8rQ==}
    engines: {node: '>=6.9.0'}

  '@babel/core@7.26.10':
    resolution: {integrity: sha512-vMqyb7XCDMPvJFFOaT9kxtiRh42GwlZEg1/uIgtZshS5a/8OaduUfCi7kynKgc3Tw/6Uo2D+db9qBttghhmxwQ==}
    engines: {node: '>=6.9.0'}

  '@babel/generator@7.27.0':
    resolution: {integrity: sha512-VybsKvpiN1gU1sdMZIp7FcqphVVKEwcuj02x73uvcHE0PTihx1nlBcowYWhDwjpoAXRv43+gDzyggGnn1XZhVw==}
    engines: {node: '>=6.9.0'}

  '@babel/helper-compilation-targets@7.27.0':
    resolution: {integrity: sha512-LVk7fbXml0H2xH34dFzKQ7TDZ2G4/rVTOrq9V+icbbadjbVxxeFeDsNHv2SrZeWoA+6ZiTyWYWtScEIW07EAcA==}
    engines: {node: '>=6.9.0'}

  '@babel/helper-module-imports@7.25.9':
    resolution: {integrity: sha512-tnUA4RsrmflIM6W6RFTLFSXITtl0wKjgpnLgXyowocVPrbYrLUXSBXDgTs8BlbmIzIdlBySRQjINYs2BAkiLtw==}
    engines: {node: '>=6.9.0'}

  '@babel/helper-module-transforms@7.26.0':
    resolution: {integrity: sha512-xO+xu6B5K2czEnQye6BHA7DolFFmS3LB7stHZFaOLb1pAwO1HWLS8fXA+eh0A2yIvltPVmx3eNNDBJA2SLHXFw==}
    engines: {node: '>=6.9.0'}
    peerDependencies:
      '@babel/core': ^7.0.0

  '@babel/helper-plugin-utils@7.26.5':
    resolution: {integrity: sha512-RS+jZcRdZdRFzMyr+wcsaqOmld1/EqTghfaBGQQd/WnRdzdlvSZ//kF7U8VQTxf1ynZ4cjUcYgjVGx13ewNPMg==}
    engines: {node: '>=6.9.0'}

  '@babel/helper-string-parser@7.25.9':
    resolution: {integrity: sha512-4A/SCr/2KLd5jrtOMFzaKjVtAei3+2r/NChoBNoZ3EyP/+GlhoaEGoWOZUmFmoITP7zOJyHIMm+DYRd8o3PvHA==}
    engines: {node: '>=6.9.0'}

  '@babel/helper-validator-identifier@7.25.9':
    resolution: {integrity: sha512-Ed61U6XJc3CVRfkERJWDz4dJwKe7iLmmJsbOGu9wSloNSFttHV0I8g6UAgb7qnK5ly5bGLPd4oXZlxCdANBOWQ==}
    engines: {node: '>=6.9.0'}

  '@babel/helper-validator-option@7.25.9':
    resolution: {integrity: sha512-e/zv1co8pp55dNdEcCynfj9X7nyUKUXoUEwfXqaZt0omVOmDe9oOTdKStH4GmAw6zxMFs50ZayuMfHDKlO7Tfw==}
    engines: {node: '>=6.9.0'}

  '@babel/helpers@7.27.0':
    resolution: {integrity: sha512-U5eyP/CTFPuNE3qk+WZMxFkp/4zUzdceQlfzf7DdGdhp+Fezd7HD+i8Y24ZuTMKX3wQBld449jijbGq6OdGNQg==}
    engines: {node: '>=6.9.0'}

  '@babel/parser@7.27.0':
    resolution: {integrity: sha512-iaepho73/2Pz7w2eMS0Q5f83+0RKI7i4xmiYeBmDzfRVbQtTOG7Ts0S4HzJVsTMGI9keU8rNfuZr8DKfSt7Yyg==}
    engines: {node: '>=6.0.0'}
    hasBin: true

  '@babel/plugin-syntax-async-generators@7.8.4':
    resolution: {integrity: sha512-tycmZxkGfZaxhMRbXlPXuVFpdWlXpir2W4AMhSJgRKzk/eDlIXOhb2LHWoLpDF7TEHylV5zNhykX6KAgHJmTNw==}
    peerDependencies:
      '@babel/core': ^7.0.0-0

  '@babel/plugin-syntax-bigint@7.8.3':
    resolution: {integrity: sha512-wnTnFlG+YxQm3vDxpGE57Pj0srRU4sHE/mDkt1qv2YJJSeUAec2ma4WLUnUPeKjyrfntVwe/N6dCXpU+zL3Npg==}
    peerDependencies:
      '@babel/core': ^7.0.0-0

  '@babel/plugin-syntax-class-properties@7.12.13':
    resolution: {integrity: sha512-fm4idjKla0YahUNgFNLCB0qySdsoPiZP3iQE3rky0mBUtMZ23yDJ9SJdg6dXTSDnulOVqiF3Hgr9nbXvXTQZYA==}
    peerDependencies:
      '@babel/core': ^7.0.0-0

  '@babel/plugin-syntax-class-static-block@7.14.5':
    resolution: {integrity: sha512-b+YyPmr6ldyNnM6sqYeMWE+bgJcJpO6yS4QD7ymxgH34GBPNDM/THBh8iunyvKIZztiwLH4CJZ0RxTk9emgpjw==}
    engines: {node: '>=6.9.0'}
    peerDependencies:
      '@babel/core': ^7.0.0-0

  '@babel/plugin-syntax-import-attributes@7.26.0':
    resolution: {integrity: sha512-e2dttdsJ1ZTpi3B9UYGLw41hifAubg19AtCu/2I/F1QNVclOBr1dYpTdmdyZ84Xiz43BS/tCUkMAZNLv12Pi+A==}
    engines: {node: '>=6.9.0'}
    peerDependencies:
      '@babel/core': ^7.0.0-0

  '@babel/plugin-syntax-import-meta@7.10.4':
    resolution: {integrity: sha512-Yqfm+XDx0+Prh3VSeEQCPU81yC+JWZ2pDPFSS4ZdpfZhp4MkFMaDC1UqseovEKwSUpnIL7+vK+Clp7bfh0iD7g==}
    peerDependencies:
      '@babel/core': ^7.0.0-0

  '@babel/plugin-syntax-json-strings@7.8.3':
    resolution: {integrity: sha512-lY6kdGpWHvjoe2vk4WrAapEuBR69EMxZl+RoGRhrFGNYVK8mOPAW8VfbT/ZgrFbXlDNiiaxQnAtgVCZ6jv30EA==}
    peerDependencies:
      '@babel/core': ^7.0.0-0

  '@babel/plugin-syntax-jsx@7.25.9':
    resolution: {integrity: sha512-ld6oezHQMZsZfp6pWtbjaNDF2tiiCYYDqQszHt5VV437lewP9aSi2Of99CK0D0XB21k7FLgnLcmQKyKzynfeAA==}
    engines: {node: '>=6.9.0'}
    peerDependencies:
      '@babel/core': ^7.0.0-0

  '@babel/plugin-syntax-logical-assignment-operators@7.10.4':
    resolution: {integrity: sha512-d8waShlpFDinQ5MtvGU9xDAOzKH47+FFoney2baFIoMr952hKOLp1HR7VszoZvOsV/4+RRszNY7D17ba0te0ig==}
    peerDependencies:
      '@babel/core': ^7.0.0-0

  '@babel/plugin-syntax-nullish-coalescing-operator@7.8.3':
    resolution: {integrity: sha512-aSff4zPII1u2QD7y+F8oDsz19ew4IGEJg9SVW+bqwpwtfFleiQDMdzA/R+UlWDzfnHFCxxleFT0PMIrR36XLNQ==}
    peerDependencies:
      '@babel/core': ^7.0.0-0

  '@babel/plugin-syntax-numeric-separator@7.10.4':
    resolution: {integrity: sha512-9H6YdfkcK/uOnY/K7/aA2xpzaAgkQn37yzWUMRK7OaPOqOpGS1+n0H5hxT9AUw9EsSjPW8SVyMJwYRtWs3X3ug==}
    peerDependencies:
      '@babel/core': ^7.0.0-0

  '@babel/plugin-syntax-object-rest-spread@7.8.3':
    resolution: {integrity: sha512-XoqMijGZb9y3y2XskN+P1wUGiVwWZ5JmoDRwx5+3GmEplNyVM2s2Dg8ILFQm8rWM48orGy5YpI5Bl8U1y7ydlA==}
    peerDependencies:
      '@babel/core': ^7.0.0-0

  '@babel/plugin-syntax-optional-catch-binding@7.8.3':
    resolution: {integrity: sha512-6VPD0Pc1lpTqw0aKoeRTMiB+kWhAoT24PA+ksWSBrFtl5SIRVpZlwN3NNPQjehA2E/91FV3RjLWoVTglWcSV3Q==}
    peerDependencies:
      '@babel/core': ^7.0.0-0

  '@babel/plugin-syntax-optional-chaining@7.8.3':
    resolution: {integrity: sha512-KoK9ErH1MBlCPxV0VANkXW2/dw4vlbGDrFgz8bmUsBGYkFRcbRwMh6cIJubdPrkxRwuGdtCk0v/wPTKbQgBjkg==}
    peerDependencies:
      '@babel/core': ^7.0.0-0

  '@babel/plugin-syntax-private-property-in-object@7.14.5':
    resolution: {integrity: sha512-0wVnp9dxJ72ZUJDV27ZfbSj6iHLoytYZmh3rFcxNnvsJF3ktkzLDZPy/mA17HGsaQT3/DQsWYX1f1QGWkCoVUg==}
    engines: {node: '>=6.9.0'}
    peerDependencies:
      '@babel/core': ^7.0.0-0

  '@babel/plugin-syntax-top-level-await@7.14.5':
    resolution: {integrity: sha512-hx++upLv5U1rgYfwe1xBQUhRmU41NEvpUvrp8jkrSCdvGSnM5/qdRMtylJ6PG5OFkBaHkbTAKTnd3/YyESRHFw==}
    engines: {node: '>=6.9.0'}
    peerDependencies:
      '@babel/core': ^7.0.0-0

  '@babel/plugin-syntax-typescript@7.25.9':
    resolution: {integrity: sha512-hjMgRy5hb8uJJjUcdWunWVcoi9bGpJp8p5Ol1229PoN6aytsLwNMgmdftO23wnCLMfVmTwZDWMPNq/D1SY60JQ==}
    engines: {node: '>=6.9.0'}
    peerDependencies:
      '@babel/core': ^7.0.0-0

  '@babel/template@7.27.0':
    resolution: {integrity: sha512-2ncevenBqXI6qRMukPlXwHKHchC7RyMuu4xv5JBXRfOGVcTy1mXCD12qrp7Jsoxll1EV3+9sE4GugBVRjT2jFA==}
    engines: {node: '>=6.9.0'}

  '@babel/traverse@7.27.0':
    resolution: {integrity: sha512-19lYZFzYVQkkHkl4Cy4WrAVcqBkgvV2YM2TU3xG6DIwO7O3ecbDPfW3yM3bjAGcqcQHi+CCtjMR3dIEHxsd6bA==}
    engines: {node: '>=6.9.0'}

  '@babel/types@7.27.0':
    resolution: {integrity: sha512-H45s8fVLYjbhFH62dIJ3WtmJ6RSPt/3DRO0ZcT2SUiYiQyz3BLVb9ADEnLl91m74aQPS3AzzeajZHYOalWe3bg==}
    engines: {node: '>=6.9.0'}

  '@bcoe/v8-coverage@0.2.3':
    resolution: {integrity: sha512-0hYQ8SB4Db5zvZB4axdMHGwEaQjkZzFjQiN9LVYvIFB2nSUHW9tYpxWriPrWDASIxiaXax83REcLxuSdnGPZtw==}

  '@cspotcode/source-map-support@0.8.1':
    resolution: {integrity: sha512-IchNf6dN4tHoMFIn/7OE8LWZ19Y6q/67Bmf6vnGREv8RSbBVb9LPJxEcnwrcwX6ixSvaiGoomAUvu4YSxXrVgw==}
    engines: {node: '>=12'}

  '@graphql-typed-document-node/core@3.2.0':
    resolution: {integrity: sha512-mB9oAsNCm9aM3/SOv4YtBMqZbYj10R7dkq8byBqxGY/ncFwhf2oQzMV+LCRlWoDSEBJ3COiR1yeDvMtsoOsuFQ==}
    peerDependencies:
      graphql: ^0.8.0 || ^0.9.0 || ^0.10.0 || ^0.11.0 || ^0.12.0 || ^0.13.0 || ^14.0.0 || ^15.0.0 || ^16.0.0 || ^17.0.0

  '@istanbuljs/load-nyc-config@1.1.0':
    resolution: {integrity: sha512-VjeHSlIzpv/NyD3N0YuHfXOPDIixcA1q2ZV98wsMqcYlPmv2n3Yb2lYP9XMElnaFVXg5A7YLTeLu6V84uQDjmQ==}
    engines: {node: '>=8'}

  '@istanbuljs/schema@0.1.3':
    resolution: {integrity: sha512-ZXRY4jNvVgSVQ8DL3LTcakaAtXwTVUxE81hslsyD2AtoXW/wVob10HkOJ1X/pAlcI7D+2YoZKg5do8G/w6RYgA==}
    engines: {node: '>=8'}

  '@jest/console@29.7.0':
    resolution: {integrity: sha512-5Ni4CU7XHQi32IJ398EEP4RrB8eV09sXP2ROqD4bksHrnTree52PsxvX8tpL8LvTZ3pFzXyPbNQReSN41CAhOg==}
    engines: {node: ^14.15.0 || ^16.10.0 || >=18.0.0}

  '@jest/core@29.7.0':
    resolution: {integrity: sha512-n7aeXWKMnGtDA48y8TLWJPJmLmmZ642Ceo78cYWEpiD7FzDgmNDV/GCVRorPABdXLJZ/9wzzgZAlHjXjxDHGsg==}
    engines: {node: ^14.15.0 || ^16.10.0 || >=18.0.0}
    peerDependencies:
      node-notifier: ^8.0.1 || ^9.0.0 || ^10.0.0
    peerDependenciesMeta:
      node-notifier:
        optional: true

  '@jest/environment@29.7.0':
    resolution: {integrity: sha512-aQIfHDq33ExsN4jP1NWGXhxgQ/wixs60gDiKO+XVMd8Mn0NWPWgc34ZQDTb2jKaUWQ7MuwoitXAsN2XVXNMpAw==}
    engines: {node: ^14.15.0 || ^16.10.0 || >=18.0.0}

  '@jest/expect-utils@29.7.0':
    resolution: {integrity: sha512-GlsNBWiFQFCVi9QVSx7f5AgMeLxe9YCCs5PuP2O2LdjDAA8Jh9eX7lA1Jq/xdXw3Wb3hyvlFNfZIfcRetSzYcA==}
    engines: {node: ^14.15.0 || ^16.10.0 || >=18.0.0}

  '@jest/expect@29.7.0':
    resolution: {integrity: sha512-8uMeAMycttpva3P1lBHB8VciS9V0XAr3GymPpipdyQXbBcuhkLQOSe8E/p92RyAdToS6ZD1tFkX+CkhoECE0dQ==}
    engines: {node: ^14.15.0 || ^16.10.0 || >=18.0.0}

  '@jest/fake-timers@29.7.0':
    resolution: {integrity: sha512-q4DH1Ha4TTFPdxLsqDXK1d3+ioSL7yL5oCMJZgDYm6i+6CygW5E5xVr/D1HdsGxjt1ZWSfUAs9OxSB/BNelWrQ==}
    engines: {node: ^14.15.0 || ^16.10.0 || >=18.0.0}

  '@jest/globals@29.7.0':
    resolution: {integrity: sha512-mpiz3dutLbkW2MNFubUGUEVLkTGiqW6yLVTA+JbP6fI6J5iL9Y0Nlg8k95pcF8ctKwCS7WVxteBs29hhfAotzQ==}
    engines: {node: ^14.15.0 || ^16.10.0 || >=18.0.0}

  '@jest/reporters@29.7.0':
    resolution: {integrity: sha512-DApq0KJbJOEzAFYjHADNNxAE3KbhxQB1y5Kplb5Waqw6zVbuWatSnMjE5gs8FUgEPmNsnZA3NCWl9NG0ia04Pg==}
    engines: {node: ^14.15.0 || ^16.10.0 || >=18.0.0}
    peerDependencies:
      node-notifier: ^8.0.1 || ^9.0.0 || ^10.0.0
    peerDependenciesMeta:
      node-notifier:
        optional: true

  '@jest/schemas@29.6.3':
    resolution: {integrity: sha512-mo5j5X+jIZmJQveBKeS/clAueipV7KgiX1vMgCxam1RNYiqE1w62n0/tJJnHtjW8ZHcQco5gY85jA3mi0L+nSA==}
    engines: {node: ^14.15.0 || ^16.10.0 || >=18.0.0}

  '@jest/source-map@29.6.3':
    resolution: {integrity: sha512-MHjT95QuipcPrpLM+8JMSzFx6eHp5Bm+4XeFDJlwsvVBjmKNiIAvasGK2fxz2WbGRlnvqehFbh07MMa7n3YJnw==}
    engines: {node: ^14.15.0 || ^16.10.0 || >=18.0.0}

  '@jest/test-result@29.7.0':
    resolution: {integrity: sha512-Fdx+tv6x1zlkJPcWXmMDAG2HBnaR9XPSd5aDWQVsfrZmLVT3lU1cwyxLgRmXR9yrq4NBoEm9BMsfgFzTQAbJYA==}
    engines: {node: ^14.15.0 || ^16.10.0 || >=18.0.0}

  '@jest/test-sequencer@29.7.0':
    resolution: {integrity: sha512-GQwJ5WZVrKnOJuiYiAF52UNUJXgTZx1NHjFSEB0qEMmSZKAkdMoIzw/Cj6x6NF4AvV23AUqDpFzQkN/eYCYTxw==}
    engines: {node: ^14.15.0 || ^16.10.0 || >=18.0.0}

  '@jest/transform@29.7.0':
    resolution: {integrity: sha512-ok/BTPFzFKVMwO5eOHRrvnBVHdRy9IrsrW1GpMaQ9MCnilNLXQKmAX8s1YXDFaai9xJpac2ySzV0YeRRECr2Vw==}
    engines: {node: ^14.15.0 || ^16.10.0 || >=18.0.0}

  '@jest/types@29.6.3':
    resolution: {integrity: sha512-u3UPsIilWKOM3F9CXtrG8LEJmNxwoCQC/XVj4IKYXvvpx7QIi/Kg1LI5uDmDpKlac62NUtX7eLjRh+jVZcLOzw==}
    engines: {node: ^14.15.0 || ^16.10.0 || >=18.0.0}

  '@jridgewell/gen-mapping@0.3.8':
    resolution: {integrity: sha512-imAbBGkb+ebQyxKgzv5Hu2nmROxoDOXHh80evxdoXNOrvAnVx7zimzc1Oo5h9RlfV4vPXaE2iM5pOFbvOCClWA==}
    engines: {node: '>=6.0.0'}

  '@jridgewell/resolve-uri@3.1.2':
    resolution: {integrity: sha512-bRISgCIjP20/tbWSPWMEi54QVPRZExkuD9lJL+UIxUKtwVJA8wW1Trb1jMs1RFXo1CBTNZ/5hpC9QvmKWdopKw==}
    engines: {node: '>=6.0.0'}

  '@jridgewell/set-array@1.2.1':
    resolution: {integrity: sha512-R8gLRTZeyp03ymzP/6Lil/28tGeGEzhx1q2k703KGWRAI1VdvPIXdG70VJc2pAMw3NA6JKL5hhFu1sJX0Mnn/A==}
    engines: {node: '>=6.0.0'}

  '@jridgewell/sourcemap-codec@1.5.0':
    resolution: {integrity: sha512-gv3ZRaISU3fjPAgNsriBRqGWQL6quFx04YMPW/zD8XMLsU32mhCCbfbO6KZFLjvYpCZ8zyDEgqsgf+PwPaM7GQ==}

  '@jridgewell/trace-mapping@0.3.25':
    resolution: {integrity: sha512-vNk6aEwybGtawWmy/PzwnGDOjCkLWSD2wqvjGGAgOAwCGWySYXfYoxt00IJkTF+8Lb57DwOb3Aa0o9CApepiYQ==}

  '@jridgewell/trace-mapping@0.3.9':
    resolution: {integrity: sha512-3Belt6tdc8bPgAtbcmdtNJlirVoTmEb5e2gC94PnkwEW9jI6CAHUeoG85tjWP5WquqfavoMtMwiG4P926ZKKuQ==}

  '@kwsites/file-exists@1.1.1':
    resolution: {integrity: sha512-m9/5YGR18lIwxSFDwfE3oA7bWuq9kdau6ugN4H2rJeyhFQZcG9AgSHkQtSD15a8WvTgfz9aikZMrKPHvbpqFiw==}

  '@kwsites/promise-deferred@1.1.1':
    resolution: {integrity: sha512-GaHYm+c0O9MjZRu0ongGBRbinu8gVAMd2UZjji6jVmqKtZluZnptXGWhz1E8j8D2HJ3f/yMxKAUC0b+57wncIw==}

  '@sinclair/typebox@0.27.8':
    resolution: {integrity: sha512-+Fj43pSMwJs4KRrH/938Uf+uAELIgVBmQzg/q1YG10djyfA3TnrU8N8XzqCh/okZdszqBQTZf96idMfE5lnwTA==}

  '@sinonjs/commons@3.0.1':
    resolution: {integrity: sha512-K3mCHKQ9sVh8o1C9cxkwxaOmXoAMlDxC1mYyHrjqOWEcBjYr76t96zL2zlj5dUGZ3HSw240X1qgH3Mjf1yJWpQ==}

  '@sinonjs/fake-timers@10.3.0':
    resolution: {integrity: sha512-V4BG07kuYSUkTCSBHG8G8TNhM+F19jXFWnQtzj+we8DrkpSBCee9Z3Ms8yiGer/dlmhe35/Xdgyo3/0rQKg7YA==}

  '@trivago/prettier-plugin-sort-imports@5.2.2':
    resolution: {integrity: sha512-fYDQA9e6yTNmA13TLVSA+WMQRc5Bn/c0EUBditUHNfMMxN7M82c38b1kEggVE3pLpZ0FwkwJkUEKMiOi52JXFA==}
    engines: {node: '>18.12'}
    peerDependencies:
      '@vue/compiler-sfc': 3.x
      prettier: 2.x - 3.x
      prettier-plugin-svelte: 3.x
      svelte: 4.x || 5.x
    peerDependenciesMeta:
      '@vue/compiler-sfc':
        optional: true
      prettier-plugin-svelte:
        optional: true
      svelte:
        optional: true

  '@tsconfig/node10@1.0.11':
    resolution: {integrity: sha512-DcRjDCujK/kCk/cUe8Xz8ZSpm8mS3mNNpta+jGCA6USEDfktlNvm1+IuZ9eTcDbNk41BHwpHHeW+N1lKCz4zOw==}

  '@tsconfig/node12@1.0.11':
    resolution: {integrity: sha512-cqefuRsh12pWyGsIoBKJA9luFu3mRxCA+ORZvA4ktLSzIuCUtWVxGIuXigEwO5/ywWFMZ2QEGKWvkZG1zDMTag==}

  '@tsconfig/node14@1.0.3':
    resolution: {integrity: sha512-ysT8mhdixWK6Hw3i1V2AeRqZ5WfXg1G43mqoYlM2nc6388Fq5jcXyr5mRsqViLx/GJYdoL0bfXD8nmF+Zn/Iow==}

  '@tsconfig/node16@1.0.4':
    resolution: {integrity: sha512-vxhUy4J8lyeyinH7Azl1pdd43GJhZH/tP2weN8TntQblOY+A0XbT8DJk1/oCPuOOyg/Ja757rG0CgHcWC8OfMA==}

  '@types/babel__core@7.20.5':
    resolution: {integrity: sha512-qoQprZvz5wQFJwMDqeseRXWv3rqMvhgpbXFfVyWhbx9X47POIA6i/+dXefEmZKoAgOaTdaIgNSMqMIU61yRyzA==}

  '@types/babel__generator@7.27.0':
    resolution: {integrity: sha512-ufFd2Xi92OAVPYsy+P4n7/U7e68fex0+Ee8gSG9KX7eo084CWiQ4sdxktvdl0bOPupXtVJPY19zk6EwWqUQ8lg==}

  '@types/babel__template@7.4.4':
    resolution: {integrity: sha512-h/NUaSyG5EyxBIp8YRxo4RMe2/qQgvyowRwVMzhYhBCONbW8PUsg4lkFMrhgZhUe5z3L3MiLDuvyJ/CaPa2A8A==}

  '@types/babel__traverse@7.20.7':
    resolution: {integrity: sha512-dkO5fhS7+/oos4ciWxyEyjWe48zmG6wbCheo/G2ZnHx4fs3EU6YC6UM8rk56gAjNJ9P3MTH2jo5jb92/K6wbng==}

  '@types/graceful-fs@4.1.9':
    resolution: {integrity: sha512-olP3sd1qOEe5dXTSaFvQG+02VdRXcdytWLAZsAq1PecU8uqQAhkrnbli7DagjtXKW/Bl7YJbUsa8MPcuc8LHEQ==}

  '@types/istanbul-lib-coverage@2.0.6':
    resolution: {integrity: sha512-2QF/t/auWm0lsy8XtKVPG19v3sSOQlJe/YHZgfjb/KBBHOGSV+J2q/S671rcq9uTBrLAXmZpqJiaQbMT+zNU1w==}

  '@types/istanbul-lib-report@3.0.3':
    resolution: {integrity: sha512-NQn7AHQnk/RSLOxrBbGyJM/aVQ+pjj5HCgasFxc0K/KhoATfQ/47AyUl15I2yBUpihjmas+a+VJBOqecrFH+uA==}

  '@types/istanbul-reports@3.0.4':
    resolution: {integrity: sha512-pk2B1NWalF9toCRu6gjBzR69syFjP4Od8WRAX+0mmf9lAjCRicLOWc+ZrxZHx/0XRjotgkF9t6iaMJ+aXcOdZQ==}

  '@types/jest@29.5.14':
    resolution: {integrity: sha512-ZN+4sdnLUbo8EVvVc2ao0GFW6oVrQRPn4K2lglySj7APvSrgzxHiNNK99us4WDMi57xxA2yggblIAMNhXOotLQ==}

  '@types/node@22.14.1':
    resolution: {integrity: sha512-u0HuPQwe/dHrItgHHpmw3N2fYCR6x4ivMNbPHRkBVP4CvN+kiRrKHWk3i8tXiO/joPwXLMYvF9TTF0eqgHIuOw==}

  '@types/stack-utils@2.0.3':
    resolution: {integrity: sha512-9aEbYZ3TbYMznPdcdr3SmIrLXwC/AKZXQeCf9Pgao5CKb8CyHuEX5jzWPTkvregvhRJHcpRO6BFoGW9ycaOkYw==}

  '@types/yargs-parser@21.0.3':
    resolution: {integrity: sha512-I4q9QU9MQv4oEOz4tAHJtNz1cwuLxn2F3xcc2iV5WdqLPpUnj30aUuxt1mAxYTG+oe8CZMV/+6rU4S4gRDzqtQ==}

  '@types/yargs@17.0.33':
    resolution: {integrity: sha512-WpxBCKWPLr4xSsHgz511rFJAM+wS28w2zEO1QDNY5zM/S8ok70NNfztH0xwhqKyaK0OHCbN98LDAZuy1ctxDkA==}

  acorn-walk@8.3.4:
    resolution: {integrity: sha512-ueEepnujpqee2o5aIYnvHU6C0A42MNdsIDeqy5BydrkuC5R1ZuUFnm27EeFJGoEHJQgn3uleRvmTXaJgfXbt4g==}
    engines: {node: '>=0.4.0'}

  acorn@8.14.1:
    resolution: {integrity: sha512-OvQ/2pUDKmgfCg++xsTX1wGxfTaszcHVcTctW4UJB4hibJx2HXxxO5UmVgyjMa+ZDsiaf5wWLXYpRWMmBI0QHg==}
    engines: {node: '>=0.4.0'}
    hasBin: true

  ansi-escapes@4.3.2:
    resolution: {integrity: sha512-gKXj5ALrKWQLsYG9jlTRmR/xKluxHV+Z9QEwNIgCfM1/uwPMCuzVVnh5mwTd+OuBZcwSIMbqssNWRm1lE51QaQ==}
    engines: {node: '>=8'}

  ansi-regex@5.0.1:
    resolution: {integrity: sha512-quJQXlTSUGL2LH9SUXo8VwsY4soanhgo6LNSm84E1LBcE8s3O0wpdiRzyR9z/ZZJMlMWv37qOOb9pdJlMUEKFQ==}
    engines: {node: '>=8'}

  ansi-styles@4.3.0:
    resolution: {integrity: sha512-zbB9rCJAT1rbjiVDb2hqKFHNYLxgtk8NURxZ3IZwD3F6NtxbXZQCnnSi1Lkx+IDohdPlFp222wVALIheZJQSEg==}
    engines: {node: '>=8'}

  ansi-styles@5.2.0:
    resolution: {integrity: sha512-Cxwpt2SfTzTtXcfOlzGEee8O+c+MmUgGrNiBcXnuWxuFJHe6a5Hz7qwhwe5OgaSYI0IJvkLqWX1ASG+cJOkEiA==}
    engines: {node: '>=10'}

  anymatch@3.1.3:
    resolution: {integrity: sha512-KMReFUr0B4t+D+OBkjR3KYqvocp2XaSzO55UcB6mgQMd3KbcE+mWTyvVV7D/zsdEbNnV6acZUutkiHQXvTr1Rw==}
    engines: {node: '>= 8'}

  arg@4.1.3:
    resolution: {integrity: sha512-58S9QDqG0Xx27YwPSt9fJxivjYl432YCwfDMfZ+71RAqUrZef7LrKQZ3LHLOwCS4FLNBplP533Zx895SeOCHvA==}

  argparse@1.0.10:
    resolution: {integrity: sha512-o5Roy6tNG4SL/FOkCAN6RzjiakZS25RLYFrcMttJqbdd8BWrnA+fGz57iN5Pb06pvBGvl5gQ0B48dJlslXvoTg==}

  async@3.2.6:
    resolution: {integrity: sha512-htCUDlxyyCLMgaM3xXg0C0LW2xqfuQ6p05pCEIsXuyQ+a1koYKTuBMzRNwmybfLgvJDMd0r1LTn4+E0Ti6C2AA==}

  asynckit@0.4.0:
    resolution: {integrity: sha512-Oei9OH4tRh0YqU3GxhX79dM/mwVgvbZJaSNaRk+bshkj0S5cfHcgYakreBjrHwatXKbz+IoIdYLxrKim2MjW0Q==}

  axios@1.9.0:
    resolution: {integrity: sha512-re4CqKTJaURpzbLHtIi6XpDv20/CnpXOtjRY5/CU32L8gU8ek9UIivcfvSWvmKEngmVbrUtPpdDwWDWL7DNHvg==}

  babel-jest@29.7.0:
    resolution: {integrity: sha512-BrvGY3xZSwEcCzKvKsCi2GgHqDqsYkOP4/by5xCgIwGXQxIEh+8ew3gmrE1y7XRR6LHZIj6yLYnUi/mm2KXKBg==}
    engines: {node: ^14.15.0 || ^16.10.0 || >=18.0.0}
    peerDependencies:
      '@babel/core': ^7.8.0

  babel-plugin-istanbul@6.1.1:
    resolution: {integrity: sha512-Y1IQok9821cC9onCx5otgFfRm7Lm+I+wwxOx738M/WLPZ9Q42m4IG5W0FNX8WLL2gYMZo3JkuXIH2DOpWM+qwA==}
    engines: {node: '>=8'}

  babel-plugin-jest-hoist@29.6.3:
    resolution: {integrity: sha512-ESAc/RJvGTFEzRwOTT4+lNDk/GNHMkKbNzsvT0qKRfDyyYTskxB5rnU2njIDYVxXCBHHEI1c0YwHob3WaYujOg==}
    engines: {node: ^14.15.0 || ^16.10.0 || >=18.0.0}

  babel-preset-current-node-syntax@1.1.0:
    resolution: {integrity: sha512-ldYss8SbBlWva1bs28q78Ju5Zq1F+8BrqBZZ0VFhLBvhh6lCpC2o3gDJi/5DRLs9FgYZCnmPYIVFU4lRXCkyUw==}
    peerDependencies:
      '@babel/core': ^7.0.0

  babel-preset-jest@29.6.3:
    resolution: {integrity: sha512-0B3bhxR6snWXJZtR/RliHTDPRgn1sNHOR0yVtq/IiQFyuOVjFS+wuio/R4gSNkyYmKmJB4wGZv2NZanmKmTnNA==}
    engines: {node: ^14.15.0 || ^16.10.0 || >=18.0.0}
    peerDependencies:
      '@babel/core': ^7.0.0

  balanced-match@1.0.2:
    resolution: {integrity: sha512-3oSeUO0TMV67hN1AmbXsK4yaqU7tjiHlbxRDZOpH0KW9+CeX4bRAaX0Anxt0tx2MrpRpWwQaPwIlISEJhYU5Pw==}

  brace-expansion@1.1.11:
    resolution: {integrity: sha512-iCuPHDFgrHX7H2vEI/5xpz07zSHB00TpugqhmYtVmMO6518mCuRMoOYFldEBl0g187ufozdaHgWKcYFb61qGiA==}

  brace-expansion@2.0.1:
    resolution: {integrity: sha512-XnAIvQ8eM+kC6aULx6wuQiwVsnzsi9d3WxzV3FpWTGA19F621kwdbsAcFKXgKUHZWsy+mY6iL1sHTxWEFCytDA==}

  braces@3.0.3:
    resolution: {integrity: sha512-yQbXgO/OSZVD2IsiLlro+7Hf6Q18EJrKSEsdoMzKePKXct3gvD8oLcOQdIzGupr5Fj+EDe8gO/lxc1BzfMpxvA==}
    engines: {node: '>=8'}

  browserslist@4.24.4:
    resolution: {integrity: sha512-KDi1Ny1gSePi1vm0q4oxSF8b4DR44GF4BbmS2YdhPLOEqd8pDviZOGH/GsmRwoWJ2+5Lr085X7naowMwKHDG1A==}
    engines: {node: ^6 || ^7 || ^8 || ^9 || ^10 || ^11 || ^12 || >=13.7}
    hasBin: true

  bs-logger@0.2.6:
    resolution: {integrity: sha512-pd8DCoxmbgc7hyPKOvxtqNcjYoOsABPQdcCUjGp3d42VR2CX1ORhk2A87oqqu5R1kk+76nsxZupkmyd+MVtCog==}
    engines: {node: '>= 6'}

  bser@2.1.1:
    resolution: {integrity: sha512-gQxTNE/GAfIIrmHLUE3oJyp5FO6HRBfhjnw4/wMmA63ZGDJnWBmgY/lyQBpnDUkGmAhbSe39tx2d/iTOAfglwQ==}

  buffer-from@1.1.2:
    resolution: {integrity: sha512-E+XQCRwSbaaiChtv6k6Dwgc+bx+Bs6vuKJHHl5kox/BaKbhiXzqQOwK4cO22yElGp2OCmjwVhT3HmxgyPGnJfQ==}

  call-bind-apply-helpers@1.0.2:
    resolution: {integrity: sha512-Sp1ablJ0ivDkSzjcaJdxEunN5/XvksFJ2sMBFfq6x0ryhQV/2b/KwFe21cMpmHtPOSij8K99/wSfoEuTObmuMQ==}
    engines: {node: '>= 0.4'}

  callsites@3.1.0:
    resolution: {integrity: sha512-P8BjAsXvZS+VIDUI11hHCQEv74YT67YUi5JJFNWIqL235sBmjX4+qx9Muvls5ivyNENctx46xQLQ3aTuE7ssaQ==}
    engines: {node: '>=6'}

  camelcase@5.3.1:
    resolution: {integrity: sha512-L28STB170nwWS63UjtlEOE3dldQApaJXZkOI1uMFfzf3rRuPegHaHesyee+YxQ+W6SvRDQV6UrdOdRiR153wJg==}
    engines: {node: '>=6'}

  camelcase@6.3.0:
    resolution: {integrity: sha512-Gmy6FhYlCY7uOElZUSbxo2UCDH8owEk996gkbrpsgGtrJLM3J7jGxl9Ic7Qwwj4ivOE5AWZWRMecDdF7hqGjFA==}
    engines: {node: '>=10'}

  caniuse-lite@1.0.30001715:
    resolution: {integrity: sha512-7ptkFGMm2OAOgvZpwgA4yjQ5SQbrNVGdRjzH0pBdy1Fasvcr+KAeECmbCAECzTuDuoX0FCY8KzUxjf9+9kfZEw==}

  chalk@4.1.2:
    resolution: {integrity: sha512-oKnbhFyRIXpUuez8iBMmyEa4nbj4IOQyuhc/wy9kY7/WVPcwIO9VA668Pu8RkO7+0G76SLROeyw9CpQ061i4mA==}
    engines: {node: '>=10'}

  char-regex@1.0.2:
    resolution: {integrity: sha512-kWWXztvZ5SBQV+eRgKFeh8q5sLuZY2+8WUIzlxWVTg+oGwY14qylx1KbKzHd8P6ZYkAg0xyIDU9JMHhyJMZ1jw==}
    engines: {node: '>=10'}

  ci-info@3.9.0:
    resolution: {integrity: sha512-NIxF55hv4nSqQswkAeiOi1r83xy8JldOFDTWiug55KBu9Jnblncd2U6ViHmYgHf01TPZS77NJBhBMKdWj9HQMQ==}
    engines: {node: '>=8'}

  cjs-module-lexer@1.4.3:
    resolution: {integrity: sha512-9z8TZaGM1pfswYeXrUpzPrkx8UnWYdhJclsiYMm6x/w5+nN+8Tf/LnAgfLGQCm59qAOxU8WwHEq2vNwF6i4j+Q==}

  cliui@8.0.1:
    resolution: {integrity: sha512-BSeNnyus75C4//NQ9gQt1/csTXyo/8Sb+afLAkzAptFuMsod9HFokGNudZpi/oQV73hnVK+sR+5PVRMd+Dr7YQ==}
    engines: {node: '>=12'}

  co@4.6.0:
    resolution: {integrity: sha512-QVb0dM5HvG+uaxitm8wONl7jltx8dqhfU33DcqtOZcLSVIKSDDLDi7+0LbAKiyI8hD9u42m2YxXSkMGWThaecQ==}
    engines: {iojs: '>= 1.0.0', node: '>= 0.12.0'}

  collect-v8-coverage@1.0.2:
    resolution: {integrity: sha512-lHl4d5/ONEbLlJvaJNtsF/Lz+WvB07u2ycqTYbdrq7UypDXailES4valYb2eWiJFxZlVmpGekfqoxQhzyFdT4Q==}

  color-convert@2.0.1:
    resolution: {integrity: sha512-RRECPsj7iu/xb5oKYcsFHSppFNnsj/52OVTRKb4zP5onXwVF3zVmmToNcOfGC+CRDpfK/U584fMg38ZHCaElKQ==}
    engines: {node: '>=7.0.0'}

  color-name@1.1.4:
    resolution: {integrity: sha512-dOy+3AuW3a2wNbZHIuMZpTcgjGuLU/uBL/ubcZF9OXbDo8ff4O8yVp5Bf0efS8uEoYo5q4Fx7dY9OgQGXgAsQA==}

  combined-stream@1.0.8:
    resolution: {integrity: sha512-FQN4MRfuJeHf7cBbBMJFXhKSDq+2kAArBlmRBvcvFE5BB1HZKXtSFASDhdlz9zOYwxh8lDdnvmMOe/+5cdoEdg==}
    engines: {node: '>= 0.8'}

  concat-map@0.0.1:
    resolution: {integrity: sha512-/Srv4dswyQNBfohGpz9o6Yb3Gz3SrUDqBH5rTuhGR7ahtlbYKnVxw2bCFMRljaA7EXHaXZ8wsHdodFvbkhKmqg==}

  convert-source-map@2.0.0:
    resolution: {integrity: sha512-Kvp459HrV2FEJ1CAsi1Ku+MY3kasH19TFykTz2xWmMeq6bk2NU3XXvfJ+Q61m0xktWwt+1HSYf3JZsTms3aRJg==}

  create-jest@29.7.0:
    resolution: {integrity: sha512-Adz2bdH0Vq3F53KEMJOoftQFutWCukm6J24wbPWRO4k1kMY7gS7ds/uoJkNuV8wDCtWWnuwGcJwpWcih+zEW1Q==}
    engines: {node: ^14.15.0 || ^16.10.0 || >=18.0.0}
    hasBin: true

  create-require@1.1.1:
    resolution: {integrity: sha512-dcKFX3jn0MpIaXjisoRvexIJVEKzaq7z2rZKxf+MSr9TkdmHmsU4m2lcLojrj/FHl8mk5VxMmYA+ftRkP/3oKQ==}

  cross-spawn@7.0.6:
    resolution: {integrity: sha512-uV2QOWP2nWzsy2aMp8aRibhi9dlzF5Hgh5SHaB9OiTGEyDTiJJyx0uy51QXdyWbtAHNua4XJzUKca3OzKUd3vA==}
    engines: {node: '>= 8'}

  debug@4.4.0:
    resolution: {integrity: sha512-6WTZ/IxCY/T6BALoZHaE4ctp9xm+Z5kY/pzYaCHRFeyVhojxlrm+46y68HA6hr0TcwEssoxNiDEUJQjfPZ/RYA==}
    engines: {node: '>=6.0'}
    peerDependencies:
      supports-color: '*'
    peerDependenciesMeta:
      supports-color:
        optional: true

  dedent@1.5.3:
    resolution: {integrity: sha512-NHQtfOOW68WD8lgypbLA5oT+Bt0xXJhiYvoR6SmmNXZfpzOGXwdKWmcwG8N7PwVVWV3eF/68nmD9BaJSsTBhyQ==}
    peerDependencies:
      babel-plugin-macros: ^3.1.0
    peerDependenciesMeta:
      babel-plugin-macros:
        optional: true

  deepmerge@4.3.1:
    resolution: {integrity: sha512-3sUqbMEc77XqpdNO7FRyRog+eW3ph+GYCbj+rK+uYyRMuwsVy0rMiVtPn+QJlKFvWP/1PYpapqYn0Me2knFn+A==}
    engines: {node: '>=0.10.0'}

  delayed-stream@1.0.0:
    resolution: {integrity: sha512-ZySD7Nf91aLB0RxL4KGrKHBXl7Eds1DAmEdcoVawXnLD7SDhpNgtuII2aAkg7a7QS41jxPSZ17p4VdGnMHk3MQ==}
    engines: {node: '>=0.4.0'}

  detect-newline@3.1.0:
    resolution: {integrity: sha512-TLz+x/vEXm/Y7P7wn1EJFNLxYpUD4TgMosxY6fAVJUnJMbupHBOncxyWUG9OpTaH9EBD7uFI5LfEgmMOc54DsA==}
    engines: {node: '>=8'}

  diff-sequences@29.6.3:
    resolution: {integrity: sha512-EjePK1srD3P08o2j4f0ExnylqRs5B9tJjcp9t1krH2qRi8CCdsYfwe9JgSLurFBWwq4uOlipzfk5fHNvwFKr8Q==}
    engines: {node: ^14.15.0 || ^16.10.0 || >=18.0.0}

  diff@4.0.2:
    resolution: {integrity: sha512-58lmxKSA4BNyLz+HHMUzlOEpg09FV+ev6ZMe3vJihgdxzgcwZ8VoEEPmALCZG9LmqfVoNMMKpttIYTVG6uDY7A==}
    engines: {node: '>=0.3.1'}

  docker-compose@1.2.0:
    resolution: {integrity: sha512-wIU1eHk3Op7dFgELRdmOYlPYS4gP8HhH1ZmZa13QZF59y0fblzFDFmKPhyc05phCy2hze9OEvNZAsoljrs+72w==}
    engines: {node: '>= 6.0.0'}

  dunder-proto@1.0.1:
    resolution: {integrity: sha512-KIN/nDJBQRcXw0MLVhZE9iQHmG68qAVIBg9CqmUYjmQIhgij9U5MFvrqkUL5FbtyyzZuOeOt0zdeRe4UY7ct+A==}
    engines: {node: '>= 0.4'}

  ejs@3.1.10:
    resolution: {integrity: sha512-UeJmFfOrAQS8OJWPZ4qtgHyWExa088/MtK5UEyoJGFH67cDEXkZSviOiKRCZ4Xij0zxI3JECgYs3oKx+AizQBA==}
    engines: {node: '>=0.10.0'}
    hasBin: true

  electron-to-chromium@1.5.143:
    resolution: {integrity: sha512-QqklJMOFBMqe46k8iIOwA9l2hz57V2OKMmP5eSWcUvwx+mASAsbU+wkF1pHjn9ZVSBPrsYWr4/W/95y5SwYg2g==}

  emittery@0.13.1:
    resolution: {integrity: sha512-DeWwawk6r5yR9jFgnDKYt4sLS0LmHJJi3ZOnb5/JdbYwj3nW+FxQnHIjhBKz8YLC7oRNPVM9NQ47I3CVx34eqQ==}
    engines: {node: '>=12'}

  emoji-regex@8.0.0:
    resolution: {integrity: sha512-MSjYzcWNOA0ewAHpz0MxpYFvwg6yjy1NG3xteoqz644VCo/RPgnr1/GGt+ic3iJTzQ8Eu3TdM14SawnVUmGE6A==}

  error-ex@1.3.2:
    resolution: {integrity: sha512-7dFHNmqeFSEt2ZBsCriorKnn3Z2pj+fd9kmI6QoWw4//DL+icEBfc0U7qJCisqrTsKTjw4fNFy2pW9OqStD84g==}

  es-define-property@1.0.1:
    resolution: {integrity: sha512-e3nRfgfUZ4rNGL232gUgX06QNyyez04KdjFrF+LTRoOXmrOgFKDg4BCdsjW8EnT69eqdYGmRpJwiPVYNrCaW3g==}
    engines: {node: '>= 0.4'}

  es-errors@1.3.0:
    resolution: {integrity: sha512-Zf5H2Kxt2xjTvbJvP2ZWLEICxA6j+hAmMzIlypy4xcBg1vKVnx89Wy0GbS+kf5cwCVFFzdCFh2XSCFNULS6csw==}
    engines: {node: '>= 0.4'}

  es-object-atoms@1.1.1:
    resolution: {integrity: sha512-FGgH2h8zKNim9ljj7dankFPcICIK9Cp5bm+c2gQSYePhpaG5+esrLODihIorn+Pe6FGJzWhXQotPv73jTaldXA==}
    engines: {node: '>= 0.4'}

  es-set-tostringtag@2.1.0:
    resolution: {integrity: sha512-j6vWzfrGVfyXxge+O0x5sh6cvxAog0a/4Rdd2K36zCMV5eJ+/+tOAngRO8cODMNWbVRdVlmGZQL2YS3yR8bIUA==}
    engines: {node: '>= 0.4'}

  escalade@3.2.0:
    resolution: {integrity: sha512-WUj2qlxaQtO4g6Pq5c29GTcWGDyd8itL8zTlipgECz3JesAiiOKotd8JU6otB3PACgG6xkJUyVhboMS+bje/jA==}
    engines: {node: '>=6'}

  escape-string-regexp@2.0.0:
    resolution: {integrity: sha512-UpzcLCXolUWcNu5HtVMHYdXJjArjsF9C0aNnquZYY4uW/Vu0miy5YoWvbV345HauVvcAUnpRuhMMcqTcGOY2+w==}
    engines: {node: '>=8'}

  esprima@4.0.1:
    resolution: {integrity: sha512-eGuFFw7Upda+g4p+QHvnW0RyTX/SVeJBDM/gCtMARO0cLuT2HcEKnTPvhjV6aGeqrCB/sbNop0Kszm0jsaWU4A==}
    engines: {node: '>=4'}
    hasBin: true

  execa@5.1.1:
    resolution: {integrity: sha512-8uSpZZocAZRBAPIEINJj3Lo9HyGitllczc27Eh5YYojjMFMn8yHMDMaUHE2Jqfq05D/wucwI4JGURyXt1vchyg==}
    engines: {node: '>=10'}

  exit@0.1.2:
    resolution: {integrity: sha512-Zk/eNKV2zbjpKzrsQ+n1G6poVbErQxJ0LBOJXaKZ1EViLzH+hrLu9cdXI4zw9dBQJslwBEpbQ2P1oS7nDxs6jQ==}
    engines: {node: '>= 0.8.0'}

  expect@29.7.0:
    resolution: {integrity: sha512-2Zks0hf1VLFYI1kbh0I5jP3KHHyCHpkfyHBzsSXRFgl/Bg9mWYfMW8oD+PdMPlEwy5HNsR9JutYy6pMeOh61nw==}
    engines: {node: ^14.15.0 || ^16.10.0 || >=18.0.0}

  fast-json-stable-stringify@2.1.0:
    resolution: {integrity: sha512-lhd/wF+Lk98HZoTCtlVraHtfh5XYijIjalXck7saUtuanSDyLMxnHhSXEDJqHxD7msR8D0uCmqlkwjCV8xvwHw==}

  fb-watchman@2.0.2:
    resolution: {integrity: sha512-p5161BqbuCaSnB8jIbzQHOlpgsPmK5rJVDfDKO91Axs5NC1uu3HRQm6wt9cd9/+GtQQIO53JdGXXoyDpTAsgYA==}

  filelist@1.0.4:
    resolution: {integrity: sha512-w1cEuf3S+DrLCQL7ET6kz+gmlJdbq9J7yXCSjK/OZCPA+qEN1WyF4ZAf0YYJa4/shHJra2t/d/r8SV4Ji+x+8Q==}

  fill-range@7.1.1:
    resolution: {integrity: sha512-YsGpe3WHLK8ZYi4tWDg2Jy3ebRz2rXowDxnld4bkQB00cc/1Zw9AWnC0i9ztDJitivtQvaI9KaLyKrc+hBW0yg==}
    engines: {node: '>=8'}

  find-up@4.1.0:
    resolution: {integrity: sha512-PpOwAdQ/YlXQ2vj8a3h8IipDuYRi3wceVQQGYWxNINccq40Anw7BlsEXCMbt1Zt+OLA6Fq9suIpIWD0OsnISlw==}
    engines: {node: '>=8'}

  follow-redirects@1.15.9:
    resolution: {integrity: sha512-gew4GsXizNgdoRyqmyfMHyAmXsZDk6mHkSxZFCzW9gwlbtOW44CDtYavM+y+72qD/Vq2l550kMF52DT8fOLJqQ==}
    engines: {node: '>=4.0'}
    peerDependencies:
      debug: '*'
    peerDependenciesMeta:
      debug:
        optional: true

  form-data@4.0.2:
    resolution: {integrity: sha512-hGfm/slu0ZabnNt4oaRZ6uREyfCj6P4fT/n6A1rGV+Z0VdGXjfOhVUpkn6qVQONHGIFwmveGXyDs75+nr6FM8w==}
    engines: {node: '>= 6'}

  fs.realpath@1.0.0:
    resolution: {integrity: sha512-OO0pH2lK6a0hZnAdau5ItzHPI6pUlvI7jMVnxUQRtw4owF2wk8lOSabtGDCTP4Ggrg2MbGnWO9X8K1t4+fGMDw==}

  fsevents@2.3.3:
    resolution: {integrity: sha512-5xoDfX+fL7faATnagmWPpbFtwh/R77WmMMqqHGS65C3vvB0YHrgF+B1YmZ3441tMj5n63k0212XNoJwzlhffQw==}
    engines: {node: ^8.16.0 || ^10.6.0 || >=11.0.0}
    os: [darwin]

  function-bind@1.1.2:
    resolution: {integrity: sha512-7XHNxH7qX9xG5mIwxkhumTox/MIRNcOgDrxWsMt2pAr23WHp6MrRlN7FBSFpCpr+oVO0F744iUgR82nJMfG2SA==}

  gensync@1.0.0-beta.2:
    resolution: {integrity: sha512-3hN7NaskYvMDLQY55gnW3NQ+mesEAepTqlg+VEbj7zzqEMBVNhzcGYYeqFo/TlYz6eQiFcp1HcsCZO+nGgS8zg==}
    engines: {node: '>=6.9.0'}

  get-caller-file@2.0.5:
    resolution: {integrity: sha512-DyFP3BM/3YHTQOCUL/w0OZHR0lpKeGrxotcHWcqNEdnltqFwXVfhEBQ94eIo34AfQpo0rGki4cyIiftY06h2Fg==}
    engines: {node: 6.* || 8.* || >= 10.*}

  get-intrinsic@1.3.0:
    resolution: {integrity: sha512-9fSjSaos/fRIVIp+xSJlE6lfwhES7LNtKaCBIamHsjr2na1BiABJPo0mOjjz8GJDURarmCPGqaiVg5mfjb98CQ==}
    engines: {node: '>= 0.4'}

  get-package-type@0.1.0:
    resolution: {integrity: sha512-pjzuKtY64GYfWizNAJ0fr9VqttZkNiK2iS430LtIHzjBEr6bX8Am2zm4sW4Ro5wjWW5cAlRL1qAMTcXbjNAO2Q==}
    engines: {node: '>=8.0.0'}

  get-proto@1.0.1:
    resolution: {integrity: sha512-sTSfBjoXBp89JvIKIefqw7U2CCebsc74kiY6awiGogKtoSGbgjYE/G/+l9sF3MWFPNc9IcoOC4ODfKHfxFmp0g==}
    engines: {node: '>= 0.4'}

  get-stream@6.0.1:
    resolution: {integrity: sha512-ts6Wi+2j3jQjqi70w5AlN8DFnkSwC+MqmxEzdEALB2qXZYV3X/b1CTfgPLGJNMeAWxdPfU8FO1ms3NUfaHCPYg==}
    engines: {node: '>=10'}

  glob@7.2.3:
    resolution: {integrity: sha512-nFR0zLpU2YCaRxwoCJvL6UvCH2JFyFVIvwTLsIf21AuHlMskA1hhTdk+LlYJtOlYt9v6dvszD2BGRqBL+iQK9Q==}
    deprecated: Glob versions prior to v9 are no longer supported

  globals@11.12.0:
    resolution: {integrity: sha512-WOBp/EEGUiIsJSp7wcv/y6MO+lV9UoncWqxuFfm8eBwzWNgyfBd6Gz+IeKQ9jCmyhoH99g15M3T+QaVHFjizVA==}
    engines: {node: '>=4'}

  gopd@1.2.0:
    resolution: {integrity: sha512-ZUKRh6/kUFoAiTAtTYPZJ3hw9wNxx+BIBOijnlG9PnrJsCcSjs1wyyD6vJpaYtgnzDrKYRSqf3OO6Rfa93xsRg==}
    engines: {node: '>= 0.4'}

  graceful-fs@4.2.11:
    resolution: {integrity: sha512-RbJ5/jmFcNNCcDV5o9eTnBLJ/HszWV0P73bc+Ff4nS/rJj+YaS6IGyiOL0VoBYX+l1Wrl3k63h/KrH+nhJ0XvQ==}

  graphql-request@7.1.2:
    resolution: {integrity: sha512-+XE3iuC55C2di5ZUrB4pjgwe+nIQBuXVIK9J98wrVwojzDW3GMdSBZfxUk8l4j9TieIpjpggclxhNEU9ebGF8w==}
    peerDependencies:
      graphql: 14 - 16

  graphql@16.11.0:
    resolution: {integrity: sha512-mS1lbMsxgQj6hge1XZ6p7GPhbrtFwUFYi3wRzXAC/FmYnyXMTvvI3td3rjmQ2u8ewXueaSvRPWaEcgVVOT9Jnw==}
    engines: {node: ^12.22.0 || ^14.16.0 || ^16.0.0 || >=17.0.0}

  has-flag@4.0.0:
    resolution: {integrity: sha512-EykJT/Q1KjTWctppgIAgfSO0tKVuZUjhgMr17kqTumMl6Afv3EISleU7qZUzoXDFTAHTDC4NOoG/ZxU3EvlMPQ==}
    engines: {node: '>=8'}

  has-symbols@1.1.0:
    resolution: {integrity: sha512-1cDNdwJ2Jaohmb3sg4OmKaMBwuC48sYni5HUw2DvsC8LjGTLK9h+eb1X6RyuOHe4hT0ULCW68iomhjUoKUqlPQ==}
    engines: {node: '>= 0.4'}

  has-tostringtag@1.0.2:
    resolution: {integrity: sha512-NqADB8VjPFLM2V0VvHUewwwsw0ZWBaIdgo+ieHtK3hasLz4qeCRjYcqfB6AQrBggRKppKF8L52/VqdVsO47Dlw==}
    engines: {node: '>= 0.4'}

  hasown@2.0.2:
    resolution: {integrity: sha512-0hJU9SCPvmMzIBdZFqNPXWa6dqh7WdH0cII9y+CyS8rG3nL48Bclra9HmKhVVUHyPWNH5Y7xDwAB7bfgSjkUMQ==}
    engines: {node: '>= 0.4'}

  html-escaper@2.0.2:
    resolution: {integrity: sha512-H2iMtd0I4Mt5eYiapRdIDjp+XzelXQ0tFE4JS7YFwFevXXMmOp9myNrUvCg0D6ws8iqkRPBfKHgbwig1SmlLfg==}

  human-signals@2.1.0:
    resolution: {integrity: sha512-B4FFZ6q/T2jhhksgkbEW3HBvWIfDW85snkQgawt07S7J5QXTk6BkNV+0yAeZrM5QpMAdYlocGoljn0sJ/WQkFw==}
    engines: {node: '>=10.17.0'}

  import-local@3.2.0:
    resolution: {integrity: sha512-2SPlun1JUPWoM6t3F0dw0FkCF/jWY8kttcY4f599GLTSjh2OCuuhdTkJQsEcZzBqbXZGKMK2OqW1oZsjtf/gQA==}
    engines: {node: '>=8'}
    hasBin: true

  imurmurhash@0.1.4:
    resolution: {integrity: sha512-JmXMZ6wuvDmLiHEml9ykzqO6lwFbof0GG4IkcGaENdCRDDmMVnny7s5HsIgHCbaq0w2MyPhDqkhTUgS2LU2PHA==}
    engines: {node: '>=0.8.19'}

  inflight@1.0.6:
    resolution: {integrity: sha512-k92I/b08q4wvFscXCLvqfsHCrjrF7yiXsQuIVvVE7N82W3+aqpzuUdBbfhWcy/FZR3/4IgflMgKLOsvPDrGCJA==}
    deprecated: This module is not supported, and leaks memory. Do not use it. Check out lru-cache if you want a good and tested way to coalesce async requests by a key value, which is much more comprehensive and powerful.

  inherits@2.0.4:
    resolution: {integrity: sha512-k/vGaX4/Yla3WzyMCvTQOXYeIHvqOKtnqBduzTHpzpQZzAskKMhZ2K+EnBiSM9zGSoIFeMpXKxa4dYeZIQqewQ==}

  is-arrayish@0.2.1:
    resolution: {integrity: sha512-zz06S8t0ozoDXMG+ube26zeCTNXcKIPJZJi8hBrF4idCLms4CG9QtK7qBl1boi5ODzFpjswb5JPmHCbMpjaYzg==}

  is-core-module@2.16.1:
    resolution: {integrity: sha512-UfoeMA6fIJ8wTYFEUjelnaGI67v6+N7qXJEvQuIGa99l4xsCruSYOVSQ0uPANn4dAzm8lkYPaKLrrijLq7x23w==}
    engines: {node: '>= 0.4'}

  is-fullwidth-code-point@3.0.0:
    resolution: {integrity: sha512-zymm5+u+sCsSWyD9qNaejV3DFvhCKclKdizYaJUuHA83RLjb7nSuGnddCHGv0hk+KY7BMAlsWeK4Ueg6EV6XQg==}
    engines: {node: '>=8'}

  is-generator-fn@2.1.0:
    resolution: {integrity: sha512-cTIB4yPYL/Grw0EaSzASzg6bBy9gqCofvWN8okThAYIxKJZC+udlRAmGbM0XLeniEJSs8uEgHPGuHSe1XsOLSQ==}
    engines: {node: '>=6'}

  is-number@7.0.0:
    resolution: {integrity: sha512-41Cifkg6e8TylSpdtTpeLVMqvSBEVzTttHvERD741+pnZ8ANv0004MRL43QKPDlK9cGvNp6NZWZUBlbGXYxxng==}
    engines: {node: '>=0.12.0'}

  is-stream@2.0.1:
    resolution: {integrity: sha512-hFoiJiTl63nn+kstHGBtewWSKnQLpyb155KHheA1l39uvtO9nWIop1p3udqPcUd/xbF1VLMO4n7OI6p7RbngDg==}
    engines: {node: '>=8'}

  isexe@2.0.0:
    resolution: {integrity: sha512-RHxMLp9lnKHGHRng9QFhRCMbYAcVpn69smSGcq3f36xjgVVWThj4qqLbTLlq7Ssj8B+fIQ1EuCEGI2lKsyQeIw==}

  istanbul-lib-coverage@3.2.2:
    resolution: {integrity: sha512-O8dpsF+r0WV/8MNRKfnmrtCWhuKjxrq2w+jpzBL5UZKTi2LeVWnWOmWRxFlesJONmc+wLAGvKQZEOanko0LFTg==}
    engines: {node: '>=8'}

  istanbul-lib-instrument@5.2.1:
    resolution: {integrity: sha512-pzqtp31nLv/XFOzXGuvhCb8qhjmTVo5vjVk19XE4CRlSWz0KoeJ3bw9XsA7nOp9YBf4qHjwBxkDzKcME/J29Yg==}
    engines: {node: '>=8'}

  istanbul-lib-instrument@6.0.3:
    resolution: {integrity: sha512-Vtgk7L/R2JHyyGW07spoFlB8/lpjiOLTjMdms6AFMraYt3BaJauod/NGrfnVG/y4Ix1JEuMRPDPEj2ua+zz1/Q==}
    engines: {node: '>=10'}

  istanbul-lib-report@3.0.1:
    resolution: {integrity: sha512-GCfE1mtsHGOELCU8e/Z7YWzpmybrx/+dSTfLrvY8qRmaY6zXTKWn6WQIjaAFw069icm6GVMNkgu0NzI4iPZUNw==}
    engines: {node: '>=10'}

  istanbul-lib-source-maps@4.0.1:
    resolution: {integrity: sha512-n3s8EwkdFIJCG3BPKBYvskgXGoy88ARzvegkitk60NxRdwltLOTaH7CUiMRXvwYorl0Q712iEjcWB+fK/MrWVw==}
    engines: {node: '>=10'}

  istanbul-reports@3.1.7:
    resolution: {integrity: sha512-BewmUXImeuRk2YY0PVbxgKAysvhRPUQE0h5QRM++nVWyubKGV0l8qQ5op8+B2DOmwSe63Jivj0BjkPQVf8fP5g==}
    engines: {node: '>=8'}

  jake@10.9.2:
    resolution: {integrity: sha512-2P4SQ0HrLQ+fw6llpLnOaGAvN2Zu6778SJMrCUwns4fOoG9ayrTiZk3VV8sCPkVZF8ab0zksVpS8FDY5pRCNBA==}
    engines: {node: '>=10'}
    hasBin: true

  javascript-natural-sort@0.7.1:
    resolution: {integrity: sha512-nO6jcEfZWQXDhOiBtG2KvKyEptz7RVbpGP4vTD2hLBdmNQSsCiicO2Ioinv6UI4y9ukqnBpy+XZ9H6uLNgJTlw==}

  jest-changed-files@29.7.0:
    resolution: {integrity: sha512-fEArFiwf1BpQ+4bXSprcDc3/x4HSzL4al2tozwVpDFpsxALjLYdyiIK4e5Vz66GQJIbXJ82+35PtysofptNX2w==}
    engines: {node: ^14.15.0 || ^16.10.0 || >=18.0.0}

  jest-circus@29.7.0:
    resolution: {integrity: sha512-3E1nCMgipcTkCocFwM90XXQab9bS+GMsjdpmPrlelaxwD93Ad8iVEjX/vvHPdLPnFf+L40u+5+iutRdA1N9myw==}
    engines: {node: ^14.15.0 || ^16.10.0 || >=18.0.0}

  jest-cli@29.7.0:
    resolution: {integrity: sha512-OVVobw2IubN/GSYsxETi+gOe7Ka59EFMR/twOU3Jb2GnKKeMGJB5SGUUrEz3SFVmJASUdZUzy83sLNNQ2gZslg==}
    engines: {node: ^14.15.0 || ^16.10.0 || >=18.0.0}
    hasBin: true
    peerDependencies:
      node-notifier: ^8.0.1 || ^9.0.0 || ^10.0.0
    peerDependenciesMeta:
      node-notifier:
        optional: true

  jest-config@29.7.0:
    resolution: {integrity: sha512-uXbpfeQ7R6TZBqI3/TxCU4q4ttk3u0PJeC+E0zbfSoSjq6bJ7buBPxzQPL0ifrkY4DNu4JUdk0ImlBUYi840eQ==}
    engines: {node: ^14.15.0 || ^16.10.0 || >=18.0.0}
    peerDependencies:
      '@types/node': '*'
      ts-node: '>=9.0.0'
    peerDependenciesMeta:
      '@types/node':
        optional: true
      ts-node:
        optional: true

  jest-diff@29.7.0:
    resolution: {integrity: sha512-LMIgiIrhigmPrs03JHpxUh2yISK3vLFPkAodPeo0+BuF7wA2FoQbkEg1u8gBYBThncu7e1oEDUfIXVuTqLRUjw==}
    engines: {node: ^14.15.0 || ^16.10.0 || >=18.0.0}

  jest-docblock@29.7.0:
    resolution: {integrity: sha512-q617Auw3A612guyaFgsbFeYpNP5t2aoUNLwBUbc/0kD1R4t9ixDbyFTHd1nok4epoVFpr7PmeWHrhvuV3XaJ4g==}
    engines: {node: ^14.15.0 || ^16.10.0 || >=18.0.0}

  jest-each@29.7.0:
    resolution: {integrity: sha512-gns+Er14+ZrEoC5fhOfYCY1LOHHr0TI+rQUHZS8Ttw2l7gl+80eHc/gFf2Ktkw0+SIACDTeWvpFcv3B04VembQ==}
    engines: {node: ^14.15.0 || ^16.10.0 || >=18.0.0}

  jest-environment-node@29.7.0:
    resolution: {integrity: sha512-DOSwCRqXirTOyheM+4d5YZOrWcdu0LNZ87ewUoywbcb2XR4wKgqiG8vNeYwhjFMbEkfju7wx2GYH0P2gevGvFw==}
    engines: {node: ^14.15.0 || ^16.10.0 || >=18.0.0}

  jest-get-type@29.6.3:
    resolution: {integrity: sha512-zrteXnqYxfQh7l5FHyL38jL39di8H8rHoecLH3JNxH3BwOrBsNeabdap5e0I23lD4HHI8W5VFBZqG4Eaq5LNcw==}
    engines: {node: ^14.15.0 || ^16.10.0 || >=18.0.0}

  jest-haste-map@29.7.0:
    resolution: {integrity: sha512-fP8u2pyfqx0K1rGn1R9pyE0/KTn+G7PxktWidOBTqFPLYX0b9ksaMFkhK5vrS3DVun09pckLdlx90QthlW7AmA==}
    engines: {node: ^14.15.0 || ^16.10.0 || >=18.0.0}

  jest-leak-detector@29.7.0:
    resolution: {integrity: sha512-kYA8IJcSYtST2BY9I+SMC32nDpBT3J2NvWJx8+JCuCdl/CR1I4EKUJROiP8XtCcxqgTTBGJNdbB1A8XRKbTetw==}
    engines: {node: ^14.15.0 || ^16.10.0 || >=18.0.0}

  jest-matcher-utils@29.7.0:
    resolution: {integrity: sha512-sBkD+Xi9DtcChsI3L3u0+N0opgPYnCRPtGcQYrgXmR+hmt/fYfWAL0xRXYU8eWOdfuLgBe0YCW3AFtnRLagq/g==}
    engines: {node: ^14.15.0 || ^16.10.0 || >=18.0.0}

  jest-message-util@29.7.0:
    resolution: {integrity: sha512-GBEV4GRADeP+qtB2+6u61stea8mGcOT4mCtrYISZwfu9/ISHFJ/5zOMXYbpBE9RsS5+Gb63DW4FgmnKJ79Kf6w==}
    engines: {node: ^14.15.0 || ^16.10.0 || >=18.0.0}

  jest-mock@29.7.0:
    resolution: {integrity: sha512-ITOMZn+UkYS4ZFh83xYAOzWStloNzJFO2s8DWrE4lhtGD+AorgnbkiKERe4wQVBydIGPx059g6riW5Btp6Llnw==}
    engines: {node: ^14.15.0 || ^16.10.0 || >=18.0.0}

  jest-pnp-resolver@1.2.3:
    resolution: {integrity: sha512-+3NpwQEnRoIBtx4fyhblQDPgJI0H1IEIkX7ShLUjPGA7TtUTvI1oiKi3SR4oBR0hQhQR80l4WAe5RrXBwWMA8w==}
    engines: {node: '>=6'}
    peerDependencies:
      jest-resolve: '*'
    peerDependenciesMeta:
      jest-resolve:
        optional: true

  jest-regex-util@29.6.3:
    resolution: {integrity: sha512-KJJBsRCyyLNWCNBOvZyRDnAIfUiRJ8v+hOBQYGn8gDyF3UegwiP4gwRR3/SDa42g1YbVycTidUF3rKjyLFDWbg==}
    engines: {node: ^14.15.0 || ^16.10.0 || >=18.0.0}

  jest-resolve-dependencies@29.7.0:
    resolution: {integrity: sha512-un0zD/6qxJ+S0et7WxeI3H5XSe9lTBBR7bOHCHXkKR6luG5mwDDlIzVQ0V5cZCuoTgEdcdwzTghYkTWfubi+nA==}
    engines: {node: ^14.15.0 || ^16.10.0 || >=18.0.0}

  jest-resolve@29.7.0:
    resolution: {integrity: sha512-IOVhZSrg+UvVAshDSDtHyFCCBUl/Q3AAJv8iZ6ZjnZ74xzvwuzLXid9IIIPgTnY62SJjfuupMKZsZQRsCvxEgA==}
    engines: {node: ^14.15.0 || ^16.10.0 || >=18.0.0}

  jest-runner@29.7.0:
    resolution: {integrity: sha512-fsc4N6cPCAahybGBfTRcq5wFR6fpLznMg47sY5aDpsoejOcVYFb07AHuSnR0liMcPTgBsA3ZJL6kFOjPdoNipQ==}
    engines: {node: ^14.15.0 || ^16.10.0 || >=18.0.0}

  jest-runtime@29.7.0:
    resolution: {integrity: sha512-gUnLjgwdGqW7B4LvOIkbKs9WGbn+QLqRQQ9juC6HndeDiezIwhDP+mhMwHWCEcfQ5RUXa6OPnFF8BJh5xegwwQ==}
    engines: {node: ^14.15.0 || ^16.10.0 || >=18.0.0}

  jest-snapshot@29.7.0:
    resolution: {integrity: sha512-Rm0BMWtxBcioHr1/OX5YCP8Uov4riHvKPknOGs804Zg9JGZgmIBkbtlxJC/7Z4msKYVbIJtfU+tKb8xlYNfdkw==}
    engines: {node: ^14.15.0 || ^16.10.0 || >=18.0.0}

  jest-util@29.7.0:
    resolution: {integrity: sha512-z6EbKajIpqGKU56y5KBUgy1dt1ihhQJgWzUlZHArA/+X2ad7Cb5iF+AK1EWVL/Bo7Rz9uurpqw6SiBCefUbCGA==}
    engines: {node: ^14.15.0 || ^16.10.0 || >=18.0.0}

  jest-validate@29.7.0:
    resolution: {integrity: sha512-ZB7wHqaRGVw/9hST/OuFUReG7M8vKeq0/J2egIGLdvjHCmYqGARhzXmtgi+gVeZ5uXFF219aOc3Ls2yLg27tkw==}
    engines: {node: ^14.15.0 || ^16.10.0 || >=18.0.0}

  jest-watcher@29.7.0:
    resolution: {integrity: sha512-49Fg7WXkU3Vl2h6LbLtMQ/HyB6rXSIX7SqvBLQmssRBGN9I0PNvPmAmCWSOY6SOvrjhI/F7/bGAv9RtnsPA03g==}
    engines: {node: ^14.15.0 || ^16.10.0 || >=18.0.0}

  jest-worker@29.7.0:
    resolution: {integrity: sha512-eIz2msL/EzL9UFTFFx7jBTkeZfku0yUAyZZZmJ93H2TYEiroIx2PQjEXcwYtYl8zXCxb+PAmA2hLIt/6ZEkPHw==}
    engines: {node: ^14.15.0 || ^16.10.0 || >=18.0.0}

  jest@29.7.0:
    resolution: {integrity: sha512-NIy3oAFp9shda19hy4HK0HRTWKtPJmGdnvywu01nOqNC2vZg+Z+fvJDxpMQA88eb2I9EcafcdjYgsDthnYTvGw==}
    engines: {node: ^14.15.0 || ^16.10.0 || >=18.0.0}
    hasBin: true
    peerDependencies:
      node-notifier: ^8.0.1 || ^9.0.0 || ^10.0.0
    peerDependenciesMeta:
      node-notifier:
        optional: true

  js-tokens@4.0.0:
    resolution: {integrity: sha512-RdJUflcE3cUzKiMqQgsCu06FPu9UdIJO0beYbPhHN4k6apgJtifcoCtT9bcxOpYBtpD2kCM6Sbzg4CausW/PKQ==}

  js-yaml@3.14.1:
    resolution: {integrity: sha512-okMH7OXXJ7YrN9Ok3/SXrnu4iX9yOk+25nqX4imS2npuvTYDmo/QEZoqwZkYaIDk3jVvBOTOIEgEhaLOynBS9g==}
    hasBin: true

  jsesc@3.1.0:
    resolution: {integrity: sha512-/sM3dO2FOzXjKQhJuo0Q173wf2KOo8t4I8vHy6lF9poUp7bKT0/NHE8fPX23PwfhnykfqnC2xRxOnVw5XuGIaA==}
    engines: {node: '>=6'}
    hasBin: true

  json-parse-even-better-errors@2.3.1:
    resolution: {integrity: sha512-xyFwyhro/JEof6Ghe2iz2NcXoj2sloNsWr/XsERDK/oiPCfaNhl5ONfp+jQdAZRQQ0IJWNzH9zIZF7li91kh2w==}

  json5@2.2.3:
    resolution: {integrity: sha512-XmOWe7eyHYH14cLdVPoyg+GOH3rYX++KpzrylJwSW98t3Nk+U8XOl8FWKOgwtzdb8lXGf6zYwDUzeHMWfxasyg==}
    engines: {node: '>=6'}
    hasBin: true

  kleur@3.0.3:
    resolution: {integrity: sha512-eTIzlVOSUR+JxdDFepEYcBMtZ9Qqdef+rnzWdRZuMbOywu5tO2w2N7rqjoANZ5k9vywhL6Br1VRjUIgTQx4E8w==}
    engines: {node: '>=6'}

<<<<<<< HEAD
  lago-javascript-client@1.26.0:
    resolution: {integrity: sha512-cUMj/3znu0XXKZPLmvKVKbWobJOqNuKYHhRb7Yqvhw0BPHp5bqKB+b0bcSZKlSiNWF6kSyHeAdhPq9DfuXX8uA==}
=======
  lago-javascript-client@1.27.1:
    resolution: {integrity: sha512-0TCRgONHbKJwVOFi9VMh7u4XjG7QBu7x13iJT66vSJGLOsIbcmFLEhaofpnh5x7s1qJROGTzamNmVxvQ8afpdA==}
>>>>>>> 694607dd

  leven@3.1.0:
    resolution: {integrity: sha512-qsda+H8jTaUaN/x5vzW2rzc+8Rw4TAQ/4KjB46IwK5VH+IlVeeeje/EoZRpiXvIqjFgK84QffqPztGI3VBLG1A==}
    engines: {node: '>=6'}

  lines-and-columns@1.2.4:
    resolution: {integrity: sha512-7ylylesZQ/PV29jhEDl3Ufjo6ZX7gCqJr5F7PKrqc93v7fzSymt1BpwEU8nAUXs8qzzvqhbjhK5QZg6Mt/HkBg==}

  locate-path@5.0.0:
    resolution: {integrity: sha512-t7hw9pI+WvuwNJXwk5zVHpyhIqzg2qTlklJOf0mVxGSbe3Fp2VieZcduNYjaLDoy6p9uGpQEGWG87WpMKlNq8g==}
    engines: {node: '>=8'}

  lodash.memoize@4.1.2:
    resolution: {integrity: sha512-t7j+NzmgnQzTAYXcsHYLgimltOV1MXHtlOWf6GjL9Kj8GK5FInw5JotxvbOs+IvV1/Dzo04/fCGfLVs7aXb4Ag==}

  lodash@4.17.21:
    resolution: {integrity: sha512-v2kDEe57lecTulaDIuNTPy3Ry4gLGJ6Z1O3vE1krgXZNrsQ+LFTGHVxVjcXPs17LhbZVGedAJv8XZ1tvj5FvSg==}

  lru-cache@5.1.1:
    resolution: {integrity: sha512-KpNARQA3Iwv+jTA0utUVVbrh+Jlrr1Fv0e56GGzAFOXN7dk/FviaDW8LHmK52DlcH4WP2n6gI8vN1aesBFgo9w==}

  make-dir@4.0.0:
    resolution: {integrity: sha512-hXdUTZYIVOt1Ex//jAQi+wTZZpUpwBj/0QsOzqegb3rGMMeJiSEu5xLHnYfBrRV4RH2+OCSOO95Is/7x1WJ4bw==}
    engines: {node: '>=10'}

  make-error@1.3.6:
    resolution: {integrity: sha512-s8UhlNe7vPKomQhC1qFelMokr/Sc3AgNbso3n74mVPA5LTZwkB9NlXf4XPamLxJE8h0gh73rM94xvwRT2CVInw==}

  makeerror@1.0.12:
    resolution: {integrity: sha512-JmqCvUhmt43madlpFzG4BQzG2Z3m6tvQDNKdClZnO3VbIudJYmxsT0FNJMeiB2+JTSlTQTSbU8QdesVmwJcmLg==}

  math-intrinsics@1.1.0:
    resolution: {integrity: sha512-/IXtbwEk5HTPyEwyKX6hGkYXxM9nbj64B+ilVJnC/R6B0pH5G4V3b0pVbL7DBj4tkhBAppbQUlf6F6Xl9LHu1g==}
    engines: {node: '>= 0.4'}

  merge-stream@2.0.0:
    resolution: {integrity: sha512-abv/qOcuPfk3URPfDzmZU1LKmuw8kT+0nIHvKrKgFrwifol/doWcdA4ZqsWQ8ENrFKkd67Mfpo/LovbIUsbt3w==}

  micromatch@4.0.8:
    resolution: {integrity: sha512-PXwfBhYu0hBCPw8Dn0E+WDYb7af3dSLVWKi3HGv84IdF4TyFoC0ysxFd0Goxw7nSv4T/PzEJQxsYsEiFCKo2BA==}
    engines: {node: '>=8.6'}

  mime-db@1.52.0:
    resolution: {integrity: sha512-sPU4uV7dYlvtWJxwwxHD0PuihVNiE7TyAbQ5SWxDCB9mUYvOgroQOwYQQOKPJ8CIbE+1ETVlOoK1UC2nU3gYvg==}
    engines: {node: '>= 0.6'}

  mime-types@2.1.35:
    resolution: {integrity: sha512-ZDY+bPm5zTTF+YpCrAU9nK0UgICYPT0QtT1NZWFv4s++TNkcgVaT0g6+4R2uI4MjQjzysHB1zxuWL50hzaeXiw==}
    engines: {node: '>= 0.6'}

  mimic-fn@2.1.0:
    resolution: {integrity: sha512-OqbOk5oEQeAZ8WXWydlu9HJjz9WVdEIvamMCcXmuqUYjTknH/sqsWvhQ3vgwKFRR1HpjvNBKQ37nbJgYzGqGcg==}
    engines: {node: '>=6'}

  minimatch@3.1.2:
    resolution: {integrity: sha512-J7p63hRiAjw1NDEww1W7i37+ByIrOWO5XQQAzZ3VOcL0PNybwpfmV/N05zFAzwQ9USyEcX6t3UO+K5aqBQOIHw==}

  minimatch@5.1.6:
    resolution: {integrity: sha512-lKwV/1brpG6mBUFHtb7NUmtABCb2WZZmm2wNiOA5hAb8VdCS4B3dtMWyvcoViccwAW/COERjXLt0zP1zXUN26g==}
    engines: {node: '>=10'}

  ms@2.1.3:
    resolution: {integrity: sha512-6FlzubTLZG3J2a/NVCAleEhjzq5oxgHyaCU9yYXvcLsvoVaHJq/s5xXI6/XXP6tz7R9xAOtHnSO/tXtF3WRTlA==}

  natural-compare@1.4.0:
    resolution: {integrity: sha512-OWND8ei3VtNC9h7V60qff3SVobHr996CTwgxubgyQYEpg290h9J0buyECNNJexkFm5sOajh5G116RYA1c8ZMSw==}

  node-int64@0.4.0:
    resolution: {integrity: sha512-O5lz91xSOeoXP6DulyHfllpq+Eg00MWitZIbtPfoSEvqIHdl5gfcY6hYzDWnj0qD5tz52PI08u9qUvSVeUBeHw==}

  node-releases@2.0.19:
    resolution: {integrity: sha512-xxOWJsBKtzAq7DY0J+DTzuz58K8e7sJbdgwkbMWQe8UYB6ekmsQ45q0M/tJDsGaZmbC+l7n57UV8Hl5tHxO9uw==}

  normalize-path@3.0.0:
    resolution: {integrity: sha512-6eZs5Ls3WtCisHWp9S2GUy8dqkpGi4BVSz3GaqiE6ezub0512ESztXUwUB6C6IKbQkY2Pnb/mD4WYojCRwcwLA==}
    engines: {node: '>=0.10.0'}

  npm-run-path@4.0.1:
    resolution: {integrity: sha512-S48WzZW777zhNIrn7gxOlISNAqi9ZC/uQFnRdbeIHhZhCA6UqpkOT8T1G7BvfdgP4Er8gF4sUbaS0i7QvIfCWw==}
    engines: {node: '>=8'}

  once@1.4.0:
    resolution: {integrity: sha512-lNaJgI+2Q5URQBkccEKHTQOPaXdUxnZZElQTZY0MFUAuaEqe1E+Nyvgdz/aIyNi6Z9MzO5dv1H8n58/GELp3+w==}

  onetime@5.1.2:
    resolution: {integrity: sha512-kbpaSSGJTWdAY5KPVeMOKXSrPtr8C8C7wodJbcsd51jRnmD+GZu8Y0VoU6Dm5Z4vWr0Ig/1NKuWRKf7j5aaYSg==}
    engines: {node: '>=6'}

  p-limit@2.3.0:
    resolution: {integrity: sha512-//88mFWSJx8lxCzwdAABTJL2MyWB12+eIY7MDL2SqLmAkeKU9qxRvWuSyTjm3FUmpBEMuFfckAIqEaVGUDxb6w==}
    engines: {node: '>=6'}

  p-limit@3.1.0:
    resolution: {integrity: sha512-TYOanM3wGwNGsZN2cVTYPArw454xnXj5qmWF1bEoAc4+cU/ol7GVh7odevjp1FNHduHc3KZMcFduxU5Xc6uJRQ==}
    engines: {node: '>=10'}

  p-locate@4.1.0:
    resolution: {integrity: sha512-R79ZZ/0wAxKGu3oYMlz8jy/kbhsNrS7SKZ7PxEHBgJ5+F2mtFW2fK2cOtBh1cHYkQsbzFV7I+EoRKe6Yt0oK7A==}
    engines: {node: '>=8'}

  p-try@2.2.0:
    resolution: {integrity: sha512-R4nPAVTAU0B9D35/Gk3uJf/7XYbQcyohSKdvAxIRSNghFl4e71hVoGnBNQz9cWaXxO2I10KTC+3jMdvvoKw6dQ==}
    engines: {node: '>=6'}

  parse-json@5.2.0:
    resolution: {integrity: sha512-ayCKvm/phCGxOkYRSCM82iDwct8/EonSEgCSxWxD7ve6jHggsFl4fZVQBPRNgQoKiuV/odhFrGzQXZwbifC8Rg==}
    engines: {node: '>=8'}

  path-exists@4.0.0:
    resolution: {integrity: sha512-ak9Qy5Q7jYb2Wwcey5Fpvg2KoAc/ZIhLSLOSBmRmygPsGwkVVt0fZa0qrtMz+m6tJTAHfZQ8FnmB4MG4LWy7/w==}
    engines: {node: '>=8'}

  path-is-absolute@1.0.1:
    resolution: {integrity: sha512-AVbw3UJ2e9bq64vSaS9Am0fje1Pa8pbGqTTsmXfaIiMpnr5DlDhfJOuLj9Sf95ZPVDAUerDfEk88MPmPe7UCQg==}
    engines: {node: '>=0.10.0'}

  path-key@3.1.1:
    resolution: {integrity: sha512-ojmeN0qd+y0jszEtoY48r0Peq5dwMEkIlCOu6Q5f41lfkswXuKtYrhgoTpLnyIcHm24Uhqx+5Tqm2InSwLhE6Q==}
    engines: {node: '>=8'}

  path-parse@1.0.7:
    resolution: {integrity: sha512-LDJzPVEEEPR+y48z93A0Ed0yXb8pAByGWo/k5YYdYgpY2/2EsOsksJrq7lOHxryrVOn1ejG6oAp8ahvOIQD8sw==}

  picocolors@1.1.1:
    resolution: {integrity: sha512-xceH2snhtb5M9liqDsmEw56le376mTZkEX/jEb/RxNFyegNul7eNslCXP9FDj/Lcu0X8KEyMceP2ntpaHrDEVA==}

  picomatch@2.3.1:
    resolution: {integrity: sha512-JU3teHTNjmE2VCGFzuY8EXzCDVwEqB2a8fsIvwaStHhAWJEeVd1o1QD80CU6+ZdEXXSLbSsuLwJjkCBWqRQUVA==}
    engines: {node: '>=8.6'}

  pirates@4.0.7:
    resolution: {integrity: sha512-TfySrs/5nm8fQJDcBDuUng3VOUKsd7S+zqvbOTiGXHfxX4wK31ard+hoNuvkicM/2YFzlpDgABOevKSsB4G/FA==}
    engines: {node: '>= 6'}

  pkg-dir@4.2.0:
    resolution: {integrity: sha512-HRDzbaKjC+AOWVXxAU/x54COGeIv9eb+6CkDSQoNTt4XyWoIJvuPsXizxu/Fr23EiekbtZwmh1IcIG/l/a10GQ==}
    engines: {node: '>=8'}

  prettier@3.5.3:
    resolution: {integrity: sha512-QQtaxnoDJeAkDvDKWCLiwIXkTgRhwYDEQCghU9Z6q03iyek/rxRh/2lC3HB7P8sWT2xC/y5JDctPLBIGzHKbhw==}
    engines: {node: '>=14'}
    hasBin: true

  pretty-format@29.7.0:
    resolution: {integrity: sha512-Pdlw/oPxN+aXdmM9R00JVC9WVFoCLTKJvDVLgmJ+qAffBMxsV85l/Lu7sNx4zSzPyoL2euImuEwHhOXdEgNFZQ==}
    engines: {node: ^14.15.0 || ^16.10.0 || >=18.0.0}

  prompts@2.4.2:
    resolution: {integrity: sha512-NxNv/kLguCA7p3jE8oL2aEBsrJWgAakBpgmgK6lpPWV+WuOmY6r2/zbAVnP+T8bQlA0nzHXSJSJW0Hq7ylaD2Q==}
    engines: {node: '>= 6'}

  proxy-from-env@1.1.0:
    resolution: {integrity: sha512-D+zkORCbA9f1tdWRK0RaCR3GPv50cMxcrz4X8k5LTSUD1Dkw47mKJEZQNunItRTkWwgtaUSo1RVFRIG9ZXiFYg==}

  pure-rand@6.1.0:
    resolution: {integrity: sha512-bVWawvoZoBYpp6yIoQtQXHZjmz35RSVHnUOTefl8Vcjr8snTPY1wnpSPMWekcFwbxI6gtmT7rSYPFvz71ldiOA==}

  react-is@18.3.1:
    resolution: {integrity: sha512-/LLMVyas0ljjAtoYiPqYiL8VWXzUUdThrmU5+n20DZv+a+ClRoevUzw5JxU+Ieh5/c87ytoTBV9G1FiKfNJdmg==}

  require-directory@2.1.1:
    resolution: {integrity: sha512-fGxEI7+wsG9xrvdjsrlmL22OMTTiHRwAMroiEeMgq8gzoLC/PQr7RsRDSTLUg/bZAZtF+TVIkHc6/4RIKrui+Q==}
    engines: {node: '>=0.10.0'}

  resolve-cwd@3.0.0:
    resolution: {integrity: sha512-OrZaX2Mb+rJCpH/6CpSqt9xFVpN++x01XnN2ie9g6P5/3xelLAkXWVADpdz1IHD/KFfEXyE6V0U01OQ3UO2rEg==}
    engines: {node: '>=8'}

  resolve-from@5.0.0:
    resolution: {integrity: sha512-qYg9KP24dD5qka9J47d0aVky0N+b4fTU89LN9iDnjB5waksiC49rvMB0PrUJQGoTmH50XPiqOvAjDfaijGxYZw==}
    engines: {node: '>=8'}

  resolve.exports@2.0.3:
    resolution: {integrity: sha512-OcXjMsGdhL4XnbShKpAcSqPMzQoYkYyhbEaeSko47MjRP9NfEQMhZkXL1DoFlt9LWQn4YttrdnV6X2OiyzBi+A==}
    engines: {node: '>=10'}

  resolve@1.22.10:
    resolution: {integrity: sha512-NPRy+/ncIMeDlTAsuqwKIiferiawhefFJtkNSW0qZJEqMEb+qBt/77B/jGeeek+F0uOeN05CDa6HXbbIgtVX4w==}
    engines: {node: '>= 0.4'}
    hasBin: true

  semver@6.3.1:
    resolution: {integrity: sha512-BR7VvDCVHO+q2xBEWskxS6DJE1qRnb7DxzUrogb71CWoSficBxYsiAGd+Kl0mmq/MprG9yArRkyrQxTO6XjMzA==}
    hasBin: true

  semver@7.7.1:
    resolution: {integrity: sha512-hlq8tAfn0m/61p4BVRcPzIGr6LKiMwo4VM6dGi6pt4qcRkmNzTcWq6eCEjEh+qXjkMDvPlOFFSGwQjoEa6gyMA==}
    engines: {node: '>=10'}
    hasBin: true

  shebang-command@2.0.0:
    resolution: {integrity: sha512-kHxr2zZpYtdmrN1qDjrrX/Z1rR1kG8Dx+gkpK1G4eXmvXswmcE1hTWBWYUzlraYw1/yZp6YuDY77YtvbN0dmDA==}
    engines: {node: '>=8'}

  shebang-regex@3.0.0:
    resolution: {integrity: sha512-7++dFhtcx3353uBaq8DDR4NuxBetBzC7ZQOhmTQInHEd6bSrXdiEyzCvG07Z44UYdLShWUyXt5M/yhz8ekcb1A==}
    engines: {node: '>=8'}

  signal-exit@3.0.7:
    resolution: {integrity: sha512-wnD2ZE+l+SPC/uoS0vXeE9L1+0wuaMqKlfz9AMUo38JsyLSBWSFcHR1Rri62LZc12vLr1gb3jl7iwQhgwpAbGQ==}

  simple-git@3.27.0:
    resolution: {integrity: sha512-ivHoFS9Yi9GY49ogc6/YAi3Fl9ROnF4VyubNylgCkA+RVqLaKWnDSzXOVzya8csELIaWaYNutsEuAhZrtOjozA==}

  sisteransi@1.0.5:
    resolution: {integrity: sha512-bLGGlR1QxBcynn2d5YmDX4MGjlZvy2MRBDRNHLJ8VI6l6+9FUiyTFNJ0IveOSP0bcXgVDPRcfGqA0pjaqUpfVg==}

  slash@3.0.0:
    resolution: {integrity: sha512-g9Q1haeby36OSStwb4ntCGGGaKsaVSjQ68fBxoQcutl5fS1vuY18H3wSt3jFyFtrkx+Kz0V1G85A4MyAdDMi2Q==}
    engines: {node: '>=8'}

  source-map-support@0.5.13:
    resolution: {integrity: sha512-SHSKFHadjVA5oR4PPqhtAVdcBWwRYVd6g6cAXnIbRiIwc2EhPrTuKUBdSLvlEKyIP3GCf89fltvcZiP9MMFA1w==}

  source-map@0.6.1:
    resolution: {integrity: sha512-UjgapumWlbMhkBgzT7Ykc5YXUT46F0iKu8SGXq0bcwP5dz/h0Plj6enJqjz1Zbq2l5WaqYnrVbwWOWMyF3F47g==}
    engines: {node: '>=0.10.0'}

  sprintf-js@1.0.3:
    resolution: {integrity: sha512-D9cPgkvLlV3t3IzL0D0YLvGA9Ahk4PcvVwUbN0dSGr1aP0Nrt4AEnTUbuGvquEC0mA64Gqt1fzirlRs5ibXx8g==}

  stack-utils@2.0.6:
    resolution: {integrity: sha512-XlkWvfIm6RmsWtNJx+uqtKLS8eqFbxUg0ZzLXqY0caEy9l7hruX8IpiDnjsLavoBgqCCR71TqWO8MaXYheJ3RQ==}
    engines: {node: '>=10'}

  string-length@4.0.2:
    resolution: {integrity: sha512-+l6rNN5fYHNhZZy41RXsYptCjA2Igmq4EG7kZAYFQI1E1VTXarr6ZPXBg6eq7Y6eK4FEhY6AJlyuFIb/v/S0VQ==}
    engines: {node: '>=10'}

  string-width@4.2.3:
    resolution: {integrity: sha512-wKyQRQpjJ0sIp62ErSZdGsjMJWsap5oRNihHhu6G7JVO/9jIB6UyevL+tXuOqrng8j/cxKTWyWUwvSTriiZz/g==}
    engines: {node: '>=8'}

  strip-ansi@6.0.1:
    resolution: {integrity: sha512-Y38VPSHcqkFrCpFnQ9vuSXmquuv5oXOKpGeT6aGrr3o3Gc9AlVa6JBfUSOCnbxGGZF+/0ooI7KrPuUSztUdU5A==}
    engines: {node: '>=8'}

  strip-bom@4.0.0:
    resolution: {integrity: sha512-3xurFv5tEgii33Zi8Jtp55wEIILR9eh34FAW00PZf+JnSsTmV/ioewSgQl97JHvgjoRGwPShsWm+IdrxB35d0w==}
    engines: {node: '>=8'}

  strip-final-newline@2.0.0:
    resolution: {integrity: sha512-BrpvfNAE3dcvq7ll3xVumzjKjZQ5tI1sEUIKr3Uoks0XUl45St3FlatVqef9prk4jRDzhW6WZg+3bk93y6pLjA==}
    engines: {node: '>=6'}

  strip-json-comments@3.1.1:
    resolution: {integrity: sha512-6fPc+R4ihwqP6N/aIv2f1gMH8lOVtWQHoqC4yK6oSDVVocumAsfCqjkXnqiYMhmMwS/mEHLp7Vehlt3ql6lEig==}
    engines: {node: '>=8'}

  supports-color@7.2.0:
    resolution: {integrity: sha512-qpCAvRl9stuOHveKsn7HncJRvv501qIacKzQlO/+Lwxc9+0q2wLyv4Dfvt80/DPn2pqOBsJdDiogXGR9+OvwRw==}
    engines: {node: '>=8'}

  supports-color@8.1.1:
    resolution: {integrity: sha512-MpUEN2OodtUzxvKQl72cUF7RQ5EiHsGvSsVG0ia9c5RbWGL2CI4C7EpPS8UTBIplnlzZiNuV56w+FuNxy3ty2Q==}
    engines: {node: '>=10'}

  supports-preserve-symlinks-flag@1.0.0:
    resolution: {integrity: sha512-ot0WnXS9fgdkgIcePe6RHNk1WA8+muPa6cSjeR3V8K27q9BB1rTE3R1p7Hv0z1ZyAc8s6Vvv8DIyWf681MAt0w==}
    engines: {node: '>= 0.4'}

  test-exclude@6.0.0:
    resolution: {integrity: sha512-cAGWPIyOHU6zlmg88jwm7VRyXnMN7iV68OGAbYDk/Mh/xC/pzVPlQtY6ngoIH/5/tciuhGfvESU8GrHrcxD56w==}
    engines: {node: '>=8'}

  tmpl@1.0.5:
    resolution: {integrity: sha512-3f0uOEAQwIqGuWW2MVzYg8fV/QNnc/IpuJNG837rLuczAaLVHslWHZQj4IGiEl5Hs3kkbhwL9Ab7Hrsmuj+Smw==}

  to-regex-range@5.0.1:
    resolution: {integrity: sha512-65P7iz6X5yEr1cwcgvQxbbIw7Uk3gOy5dIdtZ4rDveLqhrdJP+Li/Hx6tyK0NEb+2GCyneCMJiGqrADCSNk8sQ==}
    engines: {node: '>=8.0'}

  ts-jest@29.3.2:
    resolution: {integrity: sha512-bJJkrWc6PjFVz5g2DGCNUo8z7oFEYaz1xP1NpeDU7KNLMWPpEyV8Chbpkn8xjzgRDpQhnGMyvyldoL7h8JXyug==}
    engines: {node: ^14.15.0 || ^16.10.0 || ^18.0.0 || >=20.0.0}
    hasBin: true
    peerDependencies:
      '@babel/core': '>=7.0.0-beta.0 <8'
      '@jest/transform': ^29.0.0
      '@jest/types': ^29.0.0
      babel-jest: ^29.0.0
      esbuild: '*'
      jest: ^29.0.0
      typescript: '>=4.3 <6'
    peerDependenciesMeta:
      '@babel/core':
        optional: true
      '@jest/transform':
        optional: true
      '@jest/types':
        optional: true
      babel-jest:
        optional: true
      esbuild:
        optional: true

  ts-node@10.9.2:
    resolution: {integrity: sha512-f0FFpIdcHgn8zcPSbf1dRevwt047YMnaiJM3u2w2RewrB+fob/zePZcrOyQoLMMO7aBIddLcQIEK5dYjkLnGrQ==}
    hasBin: true
    peerDependencies:
      '@swc/core': '>=1.2.50'
      '@swc/wasm': '>=1.2.50'
      '@types/node': '*'
      typescript: '>=2.7'
    peerDependenciesMeta:
      '@swc/core':
        optional: true
      '@swc/wasm':
        optional: true

  type-detect@4.0.8:
    resolution: {integrity: sha512-0fr/mIH1dlO+x7TlcMy+bIDqKPsw/70tVyeHW787goQjhmqaZe10uwLujubK9q9Lg6Fiho1KUKDYz0Z7k7g5/g==}
    engines: {node: '>=4'}

  type-fest@0.21.3:
    resolution: {integrity: sha512-t0rzBq87m3fVcduHDUFhKmyyX+9eo6WQjZvf51Ea/M0Q7+T374Jp1aUiyUl0GKxp8M/OETVHSDvmkyPgvX+X2w==}
    engines: {node: '>=10'}

  type-fest@4.40.1:
    resolution: {integrity: sha512-9YvLNnORDpI+vghLU/Nf+zSv0kL47KbVJ1o3sKgoTefl6i+zebxbiDQWoe/oWWqPhIgQdRZRT1KA9sCPL810SA==}
    engines: {node: '>=16'}

  typescript@5.8.3:
    resolution: {integrity: sha512-p1diW6TqL9L07nNxvRMM7hMMw4c5XOo/1ibL4aAIGmSAt9slTE1Xgw5KWuof2uTOvCg9BY7ZRi+GaF+7sfgPeQ==}
    engines: {node: '>=14.17'}
    hasBin: true

  undici-types@6.21.0:
    resolution: {integrity: sha512-iwDZqg0QAGrg9Rav5H4n0M64c3mkR59cJ6wQp+7C4nI0gsmExaedaYLNO44eT4AtBBwjbTiGPMlt2Md0T9H9JQ==}

  update-browserslist-db@1.1.3:
    resolution: {integrity: sha512-UxhIZQ+QInVdunkDAaiazvvT/+fXL5Osr0JZlJulepYu6Jd7qJtDZjlur0emRlT71EN3ScPoE7gvsuIKKNavKw==}
    hasBin: true
    peerDependencies:
      browserslist: '>= 4.21.0'

  v8-compile-cache-lib@3.0.1:
    resolution: {integrity: sha512-wa7YjyUGfNZngI/vtK0UHAN+lgDCxBPCylVXGp0zu59Fz5aiGtNXaq3DhIov063MorB+VfufLh3JlF2KdTK3xg==}

  v8-to-istanbul@9.3.0:
    resolution: {integrity: sha512-kiGUalWN+rgBJ/1OHZsBtU4rXZOfj/7rKQxULKlIzwzQSvMJUUNgPwJEEh7gU6xEVxC0ahoOBvN2YI8GH6FNgA==}
    engines: {node: '>=10.12.0'}

  walker@1.0.8:
    resolution: {integrity: sha512-ts/8E8l5b7kY0vlWLewOkDXMmPdLcVV4GmOQLyxuSswIJsweeFZtAsMF7k1Nszz+TYBQrlYRmzOnr398y1JemQ==}

  which@2.0.2:
    resolution: {integrity: sha512-BLI3Tl1TW3Pvl70l3yq3Y64i+awpwXqsGBYWkkqMtnbXgrMD+yj7rhW0kuEDxzJaYXGjEW5ogapKNMEKNMjibA==}
    engines: {node: '>= 8'}
    hasBin: true

  wrap-ansi@7.0.0:
    resolution: {integrity: sha512-YVGIj2kamLSTxw6NsZjoBxfSwsn0ycdesmc4p+Q21c5zPuZ1pl+NfxVdxPtdHvmNVOQ6XSYG4AUtyt/Fi7D16Q==}
    engines: {node: '>=10'}

  wrappy@1.0.2:
    resolution: {integrity: sha512-l4Sp/DRseor9wL6EvV2+TuQn63dMkPjZ/sp9XkghTEbV9KlPS1xUsZ3u7/IQO4wxtcFB4bgpQPRcR3QCvezPcQ==}

  write-file-atomic@4.0.2:
    resolution: {integrity: sha512-7KxauUdBmSdWnmpaGFg+ppNjKF8uNLry8LyzjauQDOVONfFLNKrKvQOxZ/VuTIcS/gge/YNahf5RIIQWTSarlg==}
    engines: {node: ^12.13.0 || ^14.15.0 || >=16.0.0}

  y18n@5.0.8:
    resolution: {integrity: sha512-0pfFzegeDWJHJIAmTLRP2DwHjdF5s7jo9tuztdQxAhINCdvS+3nGINqPd00AphqJR/0LhANUS6/+7SCb98YOfA==}
    engines: {node: '>=10'}

  yallist@3.1.1:
    resolution: {integrity: sha512-a4UGQaWPH59mOXUYnAG2ewncQS4i4F43Tv3JoAM+s2VDAmS9NsK8GpDMLrCHPksFT7h3K6TOoUNn2pb7RoXx4g==}

  yaml@2.7.1:
    resolution: {integrity: sha512-10ULxpnOCQXxJvBgxsn9ptjq6uviG/htZKk9veJGhlqn3w/DxQ631zFF+nlQXLwmImeS5amR2dl2U8sg6U9jsQ==}
    engines: {node: '>= 14'}
    hasBin: true

  yargs-parser@21.1.1:
    resolution: {integrity: sha512-tVpsJW7DdjecAiFpbIB1e3qxIQsE6NoPc5/eTdrbbIC4h0LVsWhnoa3g+m2HclBIujHzsxZ4VJVA+GUuc2/LBw==}
    engines: {node: '>=12'}

  yargs@17.7.2:
    resolution: {integrity: sha512-7dSzzRQ++CKnNI/krKnYRV7JKKPUXMEh61soaHKg9mrWEhzFWhFnxPxGl+69cD1Ou63C13NUPCnmIcrvqCuM6w==}
    engines: {node: '>=12'}

  yn@3.1.1:
    resolution: {integrity: sha512-Ux4ygGWsu2c7isFWe8Yu1YluJmqVhxqK2cLXNQA5AcC3QfbGNpM7fu0Y8b/z16pXLnFxZYvWhd3fhBY9DLmC6Q==}
    engines: {node: '>=6'}

  yocto-queue@0.1.0:
    resolution: {integrity: sha512-rVksvsnNCdJ/ohGc6xgPwyN8eheCxsiLM8mxuE/t/mOVqJewPuO1miLpTHQiRgTKCLexL4MeAFVagts7HmNZ2Q==}
    engines: {node: '>=10'}

snapshots:

  '@ampproject/remapping@2.3.0':
    dependencies:
      '@jridgewell/gen-mapping': 0.3.8
      '@jridgewell/trace-mapping': 0.3.25

  '@babel/code-frame@7.26.2':
    dependencies:
      '@babel/helper-validator-identifier': 7.25.9
      js-tokens: 4.0.0
      picocolors: 1.1.1

  '@babel/compat-data@7.26.8': {}

  '@babel/core@7.26.10':
    dependencies:
      '@ampproject/remapping': 2.3.0
      '@babel/code-frame': 7.26.2
      '@babel/generator': 7.27.0
      '@babel/helper-compilation-targets': 7.27.0
      '@babel/helper-module-transforms': 7.26.0(@babel/core@7.26.10)
      '@babel/helpers': 7.27.0
      '@babel/parser': 7.27.0
      '@babel/template': 7.27.0
      '@babel/traverse': 7.27.0
      '@babel/types': 7.27.0
      convert-source-map: 2.0.0
      debug: 4.4.0
      gensync: 1.0.0-beta.2
      json5: 2.2.3
      semver: 6.3.1
    transitivePeerDependencies:
      - supports-color

  '@babel/generator@7.27.0':
    dependencies:
      '@babel/parser': 7.27.0
      '@babel/types': 7.27.0
      '@jridgewell/gen-mapping': 0.3.8
      '@jridgewell/trace-mapping': 0.3.25
      jsesc: 3.1.0

  '@babel/helper-compilation-targets@7.27.0':
    dependencies:
      '@babel/compat-data': 7.26.8
      '@babel/helper-validator-option': 7.25.9
      browserslist: 4.24.4
      lru-cache: 5.1.1
      semver: 6.3.1

  '@babel/helper-module-imports@7.25.9':
    dependencies:
      '@babel/traverse': 7.27.0
      '@babel/types': 7.27.0
    transitivePeerDependencies:
      - supports-color

  '@babel/helper-module-transforms@7.26.0(@babel/core@7.26.10)':
    dependencies:
      '@babel/core': 7.26.10
      '@babel/helper-module-imports': 7.25.9
      '@babel/helper-validator-identifier': 7.25.9
      '@babel/traverse': 7.27.0
    transitivePeerDependencies:
      - supports-color

  '@babel/helper-plugin-utils@7.26.5': {}

  '@babel/helper-string-parser@7.25.9': {}

  '@babel/helper-validator-identifier@7.25.9': {}

  '@babel/helper-validator-option@7.25.9': {}

  '@babel/helpers@7.27.0':
    dependencies:
      '@babel/template': 7.27.0
      '@babel/types': 7.27.0

  '@babel/parser@7.27.0':
    dependencies:
      '@babel/types': 7.27.0

  '@babel/plugin-syntax-async-generators@7.8.4(@babel/core@7.26.10)':
    dependencies:
      '@babel/core': 7.26.10
      '@babel/helper-plugin-utils': 7.26.5

  '@babel/plugin-syntax-bigint@7.8.3(@babel/core@7.26.10)':
    dependencies:
      '@babel/core': 7.26.10
      '@babel/helper-plugin-utils': 7.26.5

  '@babel/plugin-syntax-class-properties@7.12.13(@babel/core@7.26.10)':
    dependencies:
      '@babel/core': 7.26.10
      '@babel/helper-plugin-utils': 7.26.5

  '@babel/plugin-syntax-class-static-block@7.14.5(@babel/core@7.26.10)':
    dependencies:
      '@babel/core': 7.26.10
      '@babel/helper-plugin-utils': 7.26.5

  '@babel/plugin-syntax-import-attributes@7.26.0(@babel/core@7.26.10)':
    dependencies:
      '@babel/core': 7.26.10
      '@babel/helper-plugin-utils': 7.26.5

  '@babel/plugin-syntax-import-meta@7.10.4(@babel/core@7.26.10)':
    dependencies:
      '@babel/core': 7.26.10
      '@babel/helper-plugin-utils': 7.26.5

  '@babel/plugin-syntax-json-strings@7.8.3(@babel/core@7.26.10)':
    dependencies:
      '@babel/core': 7.26.10
      '@babel/helper-plugin-utils': 7.26.5

  '@babel/plugin-syntax-jsx@7.25.9(@babel/core@7.26.10)':
    dependencies:
      '@babel/core': 7.26.10
      '@babel/helper-plugin-utils': 7.26.5

  '@babel/plugin-syntax-logical-assignment-operators@7.10.4(@babel/core@7.26.10)':
    dependencies:
      '@babel/core': 7.26.10
      '@babel/helper-plugin-utils': 7.26.5

  '@babel/plugin-syntax-nullish-coalescing-operator@7.8.3(@babel/core@7.26.10)':
    dependencies:
      '@babel/core': 7.26.10
      '@babel/helper-plugin-utils': 7.26.5

  '@babel/plugin-syntax-numeric-separator@7.10.4(@babel/core@7.26.10)':
    dependencies:
      '@babel/core': 7.26.10
      '@babel/helper-plugin-utils': 7.26.5

  '@babel/plugin-syntax-object-rest-spread@7.8.3(@babel/core@7.26.10)':
    dependencies:
      '@babel/core': 7.26.10
      '@babel/helper-plugin-utils': 7.26.5

  '@babel/plugin-syntax-optional-catch-binding@7.8.3(@babel/core@7.26.10)':
    dependencies:
      '@babel/core': 7.26.10
      '@babel/helper-plugin-utils': 7.26.5

  '@babel/plugin-syntax-optional-chaining@7.8.3(@babel/core@7.26.10)':
    dependencies:
      '@babel/core': 7.26.10
      '@babel/helper-plugin-utils': 7.26.5

  '@babel/plugin-syntax-private-property-in-object@7.14.5(@babel/core@7.26.10)':
    dependencies:
      '@babel/core': 7.26.10
      '@babel/helper-plugin-utils': 7.26.5

  '@babel/plugin-syntax-top-level-await@7.14.5(@babel/core@7.26.10)':
    dependencies:
      '@babel/core': 7.26.10
      '@babel/helper-plugin-utils': 7.26.5

  '@babel/plugin-syntax-typescript@7.25.9(@babel/core@7.26.10)':
    dependencies:
      '@babel/core': 7.26.10
      '@babel/helper-plugin-utils': 7.26.5

  '@babel/template@7.27.0':
    dependencies:
      '@babel/code-frame': 7.26.2
      '@babel/parser': 7.27.0
      '@babel/types': 7.27.0

  '@babel/traverse@7.27.0':
    dependencies:
      '@babel/code-frame': 7.26.2
      '@babel/generator': 7.27.0
      '@babel/parser': 7.27.0
      '@babel/template': 7.27.0
      '@babel/types': 7.27.0
      debug: 4.4.0
      globals: 11.12.0
    transitivePeerDependencies:
      - supports-color

  '@babel/types@7.27.0':
    dependencies:
      '@babel/helper-string-parser': 7.25.9
      '@babel/helper-validator-identifier': 7.25.9

  '@bcoe/v8-coverage@0.2.3': {}

  '@cspotcode/source-map-support@0.8.1':
    dependencies:
      '@jridgewell/trace-mapping': 0.3.9

  '@graphql-typed-document-node/core@3.2.0(graphql@16.11.0)':
    dependencies:
      graphql: 16.11.0

  '@istanbuljs/load-nyc-config@1.1.0':
    dependencies:
      camelcase: 5.3.1
      find-up: 4.1.0
      get-package-type: 0.1.0
      js-yaml: 3.14.1
      resolve-from: 5.0.0

  '@istanbuljs/schema@0.1.3': {}

  '@jest/console@29.7.0':
    dependencies:
      '@jest/types': 29.6.3
      '@types/node': 22.14.1
      chalk: 4.1.2
      jest-message-util: 29.7.0
      jest-util: 29.7.0
      slash: 3.0.0

  '@jest/core@29.7.0(ts-node@10.9.2(@types/node@22.14.1)(typescript@5.8.3))':
    dependencies:
      '@jest/console': 29.7.0
      '@jest/reporters': 29.7.0
      '@jest/test-result': 29.7.0
      '@jest/transform': 29.7.0
      '@jest/types': 29.6.3
      '@types/node': 22.14.1
      ansi-escapes: 4.3.2
      chalk: 4.1.2
      ci-info: 3.9.0
      exit: 0.1.2
      graceful-fs: 4.2.11
      jest-changed-files: 29.7.0
      jest-config: 29.7.0(@types/node@22.14.1)(ts-node@10.9.2(@types/node@22.14.1)(typescript@5.8.3))
      jest-haste-map: 29.7.0
      jest-message-util: 29.7.0
      jest-regex-util: 29.6.3
      jest-resolve: 29.7.0
      jest-resolve-dependencies: 29.7.0
      jest-runner: 29.7.0
      jest-runtime: 29.7.0
      jest-snapshot: 29.7.0
      jest-util: 29.7.0
      jest-validate: 29.7.0
      jest-watcher: 29.7.0
      micromatch: 4.0.8
      pretty-format: 29.7.0
      slash: 3.0.0
      strip-ansi: 6.0.1
    transitivePeerDependencies:
      - babel-plugin-macros
      - supports-color
      - ts-node

  '@jest/environment@29.7.0':
    dependencies:
      '@jest/fake-timers': 29.7.0
      '@jest/types': 29.6.3
      '@types/node': 22.14.1
      jest-mock: 29.7.0

  '@jest/expect-utils@29.7.0':
    dependencies:
      jest-get-type: 29.6.3

  '@jest/expect@29.7.0':
    dependencies:
      expect: 29.7.0
      jest-snapshot: 29.7.0
    transitivePeerDependencies:
      - supports-color

  '@jest/fake-timers@29.7.0':
    dependencies:
      '@jest/types': 29.6.3
      '@sinonjs/fake-timers': 10.3.0
      '@types/node': 22.14.1
      jest-message-util: 29.7.0
      jest-mock: 29.7.0
      jest-util: 29.7.0

  '@jest/globals@29.7.0':
    dependencies:
      '@jest/environment': 29.7.0
      '@jest/expect': 29.7.0
      '@jest/types': 29.6.3
      jest-mock: 29.7.0
    transitivePeerDependencies:
      - supports-color

  '@jest/reporters@29.7.0':
    dependencies:
      '@bcoe/v8-coverage': 0.2.3
      '@jest/console': 29.7.0
      '@jest/test-result': 29.7.0
      '@jest/transform': 29.7.0
      '@jest/types': 29.6.3
      '@jridgewell/trace-mapping': 0.3.25
      '@types/node': 22.14.1
      chalk: 4.1.2
      collect-v8-coverage: 1.0.2
      exit: 0.1.2
      glob: 7.2.3
      graceful-fs: 4.2.11
      istanbul-lib-coverage: 3.2.2
      istanbul-lib-instrument: 6.0.3
      istanbul-lib-report: 3.0.1
      istanbul-lib-source-maps: 4.0.1
      istanbul-reports: 3.1.7
      jest-message-util: 29.7.0
      jest-util: 29.7.0
      jest-worker: 29.7.0
      slash: 3.0.0
      string-length: 4.0.2
      strip-ansi: 6.0.1
      v8-to-istanbul: 9.3.0
    transitivePeerDependencies:
      - supports-color

  '@jest/schemas@29.6.3':
    dependencies:
      '@sinclair/typebox': 0.27.8

  '@jest/source-map@29.6.3':
    dependencies:
      '@jridgewell/trace-mapping': 0.3.25
      callsites: 3.1.0
      graceful-fs: 4.2.11

  '@jest/test-result@29.7.0':
    dependencies:
      '@jest/console': 29.7.0
      '@jest/types': 29.6.3
      '@types/istanbul-lib-coverage': 2.0.6
      collect-v8-coverage: 1.0.2

  '@jest/test-sequencer@29.7.0':
    dependencies:
      '@jest/test-result': 29.7.0
      graceful-fs: 4.2.11
      jest-haste-map: 29.7.0
      slash: 3.0.0

  '@jest/transform@29.7.0':
    dependencies:
      '@babel/core': 7.26.10
      '@jest/types': 29.6.3
      '@jridgewell/trace-mapping': 0.3.25
      babel-plugin-istanbul: 6.1.1
      chalk: 4.1.2
      convert-source-map: 2.0.0
      fast-json-stable-stringify: 2.1.0
      graceful-fs: 4.2.11
      jest-haste-map: 29.7.0
      jest-regex-util: 29.6.3
      jest-util: 29.7.0
      micromatch: 4.0.8
      pirates: 4.0.7
      slash: 3.0.0
      write-file-atomic: 4.0.2
    transitivePeerDependencies:
      - supports-color

  '@jest/types@29.6.3':
    dependencies:
      '@jest/schemas': 29.6.3
      '@types/istanbul-lib-coverage': 2.0.6
      '@types/istanbul-reports': 3.0.4
      '@types/node': 22.14.1
      '@types/yargs': 17.0.33
      chalk: 4.1.2

  '@jridgewell/gen-mapping@0.3.8':
    dependencies:
      '@jridgewell/set-array': 1.2.1
      '@jridgewell/sourcemap-codec': 1.5.0
      '@jridgewell/trace-mapping': 0.3.25

  '@jridgewell/resolve-uri@3.1.2': {}

  '@jridgewell/set-array@1.2.1': {}

  '@jridgewell/sourcemap-codec@1.5.0': {}

  '@jridgewell/trace-mapping@0.3.25':
    dependencies:
      '@jridgewell/resolve-uri': 3.1.2
      '@jridgewell/sourcemap-codec': 1.5.0

  '@jridgewell/trace-mapping@0.3.9':
    dependencies:
      '@jridgewell/resolve-uri': 3.1.2
      '@jridgewell/sourcemap-codec': 1.5.0

  '@kwsites/file-exists@1.1.1':
    dependencies:
      debug: 4.4.0
    transitivePeerDependencies:
      - supports-color

  '@kwsites/promise-deferred@1.1.1': {}

  '@sinclair/typebox@0.27.8': {}

  '@sinonjs/commons@3.0.1':
    dependencies:
      type-detect: 4.0.8

  '@sinonjs/fake-timers@10.3.0':
    dependencies:
      '@sinonjs/commons': 3.0.1

  '@trivago/prettier-plugin-sort-imports@5.2.2(prettier@3.5.3)':
    dependencies:
      '@babel/generator': 7.27.0
      '@babel/parser': 7.27.0
      '@babel/traverse': 7.27.0
      '@babel/types': 7.27.0
      javascript-natural-sort: 0.7.1
      lodash: 4.17.21
      prettier: 3.5.3
    transitivePeerDependencies:
      - supports-color

  '@tsconfig/node10@1.0.11': {}

  '@tsconfig/node12@1.0.11': {}

  '@tsconfig/node14@1.0.3': {}

  '@tsconfig/node16@1.0.4': {}

  '@types/babel__core@7.20.5':
    dependencies:
      '@babel/parser': 7.27.0
      '@babel/types': 7.27.0
      '@types/babel__generator': 7.27.0
      '@types/babel__template': 7.4.4
      '@types/babel__traverse': 7.20.7

  '@types/babel__generator@7.27.0':
    dependencies:
      '@babel/types': 7.27.0

  '@types/babel__template@7.4.4':
    dependencies:
      '@babel/parser': 7.27.0
      '@babel/types': 7.27.0

  '@types/babel__traverse@7.20.7':
    dependencies:
      '@babel/types': 7.27.0

  '@types/graceful-fs@4.1.9':
    dependencies:
      '@types/node': 22.14.1

  '@types/istanbul-lib-coverage@2.0.6': {}

  '@types/istanbul-lib-report@3.0.3':
    dependencies:
      '@types/istanbul-lib-coverage': 2.0.6

  '@types/istanbul-reports@3.0.4':
    dependencies:
      '@types/istanbul-lib-report': 3.0.3

  '@types/jest@29.5.14':
    dependencies:
      expect: 29.7.0
      pretty-format: 29.7.0

  '@types/node@22.14.1':
    dependencies:
      undici-types: 6.21.0

  '@types/stack-utils@2.0.3': {}

  '@types/yargs-parser@21.0.3': {}

  '@types/yargs@17.0.33':
    dependencies:
      '@types/yargs-parser': 21.0.3

  acorn-walk@8.3.4:
    dependencies:
      acorn: 8.14.1

  acorn@8.14.1: {}

  ansi-escapes@4.3.2:
    dependencies:
      type-fest: 0.21.3

  ansi-regex@5.0.1: {}

  ansi-styles@4.3.0:
    dependencies:
      color-convert: 2.0.1

  ansi-styles@5.2.0: {}

  anymatch@3.1.3:
    dependencies:
      normalize-path: 3.0.0
      picomatch: 2.3.1

  arg@4.1.3: {}

  argparse@1.0.10:
    dependencies:
      sprintf-js: 1.0.3

  async@3.2.6: {}

  asynckit@0.4.0: {}

  axios@1.9.0:
    dependencies:
      follow-redirects: 1.15.9
      form-data: 4.0.2
      proxy-from-env: 1.1.0
    transitivePeerDependencies:
      - debug

  babel-jest@29.7.0(@babel/core@7.26.10):
    dependencies:
      '@babel/core': 7.26.10
      '@jest/transform': 29.7.0
      '@types/babel__core': 7.20.5
      babel-plugin-istanbul: 6.1.1
      babel-preset-jest: 29.6.3(@babel/core@7.26.10)
      chalk: 4.1.2
      graceful-fs: 4.2.11
      slash: 3.0.0
    transitivePeerDependencies:
      - supports-color

  babel-plugin-istanbul@6.1.1:
    dependencies:
      '@babel/helper-plugin-utils': 7.26.5
      '@istanbuljs/load-nyc-config': 1.1.0
      '@istanbuljs/schema': 0.1.3
      istanbul-lib-instrument: 5.2.1
      test-exclude: 6.0.0
    transitivePeerDependencies:
      - supports-color

  babel-plugin-jest-hoist@29.6.3:
    dependencies:
      '@babel/template': 7.27.0
      '@babel/types': 7.27.0
      '@types/babel__core': 7.20.5
      '@types/babel__traverse': 7.20.7

  babel-preset-current-node-syntax@1.1.0(@babel/core@7.26.10):
    dependencies:
      '@babel/core': 7.26.10
      '@babel/plugin-syntax-async-generators': 7.8.4(@babel/core@7.26.10)
      '@babel/plugin-syntax-bigint': 7.8.3(@babel/core@7.26.10)
      '@babel/plugin-syntax-class-properties': 7.12.13(@babel/core@7.26.10)
      '@babel/plugin-syntax-class-static-block': 7.14.5(@babel/core@7.26.10)
      '@babel/plugin-syntax-import-attributes': 7.26.0(@babel/core@7.26.10)
      '@babel/plugin-syntax-import-meta': 7.10.4(@babel/core@7.26.10)
      '@babel/plugin-syntax-json-strings': 7.8.3(@babel/core@7.26.10)
      '@babel/plugin-syntax-logical-assignment-operators': 7.10.4(@babel/core@7.26.10)
      '@babel/plugin-syntax-nullish-coalescing-operator': 7.8.3(@babel/core@7.26.10)
      '@babel/plugin-syntax-numeric-separator': 7.10.4(@babel/core@7.26.10)
      '@babel/plugin-syntax-object-rest-spread': 7.8.3(@babel/core@7.26.10)
      '@babel/plugin-syntax-optional-catch-binding': 7.8.3(@babel/core@7.26.10)
      '@babel/plugin-syntax-optional-chaining': 7.8.3(@babel/core@7.26.10)
      '@babel/plugin-syntax-private-property-in-object': 7.14.5(@babel/core@7.26.10)
      '@babel/plugin-syntax-top-level-await': 7.14.5(@babel/core@7.26.10)

  babel-preset-jest@29.6.3(@babel/core@7.26.10):
    dependencies:
      '@babel/core': 7.26.10
      babel-plugin-jest-hoist: 29.6.3
      babel-preset-current-node-syntax: 1.1.0(@babel/core@7.26.10)

  balanced-match@1.0.2: {}

  brace-expansion@1.1.11:
    dependencies:
      balanced-match: 1.0.2
      concat-map: 0.0.1

  brace-expansion@2.0.1:
    dependencies:
      balanced-match: 1.0.2

  braces@3.0.3:
    dependencies:
      fill-range: 7.1.1

  browserslist@4.24.4:
    dependencies:
      caniuse-lite: 1.0.30001715
      electron-to-chromium: 1.5.143
      node-releases: 2.0.19
      update-browserslist-db: 1.1.3(browserslist@4.24.4)

  bs-logger@0.2.6:
    dependencies:
      fast-json-stable-stringify: 2.1.0

  bser@2.1.1:
    dependencies:
      node-int64: 0.4.0

  buffer-from@1.1.2: {}

  call-bind-apply-helpers@1.0.2:
    dependencies:
      es-errors: 1.3.0
      function-bind: 1.1.2

  callsites@3.1.0: {}

  camelcase@5.3.1: {}

  camelcase@6.3.0: {}

  caniuse-lite@1.0.30001715: {}

  chalk@4.1.2:
    dependencies:
      ansi-styles: 4.3.0
      supports-color: 7.2.0

  char-regex@1.0.2: {}

  ci-info@3.9.0: {}

  cjs-module-lexer@1.4.3: {}

  cliui@8.0.1:
    dependencies:
      string-width: 4.2.3
      strip-ansi: 6.0.1
      wrap-ansi: 7.0.0

  co@4.6.0: {}

  collect-v8-coverage@1.0.2: {}

  color-convert@2.0.1:
    dependencies:
      color-name: 1.1.4

  color-name@1.1.4: {}

  combined-stream@1.0.8:
    dependencies:
      delayed-stream: 1.0.0

  concat-map@0.0.1: {}

  convert-source-map@2.0.0: {}

  create-jest@29.7.0(@types/node@22.14.1)(ts-node@10.9.2(@types/node@22.14.1)(typescript@5.8.3)):
    dependencies:
      '@jest/types': 29.6.3
      chalk: 4.1.2
      exit: 0.1.2
      graceful-fs: 4.2.11
      jest-config: 29.7.0(@types/node@22.14.1)(ts-node@10.9.2(@types/node@22.14.1)(typescript@5.8.3))
      jest-util: 29.7.0
      prompts: 2.4.2
    transitivePeerDependencies:
      - '@types/node'
      - babel-plugin-macros
      - supports-color
      - ts-node

  create-require@1.1.1: {}

  cross-spawn@7.0.6:
    dependencies:
      path-key: 3.1.1
      shebang-command: 2.0.0
      which: 2.0.2

  debug@4.4.0:
    dependencies:
      ms: 2.1.3

  dedent@1.5.3: {}

  deepmerge@4.3.1: {}

  delayed-stream@1.0.0: {}

  detect-newline@3.1.0: {}

  diff-sequences@29.6.3: {}

  diff@4.0.2: {}

  docker-compose@1.2.0:
    dependencies:
      yaml: 2.7.1

  dunder-proto@1.0.1:
    dependencies:
      call-bind-apply-helpers: 1.0.2
      es-errors: 1.3.0
      gopd: 1.2.0

  ejs@3.1.10:
    dependencies:
      jake: 10.9.2

  electron-to-chromium@1.5.143: {}

  emittery@0.13.1: {}

  emoji-regex@8.0.0: {}

  error-ex@1.3.2:
    dependencies:
      is-arrayish: 0.2.1

  es-define-property@1.0.1: {}

  es-errors@1.3.0: {}

  es-object-atoms@1.1.1:
    dependencies:
      es-errors: 1.3.0

  es-set-tostringtag@2.1.0:
    dependencies:
      es-errors: 1.3.0
      get-intrinsic: 1.3.0
      has-tostringtag: 1.0.2
      hasown: 2.0.2

  escalade@3.2.0: {}

  escape-string-regexp@2.0.0: {}

  esprima@4.0.1: {}

  execa@5.1.1:
    dependencies:
      cross-spawn: 7.0.6
      get-stream: 6.0.1
      human-signals: 2.1.0
      is-stream: 2.0.1
      merge-stream: 2.0.0
      npm-run-path: 4.0.1
      onetime: 5.1.2
      signal-exit: 3.0.7
      strip-final-newline: 2.0.0

  exit@0.1.2: {}

  expect@29.7.0:
    dependencies:
      '@jest/expect-utils': 29.7.0
      jest-get-type: 29.6.3
      jest-matcher-utils: 29.7.0
      jest-message-util: 29.7.0
      jest-util: 29.7.0

  fast-json-stable-stringify@2.1.0: {}

  fb-watchman@2.0.2:
    dependencies:
      bser: 2.1.1

  filelist@1.0.4:
    dependencies:
      minimatch: 5.1.6

  fill-range@7.1.1:
    dependencies:
      to-regex-range: 5.0.1

  find-up@4.1.0:
    dependencies:
      locate-path: 5.0.0
      path-exists: 4.0.0

  follow-redirects@1.15.9: {}

  form-data@4.0.2:
    dependencies:
      asynckit: 0.4.0
      combined-stream: 1.0.8
      es-set-tostringtag: 2.1.0
      mime-types: 2.1.35

  fs.realpath@1.0.0: {}

  fsevents@2.3.3:
    optional: true

  function-bind@1.1.2: {}

  gensync@1.0.0-beta.2: {}

  get-caller-file@2.0.5: {}

  get-intrinsic@1.3.0:
    dependencies:
      call-bind-apply-helpers: 1.0.2
      es-define-property: 1.0.1
      es-errors: 1.3.0
      es-object-atoms: 1.1.1
      function-bind: 1.1.2
      get-proto: 1.0.1
      gopd: 1.2.0
      has-symbols: 1.1.0
      hasown: 2.0.2
      math-intrinsics: 1.1.0

  get-package-type@0.1.0: {}

  get-proto@1.0.1:
    dependencies:
      dunder-proto: 1.0.1
      es-object-atoms: 1.1.1

  get-stream@6.0.1: {}

  glob@7.2.3:
    dependencies:
      fs.realpath: 1.0.0
      inflight: 1.0.6
      inherits: 2.0.4
      minimatch: 3.1.2
      once: 1.4.0
      path-is-absolute: 1.0.1

  globals@11.12.0: {}

  gopd@1.2.0: {}

  graceful-fs@4.2.11: {}

  graphql-request@7.1.2(graphql@16.11.0):
    dependencies:
      '@graphql-typed-document-node/core': 3.2.0(graphql@16.11.0)
      graphql: 16.11.0

  graphql@16.11.0: {}

  has-flag@4.0.0: {}

  has-symbols@1.1.0: {}

  has-tostringtag@1.0.2:
    dependencies:
      has-symbols: 1.1.0

  hasown@2.0.2:
    dependencies:
      function-bind: 1.1.2

  html-escaper@2.0.2: {}

  human-signals@2.1.0: {}

  import-local@3.2.0:
    dependencies:
      pkg-dir: 4.2.0
      resolve-cwd: 3.0.0

  imurmurhash@0.1.4: {}

  inflight@1.0.6:
    dependencies:
      once: 1.4.0
      wrappy: 1.0.2

  inherits@2.0.4: {}

  is-arrayish@0.2.1: {}

  is-core-module@2.16.1:
    dependencies:
      hasown: 2.0.2

  is-fullwidth-code-point@3.0.0: {}

  is-generator-fn@2.1.0: {}

  is-number@7.0.0: {}

  is-stream@2.0.1: {}

  isexe@2.0.0: {}

  istanbul-lib-coverage@3.2.2: {}

  istanbul-lib-instrument@5.2.1:
    dependencies:
      '@babel/core': 7.26.10
      '@babel/parser': 7.27.0
      '@istanbuljs/schema': 0.1.3
      istanbul-lib-coverage: 3.2.2
      semver: 6.3.1
    transitivePeerDependencies:
      - supports-color

  istanbul-lib-instrument@6.0.3:
    dependencies:
      '@babel/core': 7.26.10
      '@babel/parser': 7.27.0
      '@istanbuljs/schema': 0.1.3
      istanbul-lib-coverage: 3.2.2
      semver: 7.7.1
    transitivePeerDependencies:
      - supports-color

  istanbul-lib-report@3.0.1:
    dependencies:
      istanbul-lib-coverage: 3.2.2
      make-dir: 4.0.0
      supports-color: 7.2.0

  istanbul-lib-source-maps@4.0.1:
    dependencies:
      debug: 4.4.0
      istanbul-lib-coverage: 3.2.2
      source-map: 0.6.1
    transitivePeerDependencies:
      - supports-color

  istanbul-reports@3.1.7:
    dependencies:
      html-escaper: 2.0.2
      istanbul-lib-report: 3.0.1

  jake@10.9.2:
    dependencies:
      async: 3.2.6
      chalk: 4.1.2
      filelist: 1.0.4
      minimatch: 3.1.2

  javascript-natural-sort@0.7.1: {}

  jest-changed-files@29.7.0:
    dependencies:
      execa: 5.1.1
      jest-util: 29.7.0
      p-limit: 3.1.0

  jest-circus@29.7.0:
    dependencies:
      '@jest/environment': 29.7.0
      '@jest/expect': 29.7.0
      '@jest/test-result': 29.7.0
      '@jest/types': 29.6.3
      '@types/node': 22.14.1
      chalk: 4.1.2
      co: 4.6.0
      dedent: 1.5.3
      is-generator-fn: 2.1.0
      jest-each: 29.7.0
      jest-matcher-utils: 29.7.0
      jest-message-util: 29.7.0
      jest-runtime: 29.7.0
      jest-snapshot: 29.7.0
      jest-util: 29.7.0
      p-limit: 3.1.0
      pretty-format: 29.7.0
      pure-rand: 6.1.0
      slash: 3.0.0
      stack-utils: 2.0.6
    transitivePeerDependencies:
      - babel-plugin-macros
      - supports-color

  jest-cli@29.7.0(@types/node@22.14.1)(ts-node@10.9.2(@types/node@22.14.1)(typescript@5.8.3)):
    dependencies:
      '@jest/core': 29.7.0(ts-node@10.9.2(@types/node@22.14.1)(typescript@5.8.3))
      '@jest/test-result': 29.7.0
      '@jest/types': 29.6.3
      chalk: 4.1.2
      create-jest: 29.7.0(@types/node@22.14.1)(ts-node@10.9.2(@types/node@22.14.1)(typescript@5.8.3))
      exit: 0.1.2
      import-local: 3.2.0
      jest-config: 29.7.0(@types/node@22.14.1)(ts-node@10.9.2(@types/node@22.14.1)(typescript@5.8.3))
      jest-util: 29.7.0
      jest-validate: 29.7.0
      yargs: 17.7.2
    transitivePeerDependencies:
      - '@types/node'
      - babel-plugin-macros
      - supports-color
      - ts-node

  jest-config@29.7.0(@types/node@22.14.1)(ts-node@10.9.2(@types/node@22.14.1)(typescript@5.8.3)):
    dependencies:
      '@babel/core': 7.26.10
      '@jest/test-sequencer': 29.7.0
      '@jest/types': 29.6.3
      babel-jest: 29.7.0(@babel/core@7.26.10)
      chalk: 4.1.2
      ci-info: 3.9.0
      deepmerge: 4.3.1
      glob: 7.2.3
      graceful-fs: 4.2.11
      jest-circus: 29.7.0
      jest-environment-node: 29.7.0
      jest-get-type: 29.6.3
      jest-regex-util: 29.6.3
      jest-resolve: 29.7.0
      jest-runner: 29.7.0
      jest-util: 29.7.0
      jest-validate: 29.7.0
      micromatch: 4.0.8
      parse-json: 5.2.0
      pretty-format: 29.7.0
      slash: 3.0.0
      strip-json-comments: 3.1.1
    optionalDependencies:
      '@types/node': 22.14.1
      ts-node: 10.9.2(@types/node@22.14.1)(typescript@5.8.3)
    transitivePeerDependencies:
      - babel-plugin-macros
      - supports-color

  jest-diff@29.7.0:
    dependencies:
      chalk: 4.1.2
      diff-sequences: 29.6.3
      jest-get-type: 29.6.3
      pretty-format: 29.7.0

  jest-docblock@29.7.0:
    dependencies:
      detect-newline: 3.1.0

  jest-each@29.7.0:
    dependencies:
      '@jest/types': 29.6.3
      chalk: 4.1.2
      jest-get-type: 29.6.3
      jest-util: 29.7.0
      pretty-format: 29.7.0

  jest-environment-node@29.7.0:
    dependencies:
      '@jest/environment': 29.7.0
      '@jest/fake-timers': 29.7.0
      '@jest/types': 29.6.3
      '@types/node': 22.14.1
      jest-mock: 29.7.0
      jest-util: 29.7.0

  jest-get-type@29.6.3: {}

  jest-haste-map@29.7.0:
    dependencies:
      '@jest/types': 29.6.3
      '@types/graceful-fs': 4.1.9
      '@types/node': 22.14.1
      anymatch: 3.1.3
      fb-watchman: 2.0.2
      graceful-fs: 4.2.11
      jest-regex-util: 29.6.3
      jest-util: 29.7.0
      jest-worker: 29.7.0
      micromatch: 4.0.8
      walker: 1.0.8
    optionalDependencies:
      fsevents: 2.3.3

  jest-leak-detector@29.7.0:
    dependencies:
      jest-get-type: 29.6.3
      pretty-format: 29.7.0

  jest-matcher-utils@29.7.0:
    dependencies:
      chalk: 4.1.2
      jest-diff: 29.7.0
      jest-get-type: 29.6.3
      pretty-format: 29.7.0

  jest-message-util@29.7.0:
    dependencies:
      '@babel/code-frame': 7.26.2
      '@jest/types': 29.6.3
      '@types/stack-utils': 2.0.3
      chalk: 4.1.2
      graceful-fs: 4.2.11
      micromatch: 4.0.8
      pretty-format: 29.7.0
      slash: 3.0.0
      stack-utils: 2.0.6

  jest-mock@29.7.0:
    dependencies:
      '@jest/types': 29.6.3
      '@types/node': 22.14.1
      jest-util: 29.7.0

  jest-pnp-resolver@1.2.3(jest-resolve@29.7.0):
    optionalDependencies:
      jest-resolve: 29.7.0

  jest-regex-util@29.6.3: {}

  jest-resolve-dependencies@29.7.0:
    dependencies:
      jest-regex-util: 29.6.3
      jest-snapshot: 29.7.0
    transitivePeerDependencies:
      - supports-color

  jest-resolve@29.7.0:
    dependencies:
      chalk: 4.1.2
      graceful-fs: 4.2.11
      jest-haste-map: 29.7.0
      jest-pnp-resolver: 1.2.3(jest-resolve@29.7.0)
      jest-util: 29.7.0
      jest-validate: 29.7.0
      resolve: 1.22.10
      resolve.exports: 2.0.3
      slash: 3.0.0

  jest-runner@29.7.0:
    dependencies:
      '@jest/console': 29.7.0
      '@jest/environment': 29.7.0
      '@jest/test-result': 29.7.0
      '@jest/transform': 29.7.0
      '@jest/types': 29.6.3
      '@types/node': 22.14.1
      chalk: 4.1.2
      emittery: 0.13.1
      graceful-fs: 4.2.11
      jest-docblock: 29.7.0
      jest-environment-node: 29.7.0
      jest-haste-map: 29.7.0
      jest-leak-detector: 29.7.0
      jest-message-util: 29.7.0
      jest-resolve: 29.7.0
      jest-runtime: 29.7.0
      jest-util: 29.7.0
      jest-watcher: 29.7.0
      jest-worker: 29.7.0
      p-limit: 3.1.0
      source-map-support: 0.5.13
    transitivePeerDependencies:
      - supports-color

  jest-runtime@29.7.0:
    dependencies:
      '@jest/environment': 29.7.0
      '@jest/fake-timers': 29.7.0
      '@jest/globals': 29.7.0
      '@jest/source-map': 29.6.3
      '@jest/test-result': 29.7.0
      '@jest/transform': 29.7.0
      '@jest/types': 29.6.3
      '@types/node': 22.14.1
      chalk: 4.1.2
      cjs-module-lexer: 1.4.3
      collect-v8-coverage: 1.0.2
      glob: 7.2.3
      graceful-fs: 4.2.11
      jest-haste-map: 29.7.0
      jest-message-util: 29.7.0
      jest-mock: 29.7.0
      jest-regex-util: 29.6.3
      jest-resolve: 29.7.0
      jest-snapshot: 29.7.0
      jest-util: 29.7.0
      slash: 3.0.0
      strip-bom: 4.0.0
    transitivePeerDependencies:
      - supports-color

  jest-snapshot@29.7.0:
    dependencies:
      '@babel/core': 7.26.10
      '@babel/generator': 7.27.0
      '@babel/plugin-syntax-jsx': 7.25.9(@babel/core@7.26.10)
      '@babel/plugin-syntax-typescript': 7.25.9(@babel/core@7.26.10)
      '@babel/types': 7.27.0
      '@jest/expect-utils': 29.7.0
      '@jest/transform': 29.7.0
      '@jest/types': 29.6.3
      babel-preset-current-node-syntax: 1.1.0(@babel/core@7.26.10)
      chalk: 4.1.2
      expect: 29.7.0
      graceful-fs: 4.2.11
      jest-diff: 29.7.0
      jest-get-type: 29.6.3
      jest-matcher-utils: 29.7.0
      jest-message-util: 29.7.0
      jest-util: 29.7.0
      natural-compare: 1.4.0
      pretty-format: 29.7.0
      semver: 7.7.1
    transitivePeerDependencies:
      - supports-color

  jest-util@29.7.0:
    dependencies:
      '@jest/types': 29.6.3
      '@types/node': 22.14.1
      chalk: 4.1.2
      ci-info: 3.9.0
      graceful-fs: 4.2.11
      picomatch: 2.3.1

  jest-validate@29.7.0:
    dependencies:
      '@jest/types': 29.6.3
      camelcase: 6.3.0
      chalk: 4.1.2
      jest-get-type: 29.6.3
      leven: 3.1.0
      pretty-format: 29.7.0

  jest-watcher@29.7.0:
    dependencies:
      '@jest/test-result': 29.7.0
      '@jest/types': 29.6.3
      '@types/node': 22.14.1
      ansi-escapes: 4.3.2
      chalk: 4.1.2
      emittery: 0.13.1
      jest-util: 29.7.0
      string-length: 4.0.2

  jest-worker@29.7.0:
    dependencies:
      '@types/node': 22.14.1
      jest-util: 29.7.0
      merge-stream: 2.0.0
      supports-color: 8.1.1

  jest@29.7.0(@types/node@22.14.1)(ts-node@10.9.2(@types/node@22.14.1)(typescript@5.8.3)):
    dependencies:
      '@jest/core': 29.7.0(ts-node@10.9.2(@types/node@22.14.1)(typescript@5.8.3))
      '@jest/types': 29.6.3
      import-local: 3.2.0
      jest-cli: 29.7.0(@types/node@22.14.1)(ts-node@10.9.2(@types/node@22.14.1)(typescript@5.8.3))
    transitivePeerDependencies:
      - '@types/node'
      - babel-plugin-macros
      - supports-color
      - ts-node

  js-tokens@4.0.0: {}

  js-yaml@3.14.1:
    dependencies:
      argparse: 1.0.10
      esprima: 4.0.1

  jsesc@3.1.0: {}

  json-parse-even-better-errors@2.3.1: {}

  json5@2.2.3: {}

  kleur@3.0.3: {}

<<<<<<< HEAD
  lago-javascript-client@1.26.0: {}
=======
  lago-javascript-client@1.27.1: {}
>>>>>>> 694607dd

  leven@3.1.0: {}

  lines-and-columns@1.2.4: {}

  locate-path@5.0.0:
    dependencies:
      p-locate: 4.1.0

  lodash.memoize@4.1.2: {}

  lodash@4.17.21: {}

  lru-cache@5.1.1:
    dependencies:
      yallist: 3.1.1

  make-dir@4.0.0:
    dependencies:
      semver: 7.7.1

  make-error@1.3.6: {}

  makeerror@1.0.12:
    dependencies:
      tmpl: 1.0.5

  math-intrinsics@1.1.0: {}

  merge-stream@2.0.0: {}

  micromatch@4.0.8:
    dependencies:
      braces: 3.0.3
      picomatch: 2.3.1

  mime-db@1.52.0: {}

  mime-types@2.1.35:
    dependencies:
      mime-db: 1.52.0

  mimic-fn@2.1.0: {}

  minimatch@3.1.2:
    dependencies:
      brace-expansion: 1.1.11

  minimatch@5.1.6:
    dependencies:
      brace-expansion: 2.0.1

  ms@2.1.3: {}

  natural-compare@1.4.0: {}

  node-int64@0.4.0: {}

  node-releases@2.0.19: {}

  normalize-path@3.0.0: {}

  npm-run-path@4.0.1:
    dependencies:
      path-key: 3.1.1

  once@1.4.0:
    dependencies:
      wrappy: 1.0.2

  onetime@5.1.2:
    dependencies:
      mimic-fn: 2.1.0

  p-limit@2.3.0:
    dependencies:
      p-try: 2.2.0

  p-limit@3.1.0:
    dependencies:
      yocto-queue: 0.1.0

  p-locate@4.1.0:
    dependencies:
      p-limit: 2.3.0

  p-try@2.2.0: {}

  parse-json@5.2.0:
    dependencies:
      '@babel/code-frame': 7.26.2
      error-ex: 1.3.2
      json-parse-even-better-errors: 2.3.1
      lines-and-columns: 1.2.4

  path-exists@4.0.0: {}

  path-is-absolute@1.0.1: {}

  path-key@3.1.1: {}

  path-parse@1.0.7: {}

  picocolors@1.1.1: {}

  picomatch@2.3.1: {}

  pirates@4.0.7: {}

  pkg-dir@4.2.0:
    dependencies:
      find-up: 4.1.0

  prettier@3.5.3: {}

  pretty-format@29.7.0:
    dependencies:
      '@jest/schemas': 29.6.3
      ansi-styles: 5.2.0
      react-is: 18.3.1

  prompts@2.4.2:
    dependencies:
      kleur: 3.0.3
      sisteransi: 1.0.5

  proxy-from-env@1.1.0: {}

  pure-rand@6.1.0: {}

  react-is@18.3.1: {}

  require-directory@2.1.1: {}

  resolve-cwd@3.0.0:
    dependencies:
      resolve-from: 5.0.0

  resolve-from@5.0.0: {}

  resolve.exports@2.0.3: {}

  resolve@1.22.10:
    dependencies:
      is-core-module: 2.16.1
      path-parse: 1.0.7
      supports-preserve-symlinks-flag: 1.0.0

  semver@6.3.1: {}

  semver@7.7.1: {}

  shebang-command@2.0.0:
    dependencies:
      shebang-regex: 3.0.0

  shebang-regex@3.0.0: {}

  signal-exit@3.0.7: {}

  simple-git@3.27.0:
    dependencies:
      '@kwsites/file-exists': 1.1.1
      '@kwsites/promise-deferred': 1.1.1
      debug: 4.4.0
    transitivePeerDependencies:
      - supports-color

  sisteransi@1.0.5: {}

  slash@3.0.0: {}

  source-map-support@0.5.13:
    dependencies:
      buffer-from: 1.1.2
      source-map: 0.6.1

  source-map@0.6.1: {}

  sprintf-js@1.0.3: {}

  stack-utils@2.0.6:
    dependencies:
      escape-string-regexp: 2.0.0

  string-length@4.0.2:
    dependencies:
      char-regex: 1.0.2
      strip-ansi: 6.0.1

  string-width@4.2.3:
    dependencies:
      emoji-regex: 8.0.0
      is-fullwidth-code-point: 3.0.0
      strip-ansi: 6.0.1

  strip-ansi@6.0.1:
    dependencies:
      ansi-regex: 5.0.1

  strip-bom@4.0.0: {}

  strip-final-newline@2.0.0: {}

  strip-json-comments@3.1.1: {}

  supports-color@7.2.0:
    dependencies:
      has-flag: 4.0.0

  supports-color@8.1.1:
    dependencies:
      has-flag: 4.0.0

  supports-preserve-symlinks-flag@1.0.0: {}

  test-exclude@6.0.0:
    dependencies:
      '@istanbuljs/schema': 0.1.3
      glob: 7.2.3
      minimatch: 3.1.2

  tmpl@1.0.5: {}

  to-regex-range@5.0.1:
    dependencies:
      is-number: 7.0.0

  ts-jest@29.3.2(@babel/core@7.26.10)(@jest/transform@29.7.0)(@jest/types@29.6.3)(babel-jest@29.7.0(@babel/core@7.26.10))(jest@29.7.0(@types/node@22.14.1)(ts-node@10.9.2(@types/node@22.14.1)(typescript@5.8.3)))(typescript@5.8.3):
    dependencies:
      bs-logger: 0.2.6
      ejs: 3.1.10
      fast-json-stable-stringify: 2.1.0
      jest: 29.7.0(@types/node@22.14.1)(ts-node@10.9.2(@types/node@22.14.1)(typescript@5.8.3))
      jest-util: 29.7.0
      json5: 2.2.3
      lodash.memoize: 4.1.2
      make-error: 1.3.6
      semver: 7.7.1
      type-fest: 4.40.1
      typescript: 5.8.3
      yargs-parser: 21.1.1
    optionalDependencies:
      '@babel/core': 7.26.10
      '@jest/transform': 29.7.0
      '@jest/types': 29.6.3
      babel-jest: 29.7.0(@babel/core@7.26.10)

  ts-node@10.9.2(@types/node@22.14.1)(typescript@5.8.3):
    dependencies:
      '@cspotcode/source-map-support': 0.8.1
      '@tsconfig/node10': 1.0.11
      '@tsconfig/node12': 1.0.11
      '@tsconfig/node14': 1.0.3
      '@tsconfig/node16': 1.0.4
      '@types/node': 22.14.1
      acorn: 8.14.1
      acorn-walk: 8.3.4
      arg: 4.1.3
      create-require: 1.1.1
      diff: 4.0.2
      make-error: 1.3.6
      typescript: 5.8.3
      v8-compile-cache-lib: 3.0.1
      yn: 3.1.1

  type-detect@4.0.8: {}

  type-fest@0.21.3: {}

  type-fest@4.40.1: {}

  typescript@5.8.3: {}

  undici-types@6.21.0: {}

  update-browserslist-db@1.1.3(browserslist@4.24.4):
    dependencies:
      browserslist: 4.24.4
      escalade: 3.2.0
      picocolors: 1.1.1

  v8-compile-cache-lib@3.0.1: {}

  v8-to-istanbul@9.3.0:
    dependencies:
      '@jridgewell/trace-mapping': 0.3.25
      '@types/istanbul-lib-coverage': 2.0.6
      convert-source-map: 2.0.0

  walker@1.0.8:
    dependencies:
      makeerror: 1.0.12

  which@2.0.2:
    dependencies:
      isexe: 2.0.0

  wrap-ansi@7.0.0:
    dependencies:
      ansi-styles: 4.3.0
      string-width: 4.2.3
      strip-ansi: 6.0.1

  wrappy@1.0.2: {}

  write-file-atomic@4.0.2:
    dependencies:
      imurmurhash: 0.1.4
      signal-exit: 3.0.7

  y18n@5.0.8: {}

  yallist@3.1.1: {}

  yaml@2.7.1: {}

  yargs-parser@21.1.1: {}

  yargs@17.7.2:
    dependencies:
      cliui: 8.0.1
      escalade: 3.2.0
      get-caller-file: 2.0.5
      require-directory: 2.1.1
      string-width: 4.2.3
      y18n: 5.0.8
      yargs-parser: 21.1.1

  yn@3.1.1: {}

  yocto-queue@0.1.0: {}<|MERGE_RESOLUTION|>--- conflicted
+++ resolved
@@ -37,11 +37,7 @@
         version: 29.7.0(@types/node@22.14.1)(ts-node@10.9.2(@types/node@22.14.1)(typescript@5.8.3))
       lago-javascript-client:
         specifier: ^1.26.0
-<<<<<<< HEAD
-        version: 1.26.0
-=======
         version: 1.27.1
->>>>>>> 694607dd
       simple-git:
         specifier: ^3.27.0
         version: 3.27.0
@@ -1022,13 +1018,8 @@
     resolution: {integrity: sha512-eTIzlVOSUR+JxdDFepEYcBMtZ9Qqdef+rnzWdRZuMbOywu5tO2w2N7rqjoANZ5k9vywhL6Br1VRjUIgTQx4E8w==}
     engines: {node: '>=6'}
 
-<<<<<<< HEAD
-  lago-javascript-client@1.26.0:
-    resolution: {integrity: sha512-cUMj/3znu0XXKZPLmvKVKbWobJOqNuKYHhRb7Yqvhw0BPHp5bqKB+b0bcSZKlSiNWF6kSyHeAdhPq9DfuXX8uA==}
-=======
   lago-javascript-client@1.27.1:
     resolution: {integrity: sha512-0TCRgONHbKJwVOFi9VMh7u4XjG7QBu7x13iJT66vSJGLOsIbcmFLEhaofpnh5x7s1qJROGTzamNmVxvQ8afpdA==}
->>>>>>> 694607dd
 
   leven@3.1.0:
     resolution: {integrity: sha512-qsda+H8jTaUaN/x5vzW2rzc+8Rw4TAQ/4KjB46IwK5VH+IlVeeeje/EoZRpiXvIqjFgK84QffqPztGI3VBLG1A==}
@@ -2690,11 +2681,7 @@
 
   kleur@3.0.3: {}
 
-<<<<<<< HEAD
-  lago-javascript-client@1.26.0: {}
-=======
   lago-javascript-client@1.27.1: {}
->>>>>>> 694607dd
 
   leven@3.1.0: {}
 
