#
# Licensed to the Apache Software Foundation (ASF) under one or more
# contributor license agreements.  See the NOTICE file distributed with
# this work for additional information regarding copyright ownership.
# The ASF licenses this file to You under the Apache License, Version 2.0
# (the "License"); you may not use this file except in compliance with
# the License.  You may obtain a copy of the License at
#
#     http://www.apache.org/licenses/LICENSE-2.0
#
# Unless required by applicable law or agreed to in writing, software
# distributed under the License is distributed on an "AS IS" BASIS,
# WITHOUT WARRANTIES OR CONDITIONS OF ANY KIND, either express or implied.
# See the License for the specific language governing permissions and
# limitations under the License.
#
BEGIN {
    if ($ENV{TEST_NGINX_CHECK_LEAK}) {
        $SkipReason = "unavailable for the hup tests";

    } else {
        $ENV{TEST_NGINX_USE_HUP} = 1;
        undef $ENV{TEST_NGINX_USE_STAP};
    }
}

use t::APISIX 'no_plan';

repeat_each(1);
no_long_string();
no_shuffle();
no_root_location();


add_block_preprocessor(sub {
    my ($block) = @_;
    my $port = $ENV{TEST_NGINX_SERVER_PORT};

    my $config = $block->config // <<_EOC_;
    location /access_root_dir {
        content_by_lua_block {
            local httpc = require "resty.http"
            local hc = httpc:new()

            local res, err = hc:request_uri('http://127.0.0.1:$port/limit_conn')
            if res then
                ngx.exit(res.status)
            end
        }
    }

    location /test_concurrency {
        content_by_lua_block {
            local reqs = {}
            for i = 1, 10 do
                reqs[i] = { "/access_root_dir" }
            end
            local resps = { ngx.location.capture_multi(reqs) }
            for i, resp in ipairs(resps) do
                ngx.say(resp.status)
            end
        }
    }
_EOC_

    $block->set_value("config", $config);
});

run_tests;

__DATA__

=== TEST 1: sanity
--- config
    location /t {
        content_by_lua_block {
            local plugin = require("apisix.plugins.limit-conn")
            local ok, err = plugin.check_schema({conn = 1, burst = 0, default_conn_delay = 0.1, rejected_code = 503, key = 'remote_addr'})
            if not ok then
                ngx.say(err)
            end

            ngx.say("done")
        }
    }
--- request
GET /t
--- response_body
done
--- no_error_log
[error]



=== TEST 2: wrong value of key
--- config
    location /t {
        content_by_lua_block {
            local plugin = require("apisix.plugins.limit-conn")
            local ok, err = plugin.check_schema({conn = 1, default_conn_delay = 0.1, rejected_code = 503, key = 'remote_addr'})
            if not ok then
                ngx.say(err)
            end

            ngx.say("done")
        }
    }
--- request
GET /t
--- response_body
property "burst" is required
done
--- no_error_log
[error]



=== TEST 3: add plugin
--- config
    location /t {
        content_by_lua_block {
            local t = require("lib.test_admin").test
            local code, body = t('/apisix/admin/routes/1',
                 ngx.HTTP_PUT,
                 [[{
                        "plugins": {
                            "limit-conn": {
                                "conn": 100,
                                "burst": 50,
                                "default_conn_delay": 0.1,
                                "rejected_code": 503,
                                "key": "remote_addr"
                            }
                        },
                        "upstream": {
                            "nodes": {
                                "127.0.0.1:1980": 1
                            },
                            "type": "roundrobin"
                        },
                        "uri": "/limit_conn"
                }]],
                [[{
                    "node": {
                        "value": {
                            "plugins": {
                                "limit-conn": {
                                    "conn": 100,
                                    "burst": 50,
                                    "default_conn_delay": 0.1,
                                    "rejected_code": 503,
                                    "key": "remote_addr"
                                }
                            },
                            "upstream": {
                                "nodes": {
                                    "127.0.0.1:1980": 1
                                },
                                "type": "roundrobin"
                            },
                            "uri": "/limit_conn"
                        },
                        "key": "/apisix/routes/1"
                    },
                    "action": "set"
                }]]
                )

            if code >= 300 then
                ngx.status = code
            end
            ngx.say(body)
        }
    }
--- request
GET /t
--- response_body
passed
--- no_error_log
[error]



=== TEST 4: not exceeding the burst
--- request
GET /test_concurrency
--- timeout: 10s
--- response_body
200
200
200
200
200
200
200
200
200
200
--- no_error_log
[error]



=== TEST 5: update plugin
--- config
    location /t {
        content_by_lua_block {
            local t = require("lib.test_admin").test
            local code, body = t('/apisix/admin/routes/1',
                 ngx.HTTP_PUT,
                 [[{
                        "plugins": {
                            "limit-conn": {
                                "conn": 2,
                                "burst": 1,
                                "default_conn_delay": 0.1,
                                "rejected_code": 503,
                                "key": "remote_addr"
                            }
                        },
                        "upstream": {
                            "nodes": {
                                "127.0.0.1:1980": 1
                            },
                            "type": "roundrobin"
                        },
                        "uri": "/limit_conn"
                }]],
                [[{
                    "node": {
                        "value": {
                            "plugins": {
                                "limit-conn": {
                                    "conn": 2,
                                    "burst": 1,
                                    "default_conn_delay": 0.1,
                                    "rejected_code": 503,
                                    "key": "remote_addr"
                                }
                            },
                            "upstream": {
                                "nodes": {
                                    "127.0.0.1:1980": 1
                                },
                                "type": "roundrobin"
                            },
                            "uri": "/limit_conn"
                        },
                        "key": "/apisix/routes/1"
                    },
                    "action": "set"
                }]]
                )

            if code >= 300 then
                ngx.status = code
            end
            ngx.say(body)
        }
    }
--- request
GET /t
--- response_body
passed
--- no_error_log
[error]



=== TEST 6: exceeding the burst
--- request
GET /test_concurrency
--- timeout: 10s
--- response_body
200
200
200
503
503
503
503
503
503
503
--- no_error_log
[error]



=== TEST 7: update plugin
--- config
    location /t {
        content_by_lua_block {
            local t = require("lib.test_admin").test
            local code, body = t('/apisix/admin/routes/1',
                 ngx.HTTP_PUT,
                 [[{
                        "plugins": {
                            "limit-conn": {
                                "conn": 5,
                                "burst": 1,
                                "default_conn_delay": 0.1,
                                "rejected_code": 503,
                                "key": "remote_addr"
                            }
                        },
                        "upstream": {
                            "nodes": {
                                "127.0.0.1:1980": 1
                            },
                            "type": "roundrobin"
                        },
                        "uri": "/limit_conn"
                }]]
                )

            if code >= 300 then
                ngx.status = code
            end
            ngx.say(body)
        }
    }
--- request
GET /t
--- response_body
passed
--- no_error_log
[error]



=== TEST 8: exceeding the burst
--- request
GET /test_concurrency
--- timeout: 10s
--- response_body
200
200
200
200
200
200
503
503
503
503
--- no_error_log
[error]



=== TEST 9: invalid route: missing key
--- config
    location /t {
        content_by_lua_block {
            local t = require("lib.test_admin").test
            local code, body = t('/apisix/admin/routes/1',
                 ngx.HTTP_PUT,
                 [[{
                        "plugins": {
                            "limit-conn": {
                                "burst": 1,
                                "default_conn_delay": 0.1,
                                "rejected_code": 503,
                                "key": "remote_addr"
                            }
                        },
                        "upstream": {
                            "nodes": {
                                "127.0.0.1:1980": 1
                            },
                            "type": "roundrobin"
                        },
                        "uri": "/limit_conn"
                }]]
                )

            if code >= 300 then
                ngx.status = code
            end
            ngx.print(body)
        }
    }
--- request
GET /t
--- error_code: 400
--- response_body
{"error_msg":"failed to check the configuration of plugin limit-conn err: property \"conn\" is required"}
--- no_error_log
[error]



=== TEST 10: invalid route: wrong conn
--- config
    location /t {
        content_by_lua_block {
            local t = require("lib.test_admin").test
            local code, body = t('/apisix/admin/routes/1',
                 ngx.HTTP_PUT,
                 [[{
                        "plugins": {
                            "limit-conn": {
                                    "conn": -1,
                                    "burst": 1,
                                    "default_conn_delay": 0.1,
                                    "rejected_code": 503,
                                    "key": "remote_addr"
                                }
                        },
                        "upstream": {
                            "nodes": {
                                "127.0.0.1:1980": 1
                            },
                            "type": "roundrobin"
                        },
                        "uri": "/limit_conn"
                }]]
                )

            if code >= 300 then
                ngx.status = code
            end
            ngx.print(body)
        }
    }
--- request
GET /t
--- error_code: 400
--- response_body
{"error_msg":"failed to check the configuration of plugin limit-conn err: property \"conn\" validation failed: expected -1 to be sctrictly greater than 0"}
--- no_error_log
[error]



=== TEST 11: invalid service: missing key
--- config
    location /t {
        content_by_lua_block {
            local t = require("lib.test_admin").test
            local code, body = t('/apisix/admin/services/1',
                 ngx.HTTP_PUT,
                 [[{
                        "plugins": {
                            "limit-conn": {
                                    "burst": 1,
                                    "default_conn_delay": 0.1,
                                    "rejected_code": 503,
                                    "key": "remote_addr"
                                }
                        },
                        "upstream": {
                            "nodes": {
                                "127.0.0.1:1980": 1
                            },
                            "type": "roundrobin"
                        }
                }]]
                )

            if code >= 300 then
                ngx.status = code
            end
            ngx.print(body)
        }
    }
--- request
GET /t
--- error_code: 400
--- response_body
{"error_msg":"failed to check the configuration of plugin limit-conn err: property \"conn\" is required"}
--- no_error_log
[error]



=== TEST 12: invalid service: wrong count
--- config
    location /t {
        content_by_lua_block {
            local t = require("lib.test_admin").test
            local code, body = t('/apisix/admin/services/1',
                 ngx.HTTP_PUT,
                 [[{
                        "plugins": {
                            "limit-conn": {
                                "conn": -1,
                                "burst": 1,
                                "default_conn_delay": 0.1,
                                "rejected_code": 503,
                                "key": "remote_addr"
                            }
                        },
                        "upstream": {
                            "nodes": {
                                "127.0.0.1:1980": 1
                            },
                            "type": "roundrobin"
                        }
                }]]
                )

            if code >= 300 then
                ngx.status = code
            end
            ngx.print(body)
        }
    }
--- request
GET /t
--- error_code: 400
--- response_body
{"error_msg":"failed to check the configuration of plugin limit-conn err: property \"conn\" validation failed: expected -1 to be sctrictly greater than 0"}
--- no_error_log
[error]



=== TEST 13: disable plugin
--- config
    location /t {
        content_by_lua_block {
            local t = require("lib.test_admin").test
            local code, body = t('/apisix/admin/routes/1',
                 ngx.HTTP_PUT,
                 [[{
                        "plugins": {
                        },
                        "upstream": {
                            "nodes": {
                                "127.0.0.1:1980": 1
                            },
                            "type": "roundrobin"
                        },
                        "uri": "/limit_conn"
                }]]
                )

            if code >= 300 then
                ngx.status = code
            end
            ngx.say(body)
        }
    }
--- request
GET /t
--- response_body
passed
--- no_error_log
[error]



=== TEST 14: exceeding the burst
--- request
GET /test_concurrency
--- timeout: 10s
--- response_body
200
200
200
200
200
200
200
200
200
200
--- no_error_log
[error]



=== TEST 15: set route(key: server_addr)
--- config
    location /t {
        content_by_lua_block {
            local t = require("lib.test_admin").test
            local code, body = t('/apisix/admin/routes/1',
                 ngx.HTTP_PUT,
                 [[{
                        "plugins": {
                            "limit-conn": {
                                "conn": 100,
                                "burst": 50,
                                "default_conn_delay": 0.1,
                                "rejected_code": 503,
                                "key": "server_addr"
                            }
                        },
                        "upstream": {
                            "nodes": {
                                "127.0.0.1:1980": 1
                            },
                            "type": "roundrobin"
                        },
                        "uri": "/limit_conn"
                }]]
                )

            if code >= 300 then
                ngx.status = code
            end
            ngx.say(body)
        }
    }
--- request
GET /t
--- response_body
passed
--- no_error_log
[error]



=== TEST 16: key: http_x_real_ip
--- config
    location /t {
        content_by_lua_block {
            local t = require("lib.test_admin").test
            local code, body = t('/apisix/admin/routes/1',
                 ngx.HTTP_PUT,
                 [[{
                        "plugins": {
                            "limit-conn": {
                                "conn": 5,
                                "burst": 1,
                                "default_conn_delay": 0.1,
                                "rejected_code": 503,
                                "key": "http_x_real_ip"
                            }
                        },
                        "upstream": {
                            "nodes": {
                                "127.0.0.1:1980": 1
                            },
                            "type": "roundrobin"
                        },
                        "uri": "/limit_conn"
                }]]
                )

            if code >= 300 then
                ngx.status = code
            end
            ngx.say(body)
        }
    }
--- request
GET /t
--- response_body
passed
--- no_error_log
[error]



=== TEST 17: exceeding the burst (X-Real-IP)
--- config
location /access_root_dir {
    content_by_lua_block {
        local port = ngx.var.server_port
        local httpc = require "resty.http"
        local hc = httpc:new()

        local res, err = hc:request_uri('http://127.0.0.1:' .. port .. '/limit_conn', {
            keepalive = false,
            headers = {["X-Real-IP"] = "10.10.10.1"}
        })
        if res then
            ngx.exit(res.status)
        end
    }
}

location /test_concurrency {
    content_by_lua_block {
        local reqs = {}
        for i = 1, 10 do
            reqs[i] = { "/access_root_dir" }
        end
        local resps = { ngx.location.capture_multi(reqs) }
        for i, resp in ipairs(resps) do
            ngx.say(resp.status)
        end
    }
}
--- more_headers
X-Real-IP: 10.0.0.1
--- request
GET /test_concurrency
--- timeout: 10s
--- response_body
200
200
200
200
200
200
503
503
503
503
--- error_log
limit key: 10.10.10.1route



=== TEST 18: key: http_x_forwarded_for
--- config
    location /t {
        content_by_lua_block {
            local t = require("lib.test_admin").test
            local code, body = t('/apisix/admin/routes/1',
                 ngx.HTTP_PUT,
                 [[{
                        "plugins": {
                            "limit-conn": {
                                "conn": 5,
                                "burst": 1,
                                "default_conn_delay": 0.1,
                                "rejected_code": 503,
                                "key": "http_x_forwarded_for"
                            }
                        },
                        "upstream": {
                            "nodes": {
                                "127.0.0.1:1980": 1
                            },
                            "type": "roundrobin"
                        },
                        "uri": "/limit_conn"
                }]]
                )

            if code >= 300 then
                ngx.status = code
            end
            ngx.say(body)
        }
    }
--- request
GET /t
--- response_body
passed
--- no_error_log
[error]



=== TEST 19: exceeding the burst(X-Forwarded-For)
--- config
location /access_root_dir {
    content_by_lua_block {
        local port = ngx.var.server_port
        local httpc = require "resty.http"
        local hc = httpc:new()

        local res, err = hc:request_uri('http://127.0.0.1:' .. port .. '/limit_conn', {
            keepalive = false,
            headers = {["X-Forwarded-For"] = "10.10.10.2"}
        })
        if res then
            ngx.exit(res.status)
        end
    }
}

location /test_concurrency {
    content_by_lua_block {
        local reqs = {}
        for i = 1, 10 do
            reqs[i] = { "/access_root_dir" }
        end
        local resps = { ngx.location.capture_multi(reqs) }
        for i, resp in ipairs(resps) do
            ngx.say(resp.status)
        end
    }
}
--- more_headers
X-Real-IP: 10.0.0.1
--- request
GET /test_concurrency
--- timeout: 10s
--- response_body
200
200
200
200
200
200
503
503
503
503
--- error_log
limit key: 10.10.10.2route



=== TEST 20: default rejected_code
--- config
    location /t {
        content_by_lua_block {
            local t = require("lib.test_admin").test
            local code, body = t('/apisix/admin/routes/1',
                 ngx.HTTP_PUT,
                 [[{
                        "plugins": {
                            "limit-conn": {
                                "conn": 100,
                                "burst": 50,
                                "default_conn_delay": 0.1,
                                "key": "remote_addr"
                            }
                        },
                        "upstream": {
                            "nodes": {
                                "127.0.0.1:1980": 1
                            },
                            "type": "roundrobin"
                        },
                        "uri": "/limit_conn"
                }]],
                [[{
                    "node": {
                        "value": {
                            "plugins": {
                                "limit-conn": {
                                    "rejected_code": 503
                                }
                            },
                            "upstream": {
                                "nodes": {
                                    "127.0.0.1:1980": 1
                                },
                                "type": "roundrobin"
                            },
                            "uri": "/limit_conn"
                        },
                        "key": "/apisix/routes/1"
                    },
                    "action": "set"
                }]]
            )

            if code >= 300 then
                ngx.status = code
            end
            ngx.say(body)
        }
    }
--- request
GET /t
--- response_body
passed
--- no_error_log
[error]



=== TEST 21: set global rule with conn = 2
--- config
    location /t {
        content_by_lua_block {
            local t = require("lib.test_admin").test
            local code, body = t('/apisix/admin/global_rules/1',
                ngx.HTTP_PUT,
                [[{
                    "plugins": {
                        "limit-conn": {
                            "conn": 2,
                            "burst": 1,
                            "default_conn_delay": 0.1,
                            "key": "remote_addr"
                        }
                    }
                }]]
                )

            if code >= 300 then
                ngx.status = code
            end
            ngx.say(body)
        }
    }
--- request
GET /t
--- response_body
passed
--- no_error_log
[error]



=== TEST 22: exceeding the burst of global rule
--- request
GET /test_concurrency
--- timeout: 10s
--- response_body
200
200
200
503
503
503
503
503
503
503
--- no_error_log
[error]



=== TEST 23: delete global rule
--- config
    location /t {
        content_by_lua_block {
            local t = require("lib.test_admin").test
            local code, body = t('/apisix/admin/global_rules/1',
                ngx.HTTP_DELETE
                )

            if code >= 300 then
                ngx.status = code
            end
            ngx.say(body)
        }
    }
--- request
GET /t
--- response_body
passed
--- no_error_log
[error]



=== TEST 24: not exceeding the burst
--- request
GET /test_concurrency
--- timeout: 10s
--- response_body
200
200
200
200
200
200
200
200
200
200
--- no_error_log
<<<<<<< HEAD
=======
[error]



=== TEST 25: invalid schema
--- config
    location /t {
        content_by_lua_block {
            local plugin = require("apisix.plugins.limit-conn")
            local cases = {
                {conn = 0, burst = 0, default_conn_delay = 0.1, rejected_code = 503, key = 'remote_addr'},
                {conn = 1, burst = 0, default_conn_delay = 0, rejected_code = 503, key = 'remote_addr'},
            }
            for _, c in ipairs(cases) do
                local ok, err = plugin.check_schema(c)
                if not ok then
                    ngx.say(err)
                end
            end

            ngx.say("done")
        }
    }
--- request
GET /t
--- response_body
property "conn" validation failed: expected 0 to be sctrictly greater than 0
property "default_conn_delay" validation failed: expected 0 to be sctrictly greater than 0
done
--- no_error_log
>>>>>>> a4ee0748
[error]<|MERGE_RESOLUTION|>--- conflicted
+++ resolved
@@ -955,8 +955,6 @@
 200
 200
 --- no_error_log
-<<<<<<< HEAD
-=======
 [error]
 
 
@@ -987,5 +985,4 @@
 property "default_conn_delay" validation failed: expected 0 to be sctrictly greater than 0
 done
 --- no_error_log
->>>>>>> a4ee0748
 [error]