--- conflicted
+++ resolved
@@ -619,8 +619,7 @@
 --- response_body
 done
 --- error_log
-<<<<<<< HEAD
-route cache key: L2hlbGxvAEdFVAAxMjcuMC4wLjE=
+route cache key: /hello#GET#127.0.0.1
 
 
 
@@ -875,7 +874,4 @@
 --- grep_error_log eval
 qr/enable sample upstream/
 --- grep_error_log_out
-enable sample upstream
-=======
-route cache key: /hello#GET#127.0.0.1
->>>>>>> ee24e5a3
+enable sample upstream