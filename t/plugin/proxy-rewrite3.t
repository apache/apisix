--- conflicted
+++ resolved
@@ -331,19 +331,10 @@
 X-Forwarded-Host: apisix.ai
 --- response_headers
 X-Forwarded-Host: test.com
-<<<<<<< HEAD
---- no_error_log
-[error]
-
-
-
-=== TEST 14: set route (test if X-Forwarded-Port can be set before proxy)
-=======
 
 
 
 === TEST 14: set route header test
->>>>>>> e48b55f1
 --- config
     location /t {
         content_by_lua_block {
@@ -355,13 +346,9 @@
                         "plugins": {
                             "proxy-rewrite": {
                                 "headers": {
-<<<<<<< HEAD
-                                    "X-Forwarded-Port": "9882"
-=======
                                     "add":{"test": "123"},
                                     "set":{"test2": "2233"},
                                     "remove":["hello"]
->>>>>>> e48b55f1
                                 }
                             }
                         },
@@ -374,36 +361,12 @@
                         "uri": "/echo"
                 }]]
                 )
-<<<<<<< HEAD
-=======
-
->>>>>>> e48b55f1
-            if code >= 300 then
-                ngx.status = code
-            end
-            ngx.say(body)
-        }
-    }
-<<<<<<< HEAD
---- request
-GET /t
---- response_body
-passed
---- no_error_log
-[error]
-
-
-
-=== TEST 15: test if X-Forwarded-Port can be set before proxy
---- request
-GET /echo HTTP/1.1
---- more_headers
-X-Forwarded-Port: 9881
---- response_headers
-X-Forwarded-Port: 9882
---- no_error_log
-[error]
-=======
+            if code >= 300 then
+                ngx.status = code
+            end
+            ngx.say(body)
+        }
+    }
 --- response_body
 passed
 
@@ -491,4 +454,51 @@
 GET /echo HTTP/1.1
 --- response_headers
 test: test_in_set
->>>>>>> e48b55f1
+
+
+
+=== TEST 21: set route (test if X-Forwarded-Port can be set before proxy)
+--- config
+    location /t {
+        content_by_lua_block {
+            local t = require("lib.test_admin").test
+            local code, body = t('/apisix/admin/routes/1',
+                 ngx.HTTP_PUT,
+                 [[{
+                        "methods": ["GET"],
+                        "plugins": {
+                            "proxy-rewrite": {
+                                "headers": {
+                                    "X-Forwarded-Port": "9882"
+                                }
+                            }
+                        },
+                        "upstream": {
+                            "nodes": {
+                                "127.0.0.1:1980": 1
+                            },
+                            "type": "roundrobin"
+                        },
+                        "uri": "/echo"
+                }]]
+                )
+            if code >= 300 then
+                ngx.status = code
+            end
+            ngx.say(body)
+        }
+    }
+--- request
+GET /t
+--- response_body
+passed
+
+
+
+=== TEST 22: test if X-Forwarded-Port can be set before proxy
+--- request
+GET /echo HTTP/1.1
+--- more_headers
+X-Forwarded-Port: 9881
+--- response_headers
+X-Forwarded-Port: 9882