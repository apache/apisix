--- conflicted
+++ resolved
@@ -455,12 +455,6 @@
 GET /echo HTTP/1.1
 --- response_headers
 test: test_in_set
-<<<<<<< HEAD
-
-
-
-=== TEST 21: set route (test if X-Forwarded-Port can be set before proxy)
-=======
 --- no_error_log
 DEPRECATED: use add_header(ctx, header_name, header_value) instead
 DEPRECATED: use set_header(ctx, header_name, header_value) instead
@@ -468,33 +462,11 @@
 
 
 === TEST 21: set route
->>>>>>> 478104f8
---- config
-    location /t {
-        content_by_lua_block {
-            local t = require("lib.test_admin").test
-            local code, body = t('/apisix/admin/routes/1',
-<<<<<<< HEAD
-                 ngx.HTTP_PUT,
-                 [[{
-                        "methods": ["GET"],
-                        "plugins": {
-                            "proxy-rewrite": {
-                                "headers": {
-                                    "X-Forwarded-Port": "9882"
-                                }
-                            }
-                        },
-                        "upstream": {
-                            "nodes": {
-                                "127.0.0.1:1980": 1
-                            },
-                            "type": "roundrobin"
-                        },
-                        "uri": "/echo"
-                }]]
-                )
-=======
+--- config
+    location /t {
+        content_by_lua_block {
+            local t = require("lib.test_admin").test
+            local code, body = t('/apisix/admin/routes/1',
                 ngx.HTTP_PUT,
                 [[{
                       "plugins": {
@@ -681,7 +653,6 @@
                  }]]
                  )
 
->>>>>>> 478104f8
             if code >= 300 then
                 ngx.status = code
             end
@@ -695,19 +666,6 @@
 
 
 
-<<<<<<< HEAD
-=== TEST 22: test if X-Forwarded-Port can be set before proxy
---- request
-GET /echo HTTP/1.1
---- more_headers
-X-Forwarded-Port: 9881
---- response_headers
-X-Forwarded-Port: 9882
-
-
-
-=== TEST 23: set route (test if X-Forwarded-For can be set before proxy)
-=======
 === TEST 28: hit
 --- request
 GET /test/plugin/proxy/rewrite HTTP/1.1
@@ -717,33 +675,11 @@
 
 
 === TEST 29: use variables in header when not matched regex_uri
->>>>>>> 478104f8
---- config
-    location /t {
-        content_by_lua_block {
-            local t = require("lib.test_admin").test
-            local code, body = t('/apisix/admin/routes/1',
-<<<<<<< HEAD
-                 ngx.HTTP_PUT,
-                 [[{
-                        "methods": ["GET"],
-                        "plugins": {
-                            "proxy-rewrite": {
-                                "headers": {
-                                    "X-Forwarded-For": "22.22.22.22"
-                                }
-                            }
-                        },
-                        "upstream": {
-                            "nodes": {
-                                "127.0.0.1:1980": 1
-                            },
-                            "type": "roundrobin"
-                        },
-                        "uri": "/echo"
-                }]]
-                )
-=======
+--- config
+    location /t {
+        content_by_lua_block {
+            local t = require("lib.test_admin").test
+            local code, body = t('/apisix/admin/routes/1',
                 ngx.HTTP_PUT,
                 [[{
                       "uri": "/echo*",
@@ -766,7 +702,6 @@
                  }]]
                  )
 
->>>>>>> 478104f8
             if code >= 300 then
                 ngx.status = code
             end
@@ -780,15 +715,6 @@
 
 
 
-<<<<<<< HEAD
-=== TEST 24: test if X-Forwarded-For can be set before proxy
---- request
-GET /echo HTTP/1.1
---- more_headers
-X-Forwarded-For: 11.11.11.11
---- response_headers
-X-Forwarded-For: 22.22.22.22, 127.0.0.1
-=======
 === TEST 30: hit
 --- request
 GET /echo HTTP/1.1
@@ -845,4 +771,99 @@
 GET /test/plugin/proxy/rewrite HTTP/1.1
 --- response_headers
 X-Request-ID: test1///test2
->>>>>>> 478104f8
+
+
+
+=== TEST 33: set route (test if X-Forwarded-Port can be set before proxy)
+--- config
+    location /t {
+        content_by_lua_block {
+            local t = require("lib.test_admin").test
+            local code, body = t('/apisix/admin/routes/1',
+                 ngx.HTTP_PUT,
+                 [[{
+                        "methods": ["GET"],
+                        "plugins": {
+                            "proxy-rewrite": {
+                                "headers": {
+                                    "X-Forwarded-Port": "9882"
+                                }
+                            }
+                        },
+                        "upstream": {
+                            "nodes": {
+                                "127.0.0.1:1980": 1
+                            },
+                            "type": "roundrobin"
+                        },
+                        "uri": "/echo"
+                }]]
+                )
+            if code >= 300 then
+                ngx.status = code
+            end
+            ngx.say(body)
+        }
+    }
+--- request
+GET /t
+--- response_body
+passed
+
+
+
+=== TEST 34: test if X-Forwarded-Port can be set before proxy
+--- request
+GET /echo HTTP/1.1
+--- more_headers
+X-Forwarded-Port: 9881
+--- response_headers
+X-Forwarded-Port: 9882
+
+
+
+=== TEST 35: set route (test if X-Forwarded-For can be set before proxy)
+--- config
+    location /t {
+        content_by_lua_block {
+            local t = require("lib.test_admin").test
+            local code, body = t('/apisix/admin/routes/1',
+                 ngx.HTTP_PUT,
+                 [[{
+                        "methods": ["GET"],
+                        "plugins": {
+                            "proxy-rewrite": {
+                                "headers": {
+                                    "X-Forwarded-For": "22.22.22.22"
+                                }
+                            }
+                        },
+                        "upstream": {
+                            "nodes": {
+                                "127.0.0.1:1980": 1
+                            },
+                            "type": "roundrobin"
+                        },
+                        "uri": "/echo"
+                }]]
+                )
+            if code >= 300 then
+                ngx.status = code
+            end
+            ngx.say(body)
+        }
+    }
+--- request
+GET /t
+--- response_body
+passed
+
+
+
+=== TEST 36: test if X-Forwarded-For can be set before proxy
+--- request
+GET /echo HTTP/1.1
+--- more_headers
+X-Forwarded-For: 11.11.11.11
+--- response_headers
+X-Forwarded-For: 22.22.22.22, 127.0.0.1