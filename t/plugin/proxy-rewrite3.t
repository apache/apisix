--- conflicted
+++ resolved
@@ -331,19 +331,10 @@
 X-Forwarded-Host: apisix.ai
 --- response_headers
 X-Forwarded-Host: test.com
-<<<<<<< HEAD
---- no_error_log
-[error]
-
-
-
-=== TEST 14: set route (test if X-Forwarded-For can be set before proxy)
-=======
 
 
 
 === TEST 14: set route header test
->>>>>>> e48b55f1
 --- config
     location /t {
         content_by_lua_block {
@@ -355,13 +346,9 @@
                         "plugins": {
                             "proxy-rewrite": {
                                 "headers": {
-<<<<<<< HEAD
-                                    "X-Forwarded-For": "22.22.22.22"
-=======
                                     "add":{"test": "123"},
                                     "set":{"test2": "2233"},
                                     "remove":["hello"]
->>>>>>> e48b55f1
                                 }
                             }
                         },
@@ -381,30 +368,6 @@
             ngx.say(body)
         }
     }
-<<<<<<< HEAD
---- request
-GET /t
---- response_body
-passed
---- no_error_log
-[error]
-
-
-
-=== TEST 15: test if X-Forwarded-For can be set before proxy
---- request
-GET /echo HTTP/1.1
---- more_headers
-X-Forwarded-For: 11.11.11.11
---- response_headers
-X-Forwarded-For: 22.22.22.22, 127.0.0.1
---- no_error_log
-[error]
-
-
-
-=== TEST 16: set route (test if X-Forwarded-Port can be set before proxy)
-=======
 --- response_body
 passed
 
@@ -450,7 +413,6 @@
 
 
 === TEST 19: header priority test
->>>>>>> e48b55f1
 --- config
     location /t {
         content_by_lua_block {
@@ -462,12 +424,8 @@
                         "plugins": {
                             "proxy-rewrite": {
                                 "headers": {
-<<<<<<< HEAD
-                                    "X-Forwarded-Port": "9882"
-=======
                                     "add":{"test": "test_in_add"},
                                     "set":{"test": "test_in_set"}
->>>>>>> e48b55f1
                                 }
                             }
                         },
@@ -487,34 +445,61 @@
             ngx.say(body)
         }
     }
-<<<<<<< HEAD
+--- response_body
+passed
+
+
+
+=== TEST 20: set and test priority test
+--- request
+GET /echo HTTP/1.1
+--- response_headers
+test: test_in_set
+
+
+
+=== TEST 23: set route (test if X-Forwarded-For can be set before proxy)
+--- config
+    location /t {
+        content_by_lua_block {
+            local t = require("lib.test_admin").test
+            local code, body = t('/apisix/admin/routes/1',
+                 ngx.HTTP_PUT,
+                 [[{
+                        "methods": ["GET"],
+                        "plugins": {
+                            "proxy-rewrite": {
+                                "headers": {
+                                    "X-Forwarded-For": "22.22.22.22"
+                                }
+                            }
+                        },
+                        "upstream": {
+                            "nodes": {
+                                "127.0.0.1:1980": 1
+                            },
+                            "type": "roundrobin"
+                        },
+                        "uri": "/echo"
+                }]]
+                )
+            if code >= 300 then
+                ngx.status = code
+            end
+            ngx.say(body)
+        }
+    }
 --- request
 GET /t
 --- response_body
 passed
---- no_error_log
-[error]
-
-
-
-=== TEST 17: test if X-Forwarded-Port can be set before proxy
+
+
+
+=== TEST 24: test if X-Forwarded-For can be set before proxy
 --- request
 GET /echo HTTP/1.1
 --- more_headers
-X-Forwarded-Port: 9881
---- response_headers
-X-Forwarded-Port: 9882
---- no_error_log
-[error]
-=======
---- response_body
-passed
-
-
-
-=== TEST 20: set and test priority test
---- request
-GET /echo HTTP/1.1
---- response_headers
-test: test_in_set
->>>>>>> e48b55f1
+X-Forwarded-For: 11.11.11.11
+--- response_headers
+X-Forwarded-For: 22.22.22.22, 127.0.0.1