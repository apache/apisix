#
# Licensed to the Apache Software Foundation (ASF) under one or more
# contributor license agreements.  See the NOTICE file distributed with
# this work for additional information regarding copyright ownership.
# The ASF licenses this file to You under the Apache License, Version 2.0
# (the "License"); you may not use this file except in compliance with
# the License.  You may obtain a copy of the License at
#
#     http://www.apache.org/licenses/LICENSE-2.0
#
# Unless required by applicable law or agreed to in writing, software
# distributed under the License is distributed on an "AS IS" BASIS,
# WITHOUT WARRANTIES OR CONDITIONS OF ANY KIND, either express or implied.
# See the License for the specific language governing permissions and
# limitations under the License.
#

use t::APISIX 'no_plan';

repeat_each(1);
no_long_string();
no_root_location();
no_shuffle();

add_block_preprocessor(sub {
    my ($block) = @_;

    if ((!defined $block->error_log) && (!defined $block->no_error_log)) {
        $block->set_value("no_error_log", "[error]");
    }

    if (!defined $block->request) {
        $block->set_value("request", "GET /t");
        if (!$block->response_body) {
            $block->set_value("response_body", "passed\n");
        }
    }
});

run_tests;

__DATA__

=== TEST 1: add consumer with username and plugins
--- config
    location /t {
        content_by_lua_block {
            local t = require("lib.test_admin").test
            local code, body = t('/apisix/admin/consumers',
                ngx.HTTP_PUT,
                [[{
                    "username": "jack",
                    "plugins": {
                        "jwt-auth": {
                            "key": "user-key",
                            "secret": "my-secret-key"
                        }
                    }
                }]]
                )

            if code >= 300 then
                ngx.status = code
            end
            ngx.say(body)
        }
    }
--- response_body
passed



=== TEST 2: enable jwt auth plugin using admin api
--- config
    location /t {
        content_by_lua_block {
            local t = require("lib.test_admin").test
            local code, body = t('/apisix/admin/routes/1',
                ngx.HTTP_PUT,
                [[{
                    "plugins": {
                        "jwt-auth": {
                            "key": "user-key",
                            "secret": "my-secret-key",
                            "key_claim_name": "iss"
                        }
                    },
                    "upstream": {
                        "nodes": {
                            "127.0.0.1:1980": 1
                        },
                        "type": "roundrobin"
                    },
                    "uri": "/hello"
                }]]
                )

            if code >= 300 then
                ngx.status = code
            end
            ngx.say(body)
        }
    }
--- response_body
passed



=== TEST 3: verify (in header)
--- config
    location /t {
        content_by_lua_block {
            local function gen_token(payload)
                local buffer = require "string.buffer"
                local openssl_mac = require "resty.openssl.mac"

                local base64 = require "ngx.base64"
                local base64_encode = base64.encode_base64url

                local json = require("cjson")

                local function sign(data, key)
                    return openssl_mac.new(key, "HMAC", nil, "sha256"):final(data)
                end
                local header = { typ = "JWT", alg = "HS256" }
                local buf = buffer.new()

                buf:put(base64_encode(json.encode(header))):put("."):put(base64_encode(json.encode(payload)))

                local ok, signature = pcall(sign, buf:tostring(), "my-secret-key")
                if not ok then
                    return nil, signature
                end

                buf:put("."):put(base64_encode(signature))

                return buf:get()
            end

            local payload = {
                sub = "1234567890",
                iss = "user-key",
                exp = 9916239022
            }

            local token = gen_token(payload)

            local http = require("resty.http")
            local uri = "http://127.0.0.1:" .. ngx.var.server_port .. "/hello"
            local opt = {method = "POST", headers = {["Authorization"] = "Bearer " .. token}}
            local httpc = http.new()
            local res = httpc:request_uri(uri, opt)
            assert(res.status == 200)

            ngx.print(res.body)
        }
    }
--- request
GET /t
--- more_headers
--- response_body
hello world



<<<<<<< HEAD
=== TEST 4: enable jwt auth plugin without store_in_ctx
--- config
    location /t {
        content_by_lua_block {
            local t = require("lib.test_admin").test
            local code, body = t('/apisix/admin/routes/1',
                ngx.HTTP_PUT,
                [[{
                    "plugins": {
                        "jwt-auth": {},
                        "serverless-post-function": {
                            "phase": "rewrite",
                            "functions": [
                                "return function(conf, ctx)
                                if ctx.jwt_obj then
                                    ngx.status = 200
                                    ngx.say(\"JWT found in ctx. Payload key: \" .. ctx.jwt_obj.payload.key)
                                    return ngx.exit(200)
                                else
                                    ngx.status = 401
                                    ngx.say(\"JWT not found in ctx.\")
                                    return ngx.exit(401)
                                end
                                end"
                            ]
                        }
                    },
                    "upstream": {
                        "nodes": {
                            "127.0.0.1:1980": 1
                        },
                        "type": "roundrobin"
                    },
                    "uri": "/jwt-auth-no-ctx"
                }]]
                )

            if code >= 300 then
                ngx.status = code
            end
            ngx.say(body)
        }
    }
--- response_body
passed



=== TEST 5: enable jwt auth plugin with store_in_ctx
--- config
    location /t {
        content_by_lua_block {
            local t = require("lib.test_admin").test
            local code, body = t('/apisix/admin/routes/2',
                ngx.HTTP_PUT,
                [[{
                    "plugins": {
                        "jwt-auth": {
                            "store_in_ctx": true
                        },
                        "serverless-post-function": {
                            "phase": "rewrite",
                            "functions": [
                                "return function(conf, ctx)
                                if ctx.jwt_obj then
                                    ngx.status = 200
                                    ngx.say(\"JWT found in ctx. Payload key: \" .. ctx.jwt_obj.payload.key)
                                    return ngx.exit(200)
                                else
                                    ngx.status = 401
                                    ngx.say(\"JWT not found in ctx.\")
                                    return ngx.exit(401)
                                end
                                end"
                            ]
                        }
                    },
                    "upstream": {
                        "nodes": {
                            "127.0.0.1:1980": 1
                        },
                        "type": "roundrobin"
                    },
                    "uri": "/jwt-auth-ctx"
                }]]
                )

            if code >= 300 then
                ngx.status = code
            end
            ngx.say(body)
        }
    }
--- response_body
passed



=== TEST 6: verify (header with bearer)
--- request
GET /jwt-auth-no-ctx
--- more_headers
Authorization: bearer eyJhbGciOiJIUzI1NiIsInR5cCI6IkpXVCJ9.eyJrZXkiOiJ1c2VyLWtleSIsIm5iZiI6MTcyNzI3NDk4M30.N6ebc4U5ms976pwKZ_iQ88w_uJKqUVNtTYZ_nXhRpWo
--- error_code: 401
--- response_body
JWT not found in ctx.



=== TEST 7: verify (header with bearer)
--- request
GET /jwt-auth-ctx
--- more_headers
Authorization: bearer eyJhbGciOiJIUzI1NiIsInR5cCI6IkpXVCJ9.eyJrZXkiOiJ1c2VyLWtleSIsIm5iZiI6MTcyNzI3NDk4M30.N6ebc4U5ms976pwKZ_iQ88w_uJKqUVNtTYZ_nXhRpWo
--- error_code: 200
--- response_body
JWT found in ctx. Payload key: user-key
=======
=== TEST 4: ensure secret is non empty
--- config
    location /t {
        content_by_lua_block {
            local core = require("apisix.core")
            local t = require("lib.test_admin").test
            -- prepare consumer with a custom key claim name
            local csm_code, csm_body = t('/apisix/admin/consumers',
                ngx.HTTP_PUT,
                [[{
                    "username": "mike",
                    "plugins": {
                        "jwt-auth": {
                            "key": "custom-user-key",
                            "secret": ""
                        }
                    }
                }]]
            )
            if csm_code == 200 then
                ngx.status = 500
                ngx.say("error")
                return
            end
            ngx.status = csm_code
            ngx.say(csm_body)
        }
    }
--- error_code: 400
--- response_body eval
qr/\\"secret\\" validation failed: string too short, expected at least 1, got 0/



=== TEST 5: ensure key is non empty
--- config
    location /t {
        content_by_lua_block {
            local core = require("apisix.core")
            local t = require("lib.test_admin").test
            -- prepare consumer with a custom key claim name
            local csm_code, csm_body = t('/apisix/admin/consumers',
                ngx.HTTP_PUT,
                [[{
                    "username": "mike",
                    "plugins": {
                        "jwt-auth": {
                            "key": "",
                            "algorithm": "RS256",
                            "public_key": "somekey",
                            "private_key": "someprivkey"
                        }
                    }
                }]]
            )
            if csm_code == 200 then
                ngx.status = 500
                ngx.say("error")
                return
            end
            ngx.status = csm_code
            ngx.say(csm_body)
        }
    }
--- error_code: 400
--- response_body eval
qr/\\"key\\" validation failed: string too short, expected at least 1, got 0/
>>>>>>> d4d99e79
<|MERGE_RESOLUTION|>--- conflicted
+++ resolved
@@ -163,8 +163,77 @@
 
 
 
-<<<<<<< HEAD
-=== TEST 4: enable jwt auth plugin without store_in_ctx
+=== TEST 4: ensure secret is non empty
+--- config
+    location /t {
+        content_by_lua_block {
+            local core = require("apisix.core")
+            local t = require("lib.test_admin").test
+            -- prepare consumer with a custom key claim name
+            local csm_code, csm_body = t('/apisix/admin/consumers',
+                ngx.HTTP_PUT,
+                [[{
+                    "username": "mike",
+                    "plugins": {
+                        "jwt-auth": {
+                            "key": "custom-user-key",
+                            "secret": ""
+                        }
+                    }
+                }]]
+            )
+            if csm_code == 200 then
+                ngx.status = 500
+                ngx.say("error")
+                return
+            end
+            ngx.status = csm_code
+            ngx.say(csm_body)
+        }
+    }
+--- error_code: 400
+--- response_body eval
+qr/\\"secret\\" validation failed: string too short, expected at least 1, got 0/
+
+
+
+=== TEST 5: ensure key is non empty
+--- config
+    location /t {
+        content_by_lua_block {
+            local core = require("apisix.core")
+            local t = require("lib.test_admin").test
+            -- prepare consumer with a custom key claim name
+            local csm_code, csm_body = t('/apisix/admin/consumers',
+                ngx.HTTP_PUT,
+                [[{
+                    "username": "mike",
+                    "plugins": {
+                        "jwt-auth": {
+                            "key": "",
+                            "algorithm": "RS256",
+                            "public_key": "somekey",
+                            "private_key": "someprivkey"
+                        }
+                    }
+                }]]
+            )
+            if csm_code == 200 then
+                ngx.status = 500
+                ngx.say("error")
+                return
+            end
+            ngx.status = csm_code
+            ngx.say(csm_body)
+        }
+    }
+--- error_code: 400
+--- response_body eval
+qr/\\"key\\" validation failed: string too short, expected at least 1, got 0/
+
+
+
+=== TEST 6: enable jwt auth plugin without store_in_ctx
 --- config
     location /t {
         content_by_lua_block {
@@ -212,7 +281,7 @@
 
 
 
-=== TEST 5: enable jwt auth plugin with store_in_ctx
+=== TEST 7: enable jwt auth plugin with store_in_ctx
 --- config
     location /t {
         content_by_lua_block {
@@ -262,7 +331,7 @@
 
 
 
-=== TEST 6: verify (header with bearer)
+=== TEST 8: verify (header with bearer)
 --- request
 GET /jwt-auth-no-ctx
 --- more_headers
@@ -273,80 +342,11 @@
 
 
 
-=== TEST 7: verify (header with bearer)
+=== TEST 9: verify (header with bearer)
 --- request
 GET /jwt-auth-ctx
 --- more_headers
 Authorization: bearer eyJhbGciOiJIUzI1NiIsInR5cCI6IkpXVCJ9.eyJrZXkiOiJ1c2VyLWtleSIsIm5iZiI6MTcyNzI3NDk4M30.N6ebc4U5ms976pwKZ_iQ88w_uJKqUVNtTYZ_nXhRpWo
 --- error_code: 200
 --- response_body
-JWT found in ctx. Payload key: user-key
-=======
-=== TEST 4: ensure secret is non empty
---- config
-    location /t {
-        content_by_lua_block {
-            local core = require("apisix.core")
-            local t = require("lib.test_admin").test
-            -- prepare consumer with a custom key claim name
-            local csm_code, csm_body = t('/apisix/admin/consumers',
-                ngx.HTTP_PUT,
-                [[{
-                    "username": "mike",
-                    "plugins": {
-                        "jwt-auth": {
-                            "key": "custom-user-key",
-                            "secret": ""
-                        }
-                    }
-                }]]
-            )
-            if csm_code == 200 then
-                ngx.status = 500
-                ngx.say("error")
-                return
-            end
-            ngx.status = csm_code
-            ngx.say(csm_body)
-        }
-    }
---- error_code: 400
---- response_body eval
-qr/\\"secret\\" validation failed: string too short, expected at least 1, got 0/
-
-
-
-=== TEST 5: ensure key is non empty
---- config
-    location /t {
-        content_by_lua_block {
-            local core = require("apisix.core")
-            local t = require("lib.test_admin").test
-            -- prepare consumer with a custom key claim name
-            local csm_code, csm_body = t('/apisix/admin/consumers',
-                ngx.HTTP_PUT,
-                [[{
-                    "username": "mike",
-                    "plugins": {
-                        "jwt-auth": {
-                            "key": "",
-                            "algorithm": "RS256",
-                            "public_key": "somekey",
-                            "private_key": "someprivkey"
-                        }
-                    }
-                }]]
-            )
-            if csm_code == 200 then
-                ngx.status = 500
-                ngx.say("error")
-                return
-            end
-            ngx.status = csm_code
-            ngx.say(csm_body)
-        }
-    }
---- error_code: 400
---- response_body eval
-qr/\\"key\\" validation failed: string too short, expected at least 1, got 0/
->>>>>>> d4d99e79
+JWT found in ctx. Payload key: user-key