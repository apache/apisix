--- conflicted
+++ resolved
@@ -180,11 +180,7 @@
 
 
 
-<<<<<<< HEAD
-=== TEST 3: create a ai-proxy-multi route with delay streaming ai endpoint(every event delay 200ms)
-=======
 === TEST 3: proxy to /null-content ai endpoint
->>>>>>> de03766e
 --- config
     location /t {
         content_by_lua_block {
@@ -194,7 +190,53 @@
                  [[{
                     "uri": "/anything",
                     "plugins": {
-<<<<<<< HEAD
+                        "ai-proxy": {
+                            "provider": "openai",
+                            "auth": {
+                                "header": {
+                                    "Authorization": "Bearer token"
+                                }
+                            },
+                            "override": {
+                                "endpoint": "http://localhost:6724/null-content"
+                            }
+                        }
+                    }
+                }]]
+            )
+
+            if code >= 300 then
+                ngx.status = code
+            end
+            ngx.say(body)
+        }
+    }
+--- response_body
+passed
+
+
+
+=== TEST 4: send request
+--- request
+POST /anything
+{"messages":[{"role":"user","content":"What is 1+1?"}], "model": "gpt-4"}
+--- error_code: 200
+--- response_body eval
+qr/.*assistant.*/
+--- no_error_log
+
+
+
+=== TEST 5: create a ai-proxy-multi route with delay streaming ai endpoint(every event delay 200ms)
+--- config
+    location /t {
+        content_by_lua_block {
+            local t = require("lib.test_admin").test
+            local code, body = t('/apisix/admin/routes/1',
+                 ngx.HTTP_PUT,
+                 [[{
+                    "uri": "/anything",
+                    "plugins": {
                         "ai-proxy-multi": {
                             "instances": [
                                 {
@@ -220,23 +262,6 @@
                     }
                  }]]
             )
-=======
-                        "ai-proxy": {
-                            "provider": "openai",
-                            "auth": {
-                                "header": {
-                                    "Authorization": "Bearer token"
-                                }
-                            },
-                            "override": {
-                                "endpoint": "http://localhost:6724/null-content"
-                            }
-                        }
-                    }
-                }]]
-            )
-
->>>>>>> de03766e
             if code >= 300 then
                 ngx.status = code
             end
@@ -248,8 +273,7 @@
 
 
 
-<<<<<<< HEAD
-=== TEST 4: assert access log contains right llm variable
+=== TEST 6: assert access log contains right llm variable
 --- config
     location /t {
         content_by_lua_block {
@@ -304,14 +328,4 @@
 --- response_body_like eval
 qr/6data: \[DONE\]\n\n/
 --- access_log eval
-qr/.*gpt-3.5-turbo 2\d\d 15 20.*/
-=======
-=== TEST 4: send request
---- request
-POST /anything
-{"messages":[{"role":"user","content":"What is 1+1?"}], "model": "gpt-4"}
---- error_code: 200
---- response_body eval
-qr/.*assistant.*/
---- no_error_log
->>>>>>> de03766e
+qr/.*gpt-3.5-turbo 2\d\d 15 20.*/