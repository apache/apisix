#
# Licensed to the Apache Software Foundation (ASF) under one or more
# contributor license agreements.  See the NOTICE file distributed with
# this work for additional information regarding copyright ownership.
# The ASF licenses this file to You under the Apache License, Version 2.0
# (the "License"); you may not use this file except in compliance with
# the License.  You may obtain a copy of the License at
#
#     http://www.apache.org/licenses/LICENSE-2.0
#
# Unless required by applicable law or agreed to in writing, software
# distributed under the License is distributed on an "AS IS" BASIS,
# WITHOUT WARRANTIES OR CONDITIONS OF ANY KIND, either express or implied.
# See the License for the specific language governing permissions and
# limitations under the License.
#
use t::APISIX 'no_plan';

repeat_each(1);
no_long_string();
no_root_location();

add_block_preprocessor(sub {
    my ($block) = @_;

    if ((!defined $block->error_log) && (!defined $block->no_error_log)) {
        $block->set_value("no_error_log", "[error]");
    }

    if (!defined $block->request) {
        $block->set_value("request", "GET /t");
    }
});

run_tests();

__DATA__

=== TEST 1: sanity
--- config
    location /t {
        content_by_lua_block {
            local test_cases = {
                {
                    name = "sanity (bearer_only = true)",
                    data = {client_id = "a", client_secret = "b", discovery = "c", bearer_only = true},
                    cb = function(ok, err, case)
                        assert(ok and not case.session, "not expect session was generated")
                    end,
                },
                {
                    name = "sanity (bearer_only = false)",
                    data = {client_id = "a", client_secret = "b", discovery = "c", bearer_only = false},
                    cb = function(ok, err, case)
                        assert(ok and case.session and case.session.secret, "no session secret generated")
                    end,
                },
                {
                    name = "sanity (bearer_only = false, user-set secret, less than 16 characters)",
                    data = {client_id = "a", client_secret = "b", discovery = "c", bearer_only = false, session = {secret = "test"}},
                    cb = function(ok, err, case)
                        assert(not ok and err == "property \"session\" validation failed: property \"secret\" validation failed: string too short, expected at least 16, got 4", "too short key passes validation")
                    end,
                },
                {
                    name = "sanity (bearer_only = false, user-set secret, more than 16 characters)",
                    data = {client_id = "a", client_secret = "b", discovery = "c", bearer_only = false, session = {secret = "test_secret_more_than_16"}},
                    cb = function(ok, err, case)
                        assert(ok and case.session and case.session.secret and case.session.secret == "test_secret_more_than_16", "user-set secret is incorrect")
                    end,
                },
            }

            local plugin = require("apisix.plugins.openid-connect")
            for _, case in ipairs(test_cases) do
                local ok, err = plugin.check_schema(case.data)
                case.cb(ok, err, case.data)
            end
        }
    }



<<<<<<< HEAD
=== TEST 2: Set up route with plugin matching URI `/hello` with unauth_action = "auth".
--- config
    location /t {
        content_by_lua_block {
=======
=== TEST 2: data encryption for client_secret
--- yaml_config
apisix:
    data_encryption:
        enable: true
        keyring:
            - edd1c9f0985e76a2
--- config
    location /t {
        content_by_lua_block {
            local json = require("toolkit.json")
>>>>>>> 93454252
            local t = require("lib.test_admin").test
            local code, body = t('/apisix/admin/routes/1',
                 ngx.HTTP_PUT,
                 [[{
                        "plugins": {
                            "openid-connect": {
                                "client_id": "kbyuFDidLLm280LIwVFiazOqjO3ty8KH",
                                "client_secret": "60Op4HFM0I8ajz0WdiStAbziZ-VFQttXuxixHHs2R7r7-CW8GR79l-mmLqMhc-Sa",
                                "discovery": "http://127.0.0.1:1980/.well-known/openid-configuration",
                                "redirect_uri": "https://iresty.com",
                                "ssl_verify": false,
                                "timeout": 10,
                                "scope": "apisix",
<<<<<<< HEAD
                                "unauth_action": "auth",
=======
>>>>>>> 93454252
                                "use_pkce": false
                            }
                        },
                        "upstream": {
                            "nodes": {
                                "127.0.0.1:1980": 1
                            },
                            "type": "roundrobin"
                        },
                        "uri": "/hello"
                }]]
<<<<<<< HEAD
                )

            if code >= 300 then
                ngx.status = code
            end
            ngx.say(body)
        }
    }
--- response_body
passed



=== TEST 3: Access route w/o bearer token. Should redirect to authentication endpoint of ID provider.
--- config
    location /t {
        content_by_lua_block {
            local http = require "resty.http"
            local httpc = http.new()
            local uri = "http://127.0.0.1:" .. ngx.var.server_port .. "/hello"
            local res, err = httpc:request_uri(uri, {method = "GET"})
            ngx.status = res.status
            local location = res.headers['Location']
            if location and string.find(location, 'https://samples.auth0.com/authorize') ~= -1 and
                string.find(location, 'scope=apisix') ~= -1 and
                string.find(location, 'client_id=kbyuFDidLLm280LIwVFiazOqjO3ty8KH') ~= -1 and
                string.find(location, 'response_type=code') ~= -1 and
                string.find(location, 'redirect_uri=https://iresty.com') ~= -1 then
                ngx.say(true)
            end
        }
    }
--- timeout: 10s
--- response_body
true
--- error_code: 302



=== TEST 4: Set up route with plugin matching URI `/hello` with unauth_action = "deny".
--- config
    location /t {
        content_by_lua_block {
            local t = require("lib.test_admin").test
            local code, body = t('/apisix/admin/routes/1',
                 ngx.HTTP_PUT,
                 [[{
                        "plugins": {
                            "openid-connect": {
                                "client_id": "kbyuFDidLLm280LIwVFiazOqjO3ty8KH",
                                "client_secret": "60Op4HFM0I8ajz0WdiStAbziZ-VFQttXuxixHHs2R7r7-CW8GR79l-mmLqMhc-Sa",
                                "discovery": "http://127.0.0.1:1980/.well-known/openid-configuration",
                                "redirect_uri": "https://iresty.com",
                                "ssl_verify": false,
                                "timeout": 10,
                                "scope": "apisix",
                                "unauth_action": "deny",
                                "use_pkce": false
                            }
                        },
                        "upstream": {
                            "nodes": {
                                "127.0.0.1:1980": 1
                            },
                            "type": "roundrobin"
                        },
                        "uri": "/hello"
                }]]
                )

            if code >= 300 then
                ngx.status = code
            end
            ngx.say(body)
        }
    }
--- response_body
passed



=== TEST 5: Access route w/o bearer token. Should return unauthorized.
--- config
    location /t {
        content_by_lua_block {
            local http = require "resty.http"
            local httpc = http.new()
            local uri = "http://127.0.0.1:" .. ngx.var.server_port .. "/hello"
            local res, err = httpc:request_uri(uri, {method = "GET"})
            ngx.status = res.status
            ngx.say(true)
        }
    }
--- timeout: 10s
--- response_body
true
--- error_code: 401



=== TEST 6: Set up route with plugin matching URI `/hello` with unauth_action = "pass".
--- config
    location /t {
        content_by_lua_block {
            local t = require("lib.test_admin").test
            local code, body = t('/apisix/admin/routes/1',
                 ngx.HTTP_PUT,
                 [[{
                        "plugins": {
                            "openid-connect": {
                                "client_id": "kbyuFDidLLm280LIwVFiazOqjO3ty8KH",
                                "client_secret": "60Op4HFM0I8ajz0WdiStAbziZ-VFQttXuxixHHs2R7r7-CW8GR79l-mmLqMhc-Sa",
                                "discovery": "http://127.0.0.1:1980/.well-known/openid-configuration",
                                "redirect_uri": "https://iresty.com",
                                "ssl_verify": false,
                                "timeout": 10,
                                "scope": "apisix",
                                "unauth_action": "pass",
                                "use_pkce": false
                            }
                        },
                        "upstream": {
                            "nodes": {
                                "127.0.0.1:1980": 1
                            },
                            "type": "roundrobin"
                        },
                        "uri": "/hello"
                }]]
                )

            if code >= 300 then
                ngx.status = code
            end
            ngx.say(body)
        }
    }
--- response_body
passed



=== TEST 7: Access route w/o bearer token. Should return ok.
--- config
    location /t {
        content_by_lua_block {
            local http = require "resty.http"
            local httpc = http.new()
            local uri = "http://127.0.0.1:" .. ngx.var.server_port .. "/hello"
            local res, err = httpc:request_uri(uri, {method = "GET"})
            if res.status == 200 then
                ngx.say(true)
            end
        }
    }
--- timeout: 10s
--- response_body
true
=======
            )

            if code >= 300 then
                ngx.status = code
                ngx.say(body)
                return
            end
            ngx.sleep(0.1)

            -- get plugin conf from admin api, password is decrypted
            local code, message, res = t('/apisix/admin/routes/1',
                ngx.HTTP_GET
            )
            res = json.decode(res)
            if code >= 300 then
                ngx.status = code
                ngx.say(message)
                return
            end

            ngx.say(res.value.plugins["openid-connect"].client_secret)

            -- get plugin conf from etcd, password is encrypted
            local etcd = require("apisix.core.etcd")
            local res = assert(etcd.get('/routes/1'))
            ngx.say(res.body.node.value.plugins["openid-connect"].client_secret)
        }
    }
--- response_body
60Op4HFM0I8ajz0WdiStAbziZ-VFQttXuxixHHs2R7r7-CW8GR79l-mmLqMhc-Sa
xMlerg8pE2lPSDlQdPi+MsAwBnzqpyLRar3lUhP2Tdc2oXnWmit92p8cannhDYkBPc6P/Hlx0wSA0T2wle9QyHaW2oqw3bXDQSWWk8Vqq0o=
>>>>>>> 93454252
<|MERGE_RESOLUTION|>--- conflicted
+++ resolved
@@ -81,12 +81,6 @@
 
 
 
-<<<<<<< HEAD
-=== TEST 2: Set up route with plugin matching URI `/hello` with unauth_action = "auth".
---- config
-    location /t {
-        content_by_lua_block {
-=======
 === TEST 2: data encryption for client_secret
 --- yaml_config
 apisix:
@@ -98,7 +92,6 @@
     location /t {
         content_by_lua_block {
             local json = require("toolkit.json")
->>>>>>> 93454252
             local t = require("lib.test_admin").test
             local code, body = t('/apisix/admin/routes/1',
                  ngx.HTTP_PUT,
@@ -112,10 +105,6 @@
                                 "ssl_verify": false,
                                 "timeout": 10,
                                 "scope": "apisix",
-<<<<<<< HEAD
-                                "unauth_action": "auth",
-=======
->>>>>>> 93454252
                                 "use_pkce": false
                             }
                         },
@@ -127,9 +116,70 @@
                         },
                         "uri": "/hello"
                 }]]
-<<<<<<< HEAD
+            )
+
+            if code >= 300 then
+                ngx.status = code
+                ngx.say(body)
+                return
+            end
+            ngx.sleep(0.1)
+
+            -- get plugin conf from admin api, password is decrypted
+            local code, message, res = t('/apisix/admin/routes/1',
+                ngx.HTTP_GET
+            )
+            res = json.decode(res)
+            if code >= 300 then
+                ngx.status = code
+                ngx.say(message)
+                return
+            end
+
+            ngx.say(res.value.plugins["openid-connect"].client_secret)
+
+            -- get plugin conf from etcd, password is encrypted
+            local etcd = require("apisix.core.etcd")
+            local res = assert(etcd.get('/routes/1'))
+            ngx.say(res.body.node.value.plugins["openid-connect"].client_secret)
+        }
+    }
+--- response_body
+60Op4HFM0I8ajz0WdiStAbziZ-VFQttXuxixHHs2R7r7-CW8GR79l-mmLqMhc-Sa
+xMlerg8pE2lPSDlQdPi+MsAwBnzqpyLRar3lUhP2Tdc2oXnWmit92p8cannhDYkBPc6P/Hlx0wSA0T2wle9QyHaW2oqw3bXDQSWWk8Vqq0o=
+
+
+
+=== TEST 3: Set up route with plugin matching URI `/hello` with unauth_action = "auth".
+--- config
+    location /t {
+        content_by_lua_block {
+            local t = require("lib.test_admin").test
+            local code, body = t('/apisix/admin/routes/1',
+                 ngx.HTTP_PUT,
+                 [[{
+                        "plugins": {
+                            "openid-connect": {
+                                "client_id": "kbyuFDidLLm280LIwVFiazOqjO3ty8KH",
+                                "client_secret": "60Op4HFM0I8ajz0WdiStAbziZ-VFQttXuxixHHs2R7r7-CW8GR79l-mmLqMhc-Sa",
+                                "discovery": "http://127.0.0.1:1980/.well-known/openid-configuration",
+                                "redirect_uri": "https://iresty.com",
+                                "ssl_verify": false,
+                                "timeout": 10,
+                                "scope": "apisix",
+                                "unauth_action": "auth",
+                                "use_pkce": false
+                            }
+                        },
+                        "upstream": {
+                            "nodes": {
+                                "127.0.0.1:1980": 1
+                            },
+                            "type": "roundrobin"
+                        },
+                        "uri": "/hello"
+                }]]
                 )
-
             if code >= 300 then
                 ngx.status = code
             end
@@ -141,7 +191,7 @@
 
 
 
-=== TEST 3: Access route w/o bearer token. Should redirect to authentication endpoint of ID provider.
+=== TEST 4: Access route w/o bearer token. Should redirect to authentication endpoint of ID provider.
 --- config
     location /t {
         content_by_lua_block {
@@ -167,7 +217,7 @@
 
 
 
-=== TEST 4: Set up route with plugin matching URI `/hello` with unauth_action = "deny".
+=== TEST 5: Set up route with plugin matching URI `/hello` with unauth_action = "deny".
 --- config
     location /t {
         content_by_lua_block {
@@ -197,7 +247,6 @@
                         "uri": "/hello"
                 }]]
                 )
-
             if code >= 300 then
                 ngx.status = code
             end
@@ -209,7 +258,7 @@
 
 
 
-=== TEST 5: Access route w/o bearer token. Should return unauthorized.
+=== TEST 6: Access route w/o bearer token. Should return unauthorized.
 --- config
     location /t {
         content_by_lua_block {
@@ -228,7 +277,7 @@
 
 
 
-=== TEST 6: Set up route with plugin matching URI `/hello` with unauth_action = "pass".
+=== TEST 7: Set up route with plugin matching URI `/hello` with unauth_action = "pass".
 --- config
     location /t {
         content_by_lua_block {
@@ -258,7 +307,6 @@
                         "uri": "/hello"
                 }]]
                 )
-
             if code >= 300 then
                 ngx.status = code
             end
@@ -270,7 +318,7 @@
 
 
 
-=== TEST 7: Access route w/o bearer token. Should return ok.
+=== TEST 8: Access route w/o bearer token. Should return ok.
 --- config
     location /t {
         content_by_lua_block {
@@ -285,37 +333,4 @@
     }
 --- timeout: 10s
 --- response_body
-true
-=======
-            )
-
-            if code >= 300 then
-                ngx.status = code
-                ngx.say(body)
-                return
-            end
-            ngx.sleep(0.1)
-
-            -- get plugin conf from admin api, password is decrypted
-            local code, message, res = t('/apisix/admin/routes/1',
-                ngx.HTTP_GET
-            )
-            res = json.decode(res)
-            if code >= 300 then
-                ngx.status = code
-                ngx.say(message)
-                return
-            end
-
-            ngx.say(res.value.plugins["openid-connect"].client_secret)
-
-            -- get plugin conf from etcd, password is encrypted
-            local etcd = require("apisix.core.etcd")
-            local res = assert(etcd.get('/routes/1'))
-            ngx.say(res.body.node.value.plugins["openid-connect"].client_secret)
-        }
-    }
---- response_body
-60Op4HFM0I8ajz0WdiStAbziZ-VFQttXuxixHHs2R7r7-CW8GR79l-mmLqMhc-Sa
-xMlerg8pE2lPSDlQdPi+MsAwBnzqpyLRar3lUhP2Tdc2oXnWmit92p8cannhDYkBPc6P/Hlx0wSA0T2wle9QyHaW2oqw3bXDQSWWk8Vqq0o=
->>>>>>> 93454252
+true