--- conflicted
+++ resolved
@@ -595,41 +595,14 @@
 
 
 
-<<<<<<< HEAD
-=== TEST 20: set route(batch_max_size = 2), check if prometheus is initialized properly
-=======
 === TEST 20: set route with incorrect sasl_config
->>>>>>> b4097a4f
---- config
-    location /t {
-        content_by_lua_block {
-            local t = require("lib.test_admin").test
-            local code, body = t('/apisix/admin/routes/1',
-                 ngx.HTTP_PUT,
-                 [[{
-<<<<<<< HEAD
-                        "plugins": {
-                            "kafka-logger": {
-                                "broker_list" :
-                                  {
-                                    "127.0.0.1":9092
-                                  },
-                                "kafka_topic" : "test2",
-                                "key" : "key1",
-                                "timeout" : 1,
-                                "batch_max_size": 2
-                            }
-                        },
-                        "upstream": {
-                            "nodes": {
-                                "127.0.0.1:1980": 1
-                            },
-                            "type": "roundrobin"
-                        },
-                        "uri": "/hello"
-                }]]
-                )
-=======
+--- config
+    location /t {
+        content_by_lua_block {
+            local t = require("lib.test_admin").test
+            local code, body = t('/apisix/admin/routes/1',
+                 ngx.HTTP_PUT,
+                 [[{
                     "plugins":{
                         "kafka-logger":{
                             "brokers":[
@@ -657,29 +630,22 @@
                     "uri":"/hello"
                 }]]
             )
->>>>>>> b4097a4f
-            if code >= 300 then
-                ngx.status = code
-            end
-            ngx.say(body)
-        }
-    }
---- response_body
-passed
-
-
-
-<<<<<<< HEAD
-=== TEST 21: access
-=======
+            if code >= 300 then
+                ngx.status = code
+            end
+            ngx.say(body)
+        }
+    }
+--- response_body
+passed
+
+
+
 === TEST 21: hit route, failed to send data to kafka
->>>>>>> b4097a4f
 --- request
 GET /hello
 --- response_body
 hello world
-<<<<<<< HEAD
-=======
 --- error_log
 failed to do PLAIN auth with 127.0.0.1:19094: Authentication failed: Invalid username or password
 --- wait: 2
@@ -741,5 +707,53 @@
 hello world
 --- error_log eval
 qr/send data to kafka: \{.*"body":"abcdef"/
->>>>>>> b4097a4f
+--- wait: 2
+
+
+
+=== TEST 24: set route(batch_max_size = 2), check if prometheus is initialized properly
+--- config
+    location /t {
+        content_by_lua_block {
+            local t = require("lib.test_admin").test
+            local code, body = t('/apisix/admin/routes/1',
+                 ngx.HTTP_PUT,
+                 [[{
+                        "plugins": {
+                            "kafka-logger": {
+                                "broker_list" :
+                                  {
+                                    "127.0.0.1":9092
+                                  },
+                                "kafka_topic" : "test2",
+                                "key" : "key1",
+                                "timeout" : 1,
+                                "batch_max_size": 2
+                            }
+                        },
+                        "upstream": {
+                            "nodes": {
+                                "127.0.0.1:1980": 1
+                            },
+                            "type": "roundrobin"
+                        },
+                        "uri": "/hello"
+                }]]
+                )
+            if code >= 300 then
+                ngx.status = code
+            end
+            ngx.say(body)
+        }
+    }
+--- response_body
+passed
+
+
+
+=== TEST 25: access
+--- request
+GET /hello
+--- response_body
+hello world
 --- wait: 2