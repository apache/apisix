--- conflicted
+++ resolved
@@ -860,18 +860,6 @@
 
 
 
-<<<<<<< HEAD
-=== TEST 22: schema check, broker_list is {}
---- config
-    location /t {
-        content_by_lua_block {
-            local plugin = require("apisix.plugins.kafka-logger")
-            local ok, err = plugin.check_schema({broker_list = {}, kafka_topic = "test", key= "key1"})
-            if not ok then
-                ngx.say(err)
-            end
-            ngx.say("done")
-=======
 === TEST 22: update the broker_list and cluster_name, generate different kafka producers
 --- config
     location /t {
@@ -953,31 +941,10 @@
 
             ngx.sleep(2)
             ngx.say("passed")
->>>>>>> 12596ba6
-        }
-    }
---- request
-GET /t
-<<<<<<< HEAD
---- response_body
-property "broker_list" validation failed: expect object to have at least 1 properties
-done
---- no_error_log
-[error]
-
-
-
-=== TEST 23: schema check, wrong kafka port type
---- config
-    location /t {
-        content_by_lua_block {
-            local plugin = require("apisix.plugins.kafka-logger")
-            local ok, err = plugin.check_schema({broker_list = {["127.0.0.1"] = "9092"}, kafka_topic = "test", key= "key1"})
-            if not ok then
-                ngx.say(err)
-            end
-            ngx.say("done")
-=======
+        }
+    }
+--- request
+GET /t
 --- timeout: 10
 --- response
 passed
@@ -1023,21 +990,56 @@
 
             ngx.sleep(2)
             ngx.say("passed")
->>>>>>> 12596ba6
-        }
-    }
---- request
-GET /t
-<<<<<<< HEAD
---- response_body
-property "broker_list" validation failed: failed to validate 127.0.0.1 (matching ".*"): wrong type: expected integer, got string
-done
---- no_error_log
-[error]
-=======
+        }
+    }
+--- request
+GET /t
 --- timeout: 5
 --- response
 passed
 --- error_log eval
 qr/not found topic, retryable: true, topic: undefined_topic, partition_id: -1/
->>>>>>> 12596ba6
+
+
+
+=== TEST 22: schema check, broker_list is {}
+--- config
+    location /t {
+        content_by_lua_block {
+            local plugin = require("apisix.plugins.kafka-logger")
+            local ok, err = plugin.check_schema({broker_list = {}, kafka_topic = "test", key= "key1"})
+            if not ok then
+                ngx.say(err)
+            end
+            ngx.say("done")
+        }
+    }
+--- request
+GET /t
+--- response_body
+property "broker_list" validation failed: expect object to have at least 1 properties
+done
+--- no_error_log
+[error]
+
+
+
+=== TEST 23: schema check, wrong kafka port type
+--- config
+    location /t {
+        content_by_lua_block {
+            local plugin = require("apisix.plugins.kafka-logger")
+            local ok, err = plugin.check_schema({broker_list = {["127.0.0.1"] = "9092"}, kafka_topic = "test", key= "key1"})
+            if not ok then
+                ngx.say(err)
+            end
+            ngx.say("done")
+        }
+    }
+--- request
+GET /t
+--- response_body
+property "broker_list" validation failed: failed to validate 127.0.0.1 (matching ".*"): wrong type: expected integer, got string
+done
+--- no_error_log
+[error]