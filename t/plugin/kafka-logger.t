--- conflicted
+++ resolved
@@ -725,89 +725,6 @@
 
 
 
-<<<<<<< HEAD
-=== TEST 20: update the broker_list and cluster_name, generate different kafka producers
---- config
-    location /t {
-        content_by_lua_block {
-            local t = require("lib.test_admin").test
-            local code, body = t('/apisix/admin/routes/1',
-                 ngx.HTTP_PUT,
-                 [[{
-                    "upstream": {
-                        "nodes": {
-                            "127.0.0.1:1980": 1
-                        },
-                        "type": "roundrobin"
-                    },
-                    "uri": "/hello"
-                }]]
-            )
-            ngx.sleep(0.5)
-
-            if code >= 300 then
-                ngx.status = code
-                ngx.say("fail")
-                return
-            end
-
-            code, body = t('/apisix/admin/global_rules/1',
-                ngx.HTTP_PUT,
-                 [[{
-                    "plugins": {
-                        "kafka-logger": {
-                            "broker_list" : {
-                                "127.0.0.1": 9092
-                            },
-                            "kafka_topic" : "test2",
-                            "timeout" : 1,
-                            "batch_max_size": 1,
-                            "include_req_body": false,
-                            "cluster_name": 1
-                        }
-                    }
-                }]]
-            )
-
-            if code >= 300 then
-                ngx.status = code
-                ngx.say("fail")
-                return
-            end
-
-            t('/hello',ngx.HTTP_GET)
-            ngx.sleep(0.5)
-
-            code, body = t('/apisix/admin/global_rules/1',
-                ngx.HTTP_PUT,
-                 [[{
-                    "plugins": {
-                        "kafka-logger": {
-                            "broker_list" : {
-                                "127.0.0.1": 19092
-                            },
-                            "kafka_topic" : "test4",
-                            "timeout" : 1,
-                            "batch_max_size": 1,
-                            "include_req_body": false,
-                            "cluster_name": 2
-                        }
-                    }
-                }]]
-            )
-
-            if code >= 300 then
-                ngx.status = code
-                ngx.say("fail")
-                return
-            end
-
-            t('/hello',ngx.HTTP_GET)
-            ngx.sleep(0.5)
-
-            ngx.sleep(2)
-            ngx.say("passed")
-=======
 === TEST 20: required_acks, matches none of the enum values
 --- config
     location /t {
@@ -825,67 +742,10 @@
                 ngx.say(err)
             end
             ngx.say("done")
->>>>>>> 8c793ed7
-        }
-    }
---- request
-GET /t
-<<<<<<< HEAD
---- timeout: 10
---- response
-passed
---- wait: 5
---- error_log
-phase_func(): kafka cluster name 1, broker_list[1] port 9092
-phase_func(): kafka cluster name 2, broker_list[1] port 19092
---- no_error_log eval
-qr/not found topic/
-
-
-
-=== TEST 21: use the topic that does not exist on kafka(even if kafka allows auto create topics, first time push messages to kafka would got this error)
---- config
-    location /t {
-        content_by_lua_block {
-            local t = require("lib.test_admin").test
-            local code, body = t('/apisix/admin/global_rules/1',
-                ngx.HTTP_PUT,
-                 [[{
-                    "plugins": {
-                        "kafka-logger": {
-                            "broker_list" : {
-                                "127.0.0.1": 9092
-                            },
-                            "kafka_topic" : "undefined_topic",
-                            "timeout" : 1,
-                            "batch_max_size": 1,
-                            "include_req_body": false
-                        }
-                    }
-                }]]
-            )
-
-            if code >= 300 then
-                ngx.status = code
-                ngx.say("fail")
-                return
-            end
-
-            t('/hello',ngx.HTTP_GET)
-            ngx.sleep(0.5)
-
-            ngx.sleep(2)
-            ngx.say("passed")
-        }
-    }
---- request
-GET /t
---- timeout: 5
---- response
-passed
---- error_log eval
-qr/not found topic, retryable: true, topic: undefined_topic, partition_id: -1/
-=======
+        }
+    }
+--- request
+GET /t
 --- response_body
 property "required_acks" validation failed: matches none of the enum values
 done
@@ -997,4 +857,145 @@
 send data to kafka: GET /hello
 send data to kafka: GET /hello
 send data to kafka: GET /hello
->>>>>>> 8c793ed7
+
+
+
+=== TEST 20: update the broker_list and cluster_name, generate different kafka producers
+--- config
+    location /t {
+        content_by_lua_block {
+            local t = require("lib.test_admin").test
+            local code, body = t('/apisix/admin/routes/1',
+                 ngx.HTTP_PUT,
+                 [[{
+                    "upstream": {
+                        "nodes": {
+                            "127.0.0.1:1980": 1
+                        },
+                        "type": "roundrobin"
+                    },
+                    "uri": "/hello"
+                }]]
+            )
+            ngx.sleep(0.5)
+
+            if code >= 300 then
+                ngx.status = code
+                ngx.say("fail")
+                return
+            end
+
+            code, body = t('/apisix/admin/global_rules/1',
+                ngx.HTTP_PUT,
+                 [[{
+                    "plugins": {
+                        "kafka-logger": {
+                            "broker_list" : {
+                                "127.0.0.1": 9092
+                            },
+                            "kafka_topic" : "test2",
+                            "timeout" : 1,
+                            "batch_max_size": 1,
+                            "include_req_body": false,
+                            "cluster_name": 1
+                        }
+                    }
+                }]]
+            )
+
+            if code >= 300 then
+                ngx.status = code
+                ngx.say("fail")
+                return
+            end
+
+            t('/hello',ngx.HTTP_GET)
+            ngx.sleep(0.5)
+
+            code, body = t('/apisix/admin/global_rules/1',
+                ngx.HTTP_PUT,
+                 [[{
+                    "plugins": {
+                        "kafka-logger": {
+                            "broker_list" : {
+                                "127.0.0.1": 19092
+                            },
+                            "kafka_topic" : "test4",
+                            "timeout" : 1,
+                            "batch_max_size": 1,
+                            "include_req_body": false,
+                            "cluster_name": 2
+                        }
+                    }
+                }]]
+            )
+
+            if code >= 300 then
+                ngx.status = code
+                ngx.say("fail")
+                return
+            end
+
+            t('/hello',ngx.HTTP_GET)
+            ngx.sleep(0.5)
+
+            ngx.sleep(2)
+            ngx.say("passed")
+        }
+    }
+--- request
+GET /t
+--- timeout: 10
+--- response
+passed
+--- wait: 5
+--- error_log
+phase_func(): kafka cluster name 1, broker_list[1] port 9092
+phase_func(): kafka cluster name 2, broker_list[1] port 19092
+--- no_error_log eval
+qr/not found topic/
+
+
+
+=== TEST 21: use the topic that does not exist on kafka(even if kafka allows auto create topics, first time push messages to kafka would got this error)
+--- config
+    location /t {
+        content_by_lua_block {
+            local t = require("lib.test_admin").test
+            local code, body = t('/apisix/admin/global_rules/1',
+                ngx.HTTP_PUT,
+                 [[{
+                    "plugins": {
+                        "kafka-logger": {
+                            "broker_list" : {
+                                "127.0.0.1": 9092
+                            },
+                            "kafka_topic" : "undefined_topic",
+                            "timeout" : 1,
+                            "batch_max_size": 1,
+                            "include_req_body": false
+                        }
+                    }
+                }]]
+            )
+
+            if code >= 300 then
+                ngx.status = code
+                ngx.say("fail")
+                return
+            end
+
+            t('/hello',ngx.HTTP_GET)
+            ngx.sleep(0.5)
+
+            ngx.sleep(2)
+            ngx.say("passed")
+        }
+    }
+--- request
+GET /t
+--- timeout: 5
+--- response
+passed
+--- error_log eval
+qr/not found topic, retryable: true, topic: undefined_topic, partition_id: -1/