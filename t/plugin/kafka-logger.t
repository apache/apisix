--- conflicted
+++ resolved
@@ -725,46 +725,6 @@
 
 
 
-<<<<<<< HEAD
-=== TEST 20: error log, failed to identify the broker specified
---- config
-    location /t {
-        content_by_lua_block {
-            local t = require("lib.test_admin").test
-            local code, body = t('/apisix/admin/routes/1',
-                 ngx.HTTP_PUT,
-                 [[{
-                        "plugins": {
-                             "kafka-logger": {
-                                    "broker_list" : {},
-                                    "kafka_topic" : "test"
-                             }
-                        },
-                        "upstream": {
-                            "nodes": {
-                                "127.0.0.1:1980": 1
-                            },
-                            "type": "roundrobin"
-                        },
-                        "uri": "/hello"
-                }]]
-                )
-            if code >= 300 then
-                ngx.status = code
-            end
-            ngx.say(body)
-
-            local http = require "resty.http"
-            local httpc = http.new()
-            local uri = "http://127.0.0.1:" .. ngx.var.server_port .. "/hello"
-            local res, err = httpc:request_uri(uri, {method = "GET"})
-        }
-    }
---- request
-GET /t
---- error_log_like eval
-qr/failed to identify the broker specified/
-=======
 === TEST 20: required_acks, matches none of the enum values
 --- config
     location /t {
@@ -896,5 +856,4 @@
 --- error_log
 send data to kafka: GET /hello
 send data to kafka: GET /hello
-send data to kafka: GET /hello
->>>>>>> 8c793ed7
+send data to kafka: GET /hello