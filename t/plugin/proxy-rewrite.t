BEGIN {
    if ($ENV{TEST_NGINX_CHECK_LEAK}) {
        $SkipReason = "unavailable for the hup tests";

    } else {
        $ENV{TEST_NGINX_USE_HUP} = 1;
        undef $ENV{TEST_NGINX_USE_STAP};
    }
}

use t::APISIX 'no_plan';

repeat_each(1);
no_long_string();
no_shuffle();
no_root_location();
run_tests;

__DATA__

=== TEST 1: sanity
--- config
    location /t {
        content_by_lua_block {
            local plugin = require("apisix.plugins.proxy-rewrite")
            local ok, err = plugin.check_schema({
                uri = '/apisix/home',
                host = 'apisix.iresty.com',
                enable_websocket = true,
                scheme = 'http'
            })
            if not ok then
                ngx.say(err)
            end

            ngx.say("done")
        }
    }
--- request
GET /t
--- response_body
done
--- no_error_log
[error]



=== TEST 2: wrong value of key
--- config
    location /t {
        content_by_lua_block {
            local plugin = require("apisix.plugins.proxy-rewrite")
            local ok, err = plugin.check_schema({
                uri = '/apisix/home',
                host = 'apisix.iresty.com',
                enable_websocket = true,
                scheme = 'tcp'
            })
            if not ok then
                ngx.say(err)
            end

            ngx.say("done")
        }
    }
--- request
GET /t
--- response_body
invalid "enum" in docuement at pointer "#/scheme"
done
--- no_error_log
[error]



=== TEST 3: add plugin
--- config
    location /t {
        content_by_lua_block {
            local t = require("lib.test_admin").test
            local code, body = t('/apisix/admin/routes/1',
                 ngx.HTTP_PUT,
                 [[{
                    "plugins": {
                        "proxy-rewrite": {
                            "uri": "/test/add",
                            "scheme": "https",
                            "host": "apisix.iresty.com",
                            "enable_websocket": true
                        }
                    },
                    "upstream": {
                        "nodes": {
                            "127.0.0.1:1980": 1
                        },
                        "type": "roundrobin"
                    },
                    "uri": "/hello"
                }]]
                )

            if code >= 300 then
                ngx.status = code
            end
            ngx.say(body)
        }
    }
--- request
GET /t
--- response_body
passed
--- no_error_log
[error]



=== TEST 4: update plugin
--- config
    location /t {
        content_by_lua_block {
            local t = require("lib.test_admin").test
            local code, body = t('/apisix/admin/routes/1',
                 ngx.HTTP_PUT,
                 [[{
                    "plugins": {
                        "proxy-rewrite": {
                            "uri": "/test/update",
                            "scheme": "http",
                            "host": "apisix.iresty.com",
                            "enable_websocket": false
                        }
                    },
                    "upstream": {
                        "nodes": {
                            "127.0.0.1:1980": 1
                        },
                        "type": "roundrobin"
                    },
                    "uri": "/hello"
                }]]
                )

            if code >= 300 then
                ngx.status = code
            end
            ngx.say(body)
        }
    }
--- request
GET /t
--- response_body
passed
--- no_error_log
[error]



=== TEST 5: disable plugin
--- config
    location /t {
        content_by_lua_block {
            local t = require("lib.test_admin").test
            local code, body = t('/apisix/admin/routes/1',
                 ngx.HTTP_PUT,
                 [[{
                    "plugins": {
                    },
                    "upstream": {
                        "nodes": {
                            "127.0.0.1:1980": 1
                        },
                        "type": "roundrobin"
                    },
                    "uri": "/hello"
                }]]
                )

            if code >= 300 then
                ngx.status = code
            end
            ngx.say(body)
        }
    }
--- request
GET /t
--- response_body
passed
--- no_error_log
[error]



=== TEST 6: set route(rewrite host)
--- config
    location /t {
        content_by_lua_block {
            local t = require("lib.test_admin").test
            local code, body = t('/apisix/admin/routes/1',
                 ngx.HTTP_PUT,
                 [[{
                        "methods": ["GET"],
                        "plugins": {
                            "proxy-rewrite": {
                                "uri": "/plugin_proxy_rewrite",
                                "scheme": "http",
                                "host": "apisix.iresty.com"
                            }
                        },
                        "upstream": {
                            "nodes": {
                                "127.0.0.1:1980": 1
                            },
                            "type": "roundrobin"
                        },
                        "uri": "/hello"
                }]]
                )

            if code >= 300 then
                ngx.status = code
            end
            ngx.say(body)
        }
    }
--- request
GET /t
--- response_body
passed
--- no_error_log
[error]



=== TEST 7: rewrite host
--- request
GET /hello HTTP/1.1
--- response_body
uri: /plugin_proxy_rewrite
host: apisix.iresty.com
scheme: http
--- no_error_log
[error]



=== TEST 8: set route(rewrite host + scheme)
--- config
    location /t {
        content_by_lua_block {
            local t = require("lib.test_admin").test
            local code, body = t('/apisix/admin/routes/1',
                 ngx.HTTP_PUT,
                 [[{
                        "methods": ["GET"],
                        "plugins": {
                            "proxy-rewrite": {
                                "uri": "/plugin_proxy_rewrite",
                                "scheme": "https",
                                "host": "test.com"
                            }
                        },
                        "upstream": {
                            "nodes": {
                                "127.0.0.1:1983": 1
                            },
                            "type": "roundrobin"
                        },
                        "uri": "/hello"
                }]]
                )

            if code >= 300 then
                ngx.status = code
            end
            ngx.say(body)
        }
    }
--- request
GET /t
--- response_body
passed
--- no_error_log
[error]



=== TEST 9: rewrite host + scheme
--- request
GET /hello HTTP/1.1
--- response_body
uri: /plugin_proxy_rewrite
host: test.com
scheme: https
--- no_error_log
[error]



=== TEST 10: set route(enable websocket)
--- config
    location /t {
        content_by_lua_block {
            local t = require("lib.test_admin").test
            local code, body = t('/apisix/admin/routes/1',
                 ngx.HTTP_PUT,
                 [[{
                        "plugins": {
                            "proxy-rewrite": {
                                "uri": "/uri/plugin_proxy_rewrite",
                                "enable_websocket": true
                            }
                        },
                        "upstream": {
                            "nodes": {
                                "127.0.0.1:1980": 1
                            },
                            "type": "roundrobin"
                        },
                        "uri": "/hello"
                }]]
                )

            if code >= 300 then
                ngx.status = code
            end
            ngx.say(body)
        }
    }
--- request
GET /t
--- response_body
passed
--- no_error_log
[error]



=== TEST 11: enable websocket
--- request
GET /hello HTTP/1.1
--- more_headers
upgrade: default
connection: close
--- response_body
uri: /uri/plugin_proxy_rewrite
host: localhost
upgrade: default
connection: close
x-real-ip: 127.0.0.1
--- no_error_log
[error]



=== TEST 12: set route(disable websocket)
--- config
    location /t {
        content_by_lua_block {
            local t = require("lib.test_admin").test
            local code, body = t('/apisix/admin/routes/1',
                 ngx.HTTP_PUT,
                 [[{
                        "plugins": {
                            "proxy-rewrite": {
                                "uri": "/uri/plugin_proxy_rewrite",
                                "enable_websocket": false
                            }
                        },
                        "upstream": {
                            "nodes": {
                                "127.0.0.1:1980": 1
                            },
                            "type": "roundrobin"
                        },
                        "uri": "/hello"
                }]]
                )

            if code >= 300 then
                ngx.status = code
            end
            ngx.say(body)
        }
    }
--- request
GET /t
--- response_body
passed
--- no_error_log
[error]



=== TEST 13: disable websocket
--- request
GET /hello HTTP/1.1
--- more_headers
upgrade: default
connection: close
--- response_body
uri: /uri/plugin_proxy_rewrite
host: localhost
x-real-ip: 127.0.0.1
--- no_error_log
[error]



<<<<<<< HEAD
=== TEST 14: set route(rewrite uri args)
=======
=== TEST 14: set route(rewrite headers)
>>>>>>> 91ee8e10
--- config
    location /t {
        content_by_lua_block {
            local t = require("lib.test_admin").test
            local code, body = t('/apisix/admin/routes/1',
                 ngx.HTTP_PUT,
                 [[{
                        "plugins": {
                            "proxy-rewrite": {
<<<<<<< HEAD
                                "uri": "/plugin_proxy_rewrite_args",
                                "enable_websocket": false
=======
                                "uri": "/uri/plugin_proxy_rewrite",
                                "headers": {
                                    "X-Api-Version": "v2"
                                }
>>>>>>> 91ee8e10
                            }
                        },
                        "upstream": {
                            "nodes": {
                                "127.0.0.1:1980": 1
                            },
                            "type": "roundrobin"
                        },
                        "uri": "/hello"
                }]]
                )

            if code >= 300 then
                ngx.status = code
            end
            ngx.say(body)
        }
    }
--- request
GET /t
--- response_body
passed
--- no_error_log
[error]



<<<<<<< HEAD
=== TEST 15: rewrite uri args
--- request
GET /hello?q=apisix&a=iresty HTTP/1.1
--- response_body
uri: /plugin_proxy_rewrite_args
q: apisix
a: iresty
=======
=== TEST 15: rewrite headers
--- request
GET /hello HTTP/1.1
--- more_headers
X-Api-Version:v1
--- response_body
uri: /uri/plugin_proxy_rewrite
host: localhost
x-api-version: v2
x-real-ip: 127.0.0.1
--- no_error_log
[error]



=== TEST 16: set route(add headers)
--- config
    location /t {
        content_by_lua_block {
            local t = require("lib.test_admin").test
            local code, body = t('/apisix/admin/routes/1',
                 ngx.HTTP_PUT,
                 [[{
                        "plugins": {
                            "proxy-rewrite": {
                                "uri": "/uri/plugin_proxy_rewrite",
                                "headers": {
                                    "X-Api-Engine": "apisix"
                                }
                            }
                        },
                        "upstream": {
                            "nodes": {
                                "127.0.0.1:1980": 1
                            },
                            "type": "roundrobin"
                        },
                        "uri": "/hello"
                }]]
                )

            if code >= 300 then
                ngx.status = code
            end
            ngx.say(body)
        }
    }
--- request
GET /t
--- response_body
passed
>>>>>>> 91ee8e10
--- no_error_log
[error]



<<<<<<< HEAD
=== TEST 16: set route(rewrite uri empty args)
=======
=== TEST 17: add headers
--- request
GET /hello HTTP/1.1
--- response_body
uri: /uri/plugin_proxy_rewrite
host: localhost
x-api-engine: apisix
x-real-ip: 127.0.0.1
--- no_error_log
[error]



=== TEST 18: set route(rewrite empty headers)
>>>>>>> 91ee8e10
--- config
    location /t {
        content_by_lua_block {
            local t = require("lib.test_admin").test
            local code, body = t('/apisix/admin/routes/1',
                 ngx.HTTP_PUT,
                 [[{
                        "plugins": {
                            "proxy-rewrite": {
<<<<<<< HEAD
                                "uri": "/plugin_proxy_rewrite_args",
                                "enable_websocket": false
=======
                                "uri": "/uri/plugin_proxy_rewrite",
                                "headers": {
                                    "X-Api-Test": "hello"
                                }
>>>>>>> 91ee8e10
                            }
                        },
                        "upstream": {
                            "nodes": {
                                "127.0.0.1:1980": 1
                            },
                            "type": "roundrobin"
                        },
                        "uri": "/hello"
                }]]
                )

            if code >= 300 then
                ngx.status = code
            end
            ngx.say(body)
        }
    }
--- request
GET /t
--- response_body
passed
--- no_error_log
[error]


<<<<<<< HEAD
=== TEST 17: rewrite uri empty args
--- request
GET /hello HTTP/1.1
--- response_body
uri: /plugin_proxy_rewrite_args
=======

=== TEST 19: rewrite empty headers
--- request
GET /hello HTTP/1.1
--- more_headers
X-Api-Test:
--- response_body
uri: /uri/plugin_proxy_rewrite
host: localhost
x-api-test: hello
x-real-ip: 127.0.0.1
>>>>>>> 91ee8e10
--- no_error_log
[error]<|MERGE_RESOLUTION|>--- conflicted
+++ resolved
@@ -406,65 +406,47 @@
 
 
 
-<<<<<<< HEAD
-=== TEST 14: set route(rewrite uri args)
-=======
 === TEST 14: set route(rewrite headers)
->>>>>>> 91ee8e10
---- config
-    location /t {
-        content_by_lua_block {
-            local t = require("lib.test_admin").test
-            local code, body = t('/apisix/admin/routes/1',
-                 ngx.HTTP_PUT,
-                 [[{
-                        "plugins": {
-                            "proxy-rewrite": {
-<<<<<<< HEAD
-                                "uri": "/plugin_proxy_rewrite_args",
-                                "enable_websocket": false
-=======
+--- config
+    location /t {
+        content_by_lua_block {
+            local t = require("lib.test_admin").test
+            local code, body = t('/apisix/admin/routes/1',
+                 ngx.HTTP_PUT,
+                 [[{
+                        "plugins": {
+                            "proxy-rewrite": {
                                 "uri": "/uri/plugin_proxy_rewrite",
                                 "headers": {
                                     "X-Api-Version": "v2"
                                 }
->>>>>>> 91ee8e10
-                            }
-                        },
-                        "upstream": {
-                            "nodes": {
-                                "127.0.0.1:1980": 1
-                            },
-                            "type": "roundrobin"
-                        },
-                        "uri": "/hello"
-                }]]
-                )
-
-            if code >= 300 then
-                ngx.status = code
-            end
-            ngx.say(body)
-        }
-    }
---- request
-GET /t
---- response_body
-passed
---- no_error_log
-[error]
-
-
-
-<<<<<<< HEAD
-=== TEST 15: rewrite uri args
---- request
-GET /hello?q=apisix&a=iresty HTTP/1.1
---- response_body
-uri: /plugin_proxy_rewrite_args
-q: apisix
-a: iresty
-=======
+                            }
+                        },
+                        "upstream": {
+                            "nodes": {
+                                "127.0.0.1:1980": 1
+                            },
+                            "type": "roundrobin"
+                        },
+                        "uri": "/hello"
+                }]]
+                )
+
+            if code >= 300 then
+                ngx.status = code
+            end
+            ngx.say(body)
+        }
+    }
+--- request
+GET /t
+--- response_body
+passed
+--- no_error_log
+[error]
+
+
+
 === TEST 15: rewrite headers
 --- request
 GET /hello HTTP/1.1
@@ -516,15 +498,11 @@
 GET /t
 --- response_body
 passed
->>>>>>> 91ee8e10
---- no_error_log
-[error]
-
-
-
-<<<<<<< HEAD
-=== TEST 16: set route(rewrite uri empty args)
-=======
+--- no_error_log
+[error]
+
+
+
 === TEST 17: add headers
 --- request
 GET /hello HTTP/1.1
@@ -539,58 +517,45 @@
 
 
 === TEST 18: set route(rewrite empty headers)
->>>>>>> 91ee8e10
---- config
-    location /t {
-        content_by_lua_block {
-            local t = require("lib.test_admin").test
-            local code, body = t('/apisix/admin/routes/1',
-                 ngx.HTTP_PUT,
-                 [[{
-                        "plugins": {
-                            "proxy-rewrite": {
-<<<<<<< HEAD
-                                "uri": "/plugin_proxy_rewrite_args",
-                                "enable_websocket": false
-=======
+--- config
+    location /t {
+        content_by_lua_block {
+            local t = require("lib.test_admin").test
+            local code, body = t('/apisix/admin/routes/1',
+                 ngx.HTTP_PUT,
+                 [[{
+                        "plugins": {
+                            "proxy-rewrite": {
                                 "uri": "/uri/plugin_proxy_rewrite",
                                 "headers": {
                                     "X-Api-Test": "hello"
                                 }
->>>>>>> 91ee8e10
-                            }
-                        },
-                        "upstream": {
-                            "nodes": {
-                                "127.0.0.1:1980": 1
-                            },
-                            "type": "roundrobin"
-                        },
-                        "uri": "/hello"
-                }]]
-                )
-
-            if code >= 300 then
-                ngx.status = code
-            end
-            ngx.say(body)
-        }
-    }
---- request
-GET /t
---- response_body
-passed
---- no_error_log
-[error]
-
-
-<<<<<<< HEAD
-=== TEST 17: rewrite uri empty args
---- request
-GET /hello HTTP/1.1
---- response_body
-uri: /plugin_proxy_rewrite_args
-=======
+                            }
+                        },
+                        "upstream": {
+                            "nodes": {
+                                "127.0.0.1:1980": 1
+                            },
+                            "type": "roundrobin"
+                        },
+                        "uri": "/hello"
+                }]]
+                )
+
+            if code >= 300 then
+                ngx.status = code
+            end
+            ngx.say(body)
+        }
+    }
+--- request
+GET /t
+--- response_body
+passed
+--- no_error_log
+[error]
+
+
 
 === TEST 19: rewrite empty headers
 --- request
@@ -602,6 +567,104 @@
 host: localhost
 x-api-test: hello
 x-real-ip: 127.0.0.1
->>>>>>> 91ee8e10
+--- no_error_log
+[error]
+
+
+
+=== TEST 14: set route(rewrite uri args)
+--- config
+    location /t {
+        content_by_lua_block {
+            local t = require("lib.test_admin").test
+            local code, body = t('/apisix/admin/routes/1',
+                 ngx.HTTP_PUT,
+                 [[{
+                        "plugins": {
+                            "proxy-rewrite": {
+                                "uri": "/plugin_proxy_rewrite_args",
+                                "enable_websocket": false
+                            }
+                        },
+                        "upstream": {
+                            "nodes": {
+                                "127.0.0.1:1980": 1
+                            },
+                            "type": "roundrobin"
+                        },
+                        "uri": "/hello"
+                }]]
+                )
+
+            if code >= 300 then
+                ngx.status = code
+            end
+            ngx.say(body)
+        }
+    }
+--- request
+GET /t
+--- response_body
+passed
+--- no_error_log
+[error]
+
+
+
+=== TEST 15: rewrite uri args
+--- request
+GET /hello?q=apisix&a=iresty HTTP/1.1
+--- response_body
+uri: /plugin_proxy_rewrite_args
+q: apisix
+a: iresty
+--- no_error_log
+[error]
+
+
+
+=== TEST 16: set route(rewrite uri empty args)
+--- config
+    location /t {
+        content_by_lua_block {
+            local t = require("lib.test_admin").test
+            local code, body = t('/apisix/admin/routes/1',
+                 ngx.HTTP_PUT,
+                 [[{
+                        "plugins": {
+                            "proxy-rewrite": {
+                                "uri": "/plugin_proxy_rewrite_args",
+                                "enable_websocket": false
+                            }
+                        },
+                        "upstream": {
+                            "nodes": {
+                                "127.0.0.1:1980": 1
+                            },
+                            "type": "roundrobin"
+                        },
+                        "uri": "/hello"
+                }]]
+                )
+
+            if code >= 300 then
+                ngx.status = code
+            end
+            ngx.say(body)
+        }
+    }
+--- request
+GET /t
+--- response_body
+passed
+--- no_error_log
+[error]
+
+
+=== TEST 17: rewrite uri empty args
+--- request
+GET /hello HTTP/1.1
+--- response_body
+uri: /plugin_proxy_rewrite_args
 --- no_error_log
 [error]