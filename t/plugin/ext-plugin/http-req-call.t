--- conflicted
+++ resolved
@@ -540,7 +540,48 @@
 
 
 
-<<<<<<< HEAD
+=== TEST 19: rewrite response header and call the upstream service
+--- request
+GET /hello
+--- extra_stream_config
+    server {
+        listen unix:$TEST_NGINX_HTML_DIR/nginx.sock;
+
+        content_by_lua_block {
+            local ext = require("lib.ext-plugin")
+            ext.go({rewrite_resp_header = true})
+        }
+    }
+--- response_body
+plugin_proxy_rewrite_resp_header
+--- response_headers
+X-Resp: foo
+X-Req: bar
+
+
+
+=== TEST 20: rewrite non-important response headers and call the upstream service
+--- request
+GET /hello
+--- extra_stream_config
+    server {
+        listen unix:$TEST_NGINX_HTML_DIR/nginx.sock;
+
+        content_by_lua_block {
+            local ext = require("lib.ext-plugin")
+            ext.go({rewrite_vital_resp_header = true})
+        }
+    }
+--- response_body
+plugin_proxy_rewrite_resp_header
+--- response_headers
+X-Resp: foo
+X-Req: bar
+Content-Type: text/plain
+Content-Encoding:
+
+
+
 === TEST 21: trace stopped request
 --- config
     location /t {
@@ -591,53 +632,17 @@
         return prev_new(...)
     end
     require("opentracing.tracer").new = new
-=======
-=== TEST 19: rewrite response header and call the upstream service
---- request
-GET /hello
---- extra_stream_config
-    server {
-        listen unix:$TEST_NGINX_HTML_DIR/nginx.sock;
-
-        content_by_lua_block {
-            local ext = require("lib.ext-plugin")
-            ext.go({rewrite_resp_header = true})
-        }
-    }
---- response_body
-plugin_proxy_rewrite_resp_header
---- response_headers
-X-Resp: foo
-X-Req: bar
-
-
-
-=== TEST 20: rewrite non-important response headers and call the upstream service
->>>>>>> c4229d15
---- request
-GET /hello
---- extra_stream_config
-    server {
-        listen unix:$TEST_NGINX_HTML_DIR/nginx.sock;
-
-        content_by_lua_block {
-            local ext = require("lib.ext-plugin")
-<<<<<<< HEAD
+--- request
+GET /hello
+--- extra_stream_config
+    server {
+        listen unix:$TEST_NGINX_HTML_DIR/nginx.sock;
+
+        content_by_lua_block {
+            local ext = require("lib.ext-plugin")
             ext.go({stop = true})
         }
     }
 --- error_code: 405
 --- error_log
-tracer attached to stopped request
-=======
-            ext.go({rewrite_vital_resp_header = true})
-        }
-    }
---- response_body
-plugin_proxy_rewrite_resp_header
---- response_headers
-X-Resp: foo
-X-Req: bar
-Content-Type: text/plain
-Content-Encoding:
->>>>>>> c4229d15
+tracer attached to stopped request