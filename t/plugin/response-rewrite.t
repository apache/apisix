--- conflicted
+++ resolved
@@ -721,11 +721,7 @@
                         },
                         "type": "roundrobin"
                     },
-<<<<<<< HEAD
                     "uri": "/hello"
-=======
-                    "uri": "/with_empty_body"
->>>>>>> 6cb56469
                 }]]
                 )
 
@@ -746,12 +742,9 @@
 
 === TEST 26: hit set empty body
 --- request
-<<<<<<< HEAD
 GET /hello
 --- response_body
 
-=======
 GET /with_empty_body
->>>>>>> 6cb56469
 --- no_error_log
 [error]