#
# Licensed to the Apache Software Foundation (ASF) under one or more
# contributor license agreements.  See the NOTICE file distributed with
# this work for additional information regarding copyright ownership.
# The ASF licenses this file to You under the Apache License, Version 2.0
# (the "License"); you may not use this file except in compliance with
# the License.  You may obtain a copy of the License at
#
#     http://www.apache.org/licenses/LICENSE-2.0
#
# Unless required by applicable law or agreed to in writing, software
# distributed under the License is distributed on an "AS IS" BASIS,
# WITHOUT WARRANTIES OR CONDITIONS OF ANY KIND, either express or implied.
# See the License for the specific language governing permissions and
# limitations under the License.
#
use t::APISIX 'no_plan';

repeat_each(2);
no_long_string();
no_root_location();
no_shuffle();
run_tests;

__DATA__

=== TEST 1: add consumer with username and plugins
--- config
    location /t {
        content_by_lua_block {
            local t = require("lib.test_admin").test
            local code, body = t('/apisix/admin/consumers',
                ngx.HTTP_PUT,
                [[{
                    "username": "jack",
                    "plugins": {
                        "hmac-auth": {
                            "access_key": "my-access-key",
                            "secret_key": "my-secret-key",
                            "clock_skew": 10
                        }
                    }
                }]],
                [[{
                    "node": {
                        "value": {
                            "username": "jack",
                            "plugins": {
                                "hmac-auth": {
                                    "access_key": "my-access-key",
                                    "secret_key": "my-secret-key",
                                    "algorithm": "hmac-sha256",
                                    "clock_skew": 10
                                }
                            }
                        }
                    },
                    "action": "set"
                }]]
                )

            ngx.status = code
            ngx.say(body)
        }
    }
--- request
GET /t
--- response_body
passed
--- no_error_log
[error]



=== TEST 2: add consumer with plugin hmac-auth - missing secret key
--- config
    location /t {
        content_by_lua_block {
            local t = require("lib.test_admin").test
            local code, body = t('/apisix/admin/consumers',
                ngx.HTTP_PUT,
                [[{
                    "username": "foo",
                    "plugins": {
                        "hmac-auth": {
                            "access_key": "user-key"
                        }
                    }
                }]])

            ngx.status = code
            ngx.say(body)
        }
    }
--- request
GET /t
--- error_code: 400
--- response_body eval
qr/\{"error_msg":"invalid plugins configuration: failed to check the configuration of plugin hmac-auth err: property \\"secret_key\\" is required"\}/
--- no_error_log
[error]



=== TEST 3: add consumer with plugin hmac-auth - missing access key
--- config
    location /t {
        content_by_lua_block {
            local t = require("lib.test_admin").test
            local code, body = t('/apisix/admin/consumers',
                ngx.HTTP_PUT,
                [[{
                    "username": "bar",
                    "plugins": {
                        "hmac-auth": {
                            "secret_key": "skey"
                        }
                    }
                }]])

            ngx.status = code
            ngx.say(body)
        }
    }
--- request
GET /t
--- error_code: 400
--- response_body eval
qr/\{"error_msg":"invalid plugins configuration: failed to check the configuration of plugin hmac-auth err: property \\"access_key\\" is required"\}/
--- no_error_log
[error]



=== TEST 4: add consumer with plugin hmac-auth - access key exceeds the length limit
--- config
    location /t {
        content_by_lua_block {
            local t = require("lib.test_admin").test
            local code, body = t('/apisix/admin/consumers',
                ngx.HTTP_PUT,
                [[{
                    "username": "li",
                    "plugins": {
                        "hmac-auth": {
                            "access_key": "akeyakeyakeyakeyakeyakeyakeyakeyakeyakeyakeyakeyakeyakeyakeyakeyakeyakeyakeyakeyakeyakeyakeyakeyakeyakeyakeyakeyakeyakeyakeyakeyakeyakeyakeyakeyakeyakeyakeyakeyakeyakeyakeyakeyakeyakeyakeyakeyakeyakeyakeyakeyakeyakeyakeyakeyakeyakeyakeyakeyakeyakeyakeyakeyakeyakeyakeyakeyakeyakeyakeyakeyakeyakeyakeyakeyakeyakeyakeyakey",
                            "secret_key": "skey"
                        }
                    }
                }]])

            ngx.status = code
            ngx.say(body)
        }
    }
--- request
GET /t
--- error_code: 400
--- response_body eval
qr/\{"error_msg":"invalid plugins configuration: failed to check the configuration of plugin hmac-auth err: property \\"access_key\\" validation failed: string too long, expected at most 256, got 320"\}/
--- no_error_log
[error]



=== TEST 5: add consumer with plugin hmac-auth - access key exceeds the length limit
--- config
    location /t {
        content_by_lua_block {
            local t = require("lib.test_admin").test
            local code, body = t('/apisix/admin/consumers',
                ngx.HTTP_PUT,
                [[{
                    "username": "zhang",
                    "plugins": {
                        "hmac-auth": {
                            "access_key": "akey",
                            "secret_key": "skeyskeyskeyskeyskeyskeyskeyskeyskeyskeyskeyskeyskeyskeyskeyskeyskeyskeyskeyskeyskeyskeyskeyskeyskeyskeyskeyskeyskeyskeyskeyskeyskeyskeyskeyskeyskeyskeyskeyskeyskeyskeyskeyskeyskeyskeyskeyskeyskeyskeyskeyskeyskeyskeyskeyskeyskeyskeyskeyskeyskeyskeyskeyskeyskeyskeyskeyskeyskeyskeyskeyskeyskeyskeyskeyskeyskeyskeyskeyskeyskeyskeyskeyskeyskeyskeyskeyskeyskeyskeyskeyskeyskeyskeyskeyskey"
                        }
                    }
                }]])

            ngx.status = code
            ngx.say(body)
        }
    }
--- request
GET /t
--- error_code: 400
--- response_body eval
qr/\{"error_msg":"invalid plugins configuration: failed to check the configuration of plugin hmac-auth err: property \\"secret_key\\" validation failed: string too long, expected at most 256, got 384"\}/
--- no_error_log
[error]



=== TEST 6: enable hmac auth plugin using admin api
--- config
    location /t {
        content_by_lua_block {
            local t = require("lib.test_admin").test
            local code, body = t('/apisix/admin/routes/1',
                ngx.HTTP_PUT,
                [[{
                    "plugins": {
                        "hmac-auth": {}
                    },
                    "upstream": {
                        "nodes": {
                            "127.0.0.1:1980": 1
                        },
                        "type": "roundrobin"
                    },
                    "uri": "/hello"
                }]]
                )

            if code >= 300 then
                ngx.status = code
            end
            ngx.say(body)
        }
    }
--- request
GET /t
--- response_body
passed
--- no_error_log
[error]



=== TEST 7: verify, missing signature
--- request
GET /hello
--- error_code: 401
--- response_body
{"message":"access key or signature missing"}
--- no_error_log
[error]



=== TEST 8: verify: invalid access key
--- request
GET /hello
--- more_headers
X-HMAC-SIGNATURE: asdf
X-HMAC-ALGORITHM: hmac-sha256
Date: Thu, 24 Sep 2020 06:39:52 GMT
X-HMAC-ACCESS-KEY: sdf
--- error_code: 401
--- response_body
{"message":"Invalid access key"}
--- no_error_log
[error]



=== TEST 9: verify: invalid algorithm
--- request
GET /hello
--- more_headers
X-HMAC-SIGNATURE: asdf
X-HMAC-ALGORITHM: ljlj
Date: Thu, 24 Sep 2020 06:39:52 GMT
X-HMAC-ACCESS-KEY: my-access-key
--- error_code: 401
--- response_body
{"message":"algorithm ljlj not supported"}
--- no_error_log
[error]



=== TEST 10: verify: Clock skew exceeded
--- request
GET /hello
--- more_headers
X-HMAC-SIGNATURE: asdf
X-HMAC-ALGORITHM: hmac-sha256
Date: Thu, 24 Sep 2020 06:39:52 GMT
X-HMAC-ACCESS-KEY: my-access-key
--- error_code: 401
--- response_body
{"message":"Clock skew exceeded"}
--- no_error_log
[error]



=== TEST 11: verify: missing Date
--- request
GET /hello
--- more_headers
X-HMAC-SIGNATURE: asdf
X-HMAC-ALGORITHM: hmac-sha256
X-HMAC-ACCESS-KEY: my-access-key
--- error_code: 401
--- response_body
{"message":"Invalid GMT format time"}
--- no_error_log
[error]



=== TEST 12: verify: Invalid GMT format time
--- request
GET /hello
--- more_headers
X-HMAC-SIGNATURE: asdf
X-HMAC-ALGORITHM: hmac-sha256
Date: adfsdf
X-HMAC-ACCESS-KEY: my-access-key
--- error_code: 401
--- response_body
{"message":"Invalid GMT format time"}
--- no_error_log
[error]



=== TEST 13: verify: ok
--- config
location /t {
    content_by_lua_block {
        local ngx_time   = ngx.time
        local ngx_http_time = ngx.http_time
        local core = require("apisix.core")
        local t = require("lib.test_admin")
        local hmac = require("resty.hmac")
        local ngx_encode_base64 = ngx.encode_base64

        local secret_key = "my-secret-key"
        local timestamp = ngx_time()
        local gmt = ngx_http_time(timestamp)
        local access_key = "my-access-key"
        local custom_header_a = "asld$%dfasf"
        local custom_header_b = "23879fmsldfk"

        local signing_string = {
            "GET",
            "/hello",
            "",
            access_key,
            gmt,
            "x-custom-header-a:" .. custom_header_a,
            "x-custom-header-b:" .. custom_header_b
        }
        signing_string = core.table.concat(signing_string, "\n")
        core.log.info("signing_string:", signing_string)

        local signature = hmac:new(secret_key, hmac.ALGOS.SHA256):final(signing_string)
        core.log.info("signature:", ngx_encode_base64(signature))
        local headers = {}
        headers["X-HMAC-SIGNATURE"] = ngx_encode_base64(signature)
        headers["X-HMAC-ALGORITHM"] = "hmac-sha256"
        headers["Date"] = gmt
        headers["X-HMAC-ACCESS-KEY"] = access_key
        headers["X-HMAC-SIGNED-HEADERS"] = "x-custom-header-a;x-custom-header-b"
        headers["x-custom-header-a"] = custom_header_a
        headers["x-custom-header-b"] = custom_header_b

        local code, body = t.test('/hello',
            ngx.HTTP_GET,
            "",
            nil,
            headers
        )

        ngx.status = code
        ngx.say(body)
    }
}
--- request
GET /t
--- response_body
passed
--- no_error_log
[error]



=== TEST 14: add consumer with 0 clock skew
--- config
    location /t {
        content_by_lua_block {
            local t = require("lib.test_admin").test
            local code, body = t('/apisix/admin/consumers',
                ngx.HTTP_PUT,
                [[{
                    "username": "robin",
                    "plugins": {
                        "hmac-auth": {
                            "access_key": "my-access-key3",
                            "secret_key": "my-secret-key3",
                            "clock_skew": 0
                        }
                    }
                }]],
                [[{
                    "node": {
                        "value": {
                            "username": "robin",
                            "plugins": {
                                "hmac-auth": {
                                    "access_key": "my-access-key3",
                                    "secret_key": "my-secret-key3",
                                    "algorithm": "hmac-sha256",
                                    "clock_skew": 0
                                }
                            }
                        }
                    },
                    "action": "set"
                }]]
                )

            ngx.status = code
            ngx.say(body)
        }
    }
--- request
GET /t
--- response_body
passed
--- no_error_log
[error]



=== TEST 15: verify: invalid signature
--- request
GET /hello
--- more_headers
X-HMAC-SIGNATURE: asdf
X-HMAC-ALGORITHM: hmac-sha256
Date: Thu, 24 Sep 2020 06:39:52 GMT
X-HMAC-ACCESS-KEY: my-access-key3
--- error_code: 401
--- response_body
{"message":"Invalid signature"}
--- no_error_log
[error]



=== TEST 16: add consumer with 1 clock skew
--- config
    location /t {
        content_by_lua_block {
            local t = require("lib.test_admin").test
            local code, body = t('/apisix/admin/consumers',
                ngx.HTTP_PUT,
                [[{
                    "username": "pony",
                    "plugins": {
                        "hmac-auth": {
                            "access_key": "my-access-key2",
                            "secret_key": "my-secret-key2",
                            "clock_skew": 1
                        }
                    }
                }]],
                [[{
                    "node": {
                        "value": {
                            "username": "pony",
                            "plugins": {
                                "hmac-auth": {
                                    "access_key": "my-access-key2",
                                    "secret_key": "my-secret-key2",
                                    "algorithm": "hmac-sha256",
                                    "clock_skew": 1
                                }
                            }
                        }
                    },
                    "action": "set"
                }]]
                )

            ngx.status = code
            ngx.say(body)
        }
    }
--- request
GET /t
--- response_body
passed
--- no_error_log
[error]



=== TEST 17: verify: Invalid GMT format time
--- config
location /t {
    content_by_lua_block {
        local ngx_time   = ngx.time
        local ngx_http_time = ngx.http_time
        local core = require("apisix.core")
        local t = require("lib.test_admin")
        local hmac = require("resty.hmac")
        local ngx_encode_base64 = ngx.encode_base64

        local secret_key = "my-secret-key2"
        local timestamp = ngx_time()
        local gmt = ngx_http_time(timestamp)
        local access_key = "my-access-key2"
        local custom_header_a = "asld$%dfasf"
        local custom_header_b = "23879fmsldfk"

        ngx.sleep(2)

        local signing_string = "GET" .. "/hello" ..  "" ..
            access_key .. gmt .. custom_header_a .. custom_header_b

        local signature = hmac:new(secret_key, hmac.ALGOS.SHA256):final(signing_string)
        core.log.info("signature:", ngx_encode_base64(signature))
        local headers = {}
        headers["X-HMAC-SIGNATURE"] = ngx_encode_base64(signature)
        headers["X-HMAC-ALGORITHM"] = "hmac-sha256"
        headers["Date"] = gmt
        headers["X-HMAC-ACCESS-KEY"] = access_key
        headers["X-HMAC-SIGNED-HEADERS"] = "x-custom-header-a;x-custom-header-b"
        headers["x-custom-header-a"] = custom_header_a
        headers["x-custom-header-b"] = custom_header_b

        local code, body = t.test('/hello',
            ngx.HTTP_GET,
            core.json.encode(data),
            nil,
            headers
        )

        ngx.status = code
        ngx.say(body)
    }
}
--- request
GET /t
--- error_code: 401
--- response_body eval
qr/\{"message":"Clock skew exceeded"\}/
--- no_error_log
[error]



=== TEST 18: verify: put ok
--- config
location /t {
    content_by_lua_block {
        local ngx_time = ngx.time
        local ngx_http_time = ngx.http_time
        local core = require("apisix.core")
        local t = require("lib.test_admin")
        local hmac = require("resty.hmac")
        local ngx_encode_base64 = ngx.encode_base64

        local data = {cert = "ssl_cert", key = "ssl_key", sni = "test.com"}
        local req_body = core.json.encode(data)
        req_body = req_body or ""

        local secret_key = "my-secret-key"
        local timestamp = ngx_time()
        local gmt = ngx_http_time(timestamp)
        local access_key = "my-access-key"
        local custom_header_a = "asld$%dfasf"
        local custom_header_b = "23879fmsldfk"

        local signing_string = {
            "PUT",
            "/hello",
            "",
            access_key,
            gmt,
            "x-custom-header-a:" .. custom_header_a,
            "x-custom-header-b:" .. custom_header_b
        }
        signing_string = core.table.concat(signing_string, "\n")
        core.log.info("signing_string:", signing_string)

        local signature = hmac:new(secret_key, hmac.ALGOS.SHA256):final(signing_string)
        core.log.info("signature:", ngx_encode_base64(signature))
        local headers = {}
        headers["X-HMAC-SIGNATURE"] = ngx_encode_base64(signature)
        headers["X-HMAC-ALGORITHM"] = "hmac-sha256"
        headers["Date"] = gmt
        headers["X-HMAC-ACCESS-KEY"] = access_key
        headers["X-HMAC-SIGNED-HEADERS"] = "x-custom-header-a;x-custom-header-b"
        headers["x-custom-header-a"] = custom_header_a
        headers["x-custom-header-b"] = custom_header_b

        local code, body = t.test('/hello',
            ngx.HTTP_PUT,
            req_body,
            nil,
            headers
        )

        ngx.status = code
        ngx.say(body)
    }
}
--- request
GET /t
--- response_body
passed
--- no_error_log
[error]



=== TEST 19: verify: put ok (pass auth data by header `Authorization`)
--- config
location /t {
    content_by_lua_block {
        local ngx_time   = ngx.time
        local ngx_http_time   = ngx.http_time
        local core = require("apisix.core")
        local t = require("lib.test_admin")
        local hmac = require("resty.hmac")
        local ngx_encode_base64 = ngx.encode_base64

        local data = {cert = "ssl_cert", key = "ssl_key", sni = "test.com"}
        local req_body = core.json.encode(data)
        req_body = req_body or ""

        local secret_key = "my-secret-key"
        local timestamp = ngx_time()
        local gmt = ngx_http_time(timestamp)
        local access_key = "my-access-key"
        local custom_header_a = "asld$%dfasf"
        local custom_header_b = "23879fmsldfk"

        local signing_string = {
            "PUT",
            "/hello",
            "",
            access_key,
            gmt,
            "x-custom-header-a:" .. custom_header_a,
            "x-custom-header-b:" .. custom_header_b
        }
        signing_string = core.table.concat(signing_string, "\n")

        core.log.info("signing_string:", signing_string)
        local signature = hmac:new(secret_key, hmac.ALGOS.SHA256):final(signing_string)
        core.log.info("signature:", ngx_encode_base64(signature))
        local auth_string = "hmac-auth-v1#" .. access_key .. "#" .. ngx_encode_base64(signature) .. "#" ..
        "hmac-sha256#" .. gmt .. "#x-custom-header-a;x-custom-header-b"

        local headers = {}
        headers["Authorization"] = auth_string
        headers["x-custom-header-a"] = custom_header_a
        headers["x-custom-header-b"] = custom_header_b

        local code, body = t.test('/hello',
            ngx.HTTP_PUT,
            req_body,
            nil,
            headers
        )

        ngx.status = code
        ngx.say(body)
    }
}
--- request
GET /t
--- response_body
passed
--- no_error_log
[error]



=== TEST 20: hit route without auth info
--- request
GET /hello
--- error_code: 401
--- response_body
{"message":"access key or signature missing"}
--- no_error_log
[error]



=== TEST 21: add consumer with signed_headers
--- config
    location /t {
        content_by_lua_block {
            local t = require("lib.test_admin").test
            local code, body = t('/apisix/admin/consumers',
                ngx.HTTP_PUT,
                [[{
                    "username": "cook",
                    "plugins": {
                        "hmac-auth": {
                            "access_key": "my-access-key5",
                            "secret_key": "my-secret-key5",
                            "signed_headers": ["x-custom-header-a", "x-custom-header-b"]
                        }
                    }
                }]],
                [[{
                    "node": {
                        "value": {
                            "username": "cook",
                            "plugins": {
                                "hmac-auth": {
                                    "access_key": "my-access-key5",
                                    "secret_key": "my-secret-key5",
                                    "algorithm": "hmac-sha256",
                                    "clock_skew": 0,
                                    "signed_headers": ["x-custom-header-a", "x-custom-header-b"]
                                }
                            }
                        }
                    },
                    "action": "set"
                }]]
                )

            ngx.status = code
            ngx.say(body)
        }
    }
--- request
GET /t
--- response_body
passed
--- no_error_log
[error]



=== TEST 22: verify with invalid signed header
--- config
location /t {
    content_by_lua_block {
        local ngx_time   = ngx.time
        local ngx_http_time = ngx.http_time
        local core = require("apisix.core")
        local t = require("lib.test_admin")
        local hmac = require("resty.hmac")
        local ngx_encode_base64 = ngx.encode_base64

        local secret_key = "my-secret-key5"
        local timestamp = ngx_time()
        local gmt = ngx_http_time(timestamp)
        local access_key = "my-access-key5"
        local custom_header_a = "asld$%dfasf"
        local custom_header_c = "23879fmsldfk"

        local signing_string = "GET" .. "/hello" ..  "" ..
            access_key .. gmt .. custom_header_a .. custom_header_c

        local signature = hmac:new(secret_key, hmac.ALGOS.SHA256):final(signing_string)
        core.log.info("signature:", ngx_encode_base64(signature))
        local headers = {}
        headers["X-HMAC-SIGNATURE"] = ngx_encode_base64(signature)
        headers["X-HMAC-ALGORITHM"] = "hmac-sha256"
        headers["Date"] = gmt
        headers["X-HMAC-ACCESS-KEY"] = access_key
        headers["X-HMAC-SIGNED-HEADERS"] = "x-custom-header-a;x-custom-header-c"
        headers["x-custom-header-a"] = custom_header_a
        headers["x-custom-header-c"] = custom_header_c

        local code, body = t.test('/hello',
            ngx.HTTP_GET,
            "",
            nil,
            headers
        )

        ngx.status = code
        ngx.say(body)
    }
}
--- request
GET /t
--- error_code: 401
--- response_body eval
qr/\{"message":"Invalid signed header x-custom-header-c"\}/
--- no_error_log
[error]



=== TEST 23: verify ok with signed headers
--- config
location /t {
    content_by_lua_block {
        local ngx_time = ngx.time
        local ngx_http_time = ngx.http_time
        local core = require("apisix.core")
        local t = require("lib.test_admin")
        local hmac = require("resty.hmac")
        local ngx_encode_base64 = ngx.encode_base64

        local secret_key = "my-secret-key5"
        local timestamp = ngx_time()
        local gmt = ngx_http_time(timestamp)
        local access_key = "my-access-key5"
        local custom_header_a = "asld$%dfasf"

        local signing_string = {
            "GET",
            "/hello",
            "",
            access_key,
            gmt,
            "x-custom-header-a:" .. custom_header_a
        }
        signing_string = core.table.concat(signing_string, "\n")

        local signature = hmac:new(secret_key, hmac.ALGOS.SHA256):final(signing_string)
        core.log.info("signature:", ngx_encode_base64(signature))
        local headers = {}
        headers["X-HMAC-SIGNATURE"] = ngx_encode_base64(signature)
        headers["X-HMAC-ALGORITHM"] = "hmac-sha256"
        headers["date"] = gmt
        headers["X-HMAC-ACCESS-KEY"] = access_key
        headers["X-HMAC-SIGNED-HEADERS"] = "x-custom-header-a"
        headers["x-custom-header-a"] = custom_header_a

        local code, body = t.test('/hello',
            ngx.HTTP_GET,
            "",
            nil,
            headers
        )

        ngx.status = code
        ngx.say(body)
    }
}
--- request
GET /t
--- response_body
passed
--- no_error_log
[error]



=== TEST 24: add consumer with plugin hmac-auth - empty configuration
--- config
    location /t {
        content_by_lua_block {
            local t = require("lib.test_admin").test
            local code, body = t('/apisix/admin/consumers',
                ngx.HTTP_PUT,
                [[{
                    "username": "foo",
                    "plugins": {
                        "hmac-auth": {
                        }
                    }
                }]])

            ngx.status = code
            ngx.say(body)
        }
    }
--- request
GET /t
--- error_code: 400
--- response_body eval
qr/\{"error_msg":"invalid plugins configuration: failed to check the configuration of plugin hmac-auth err: property \\"secret_key\\" is required"\}/
--- no_error_log
[error]



<<<<<<< HEAD
=== TEST 25: get the default schema
--- request
GET /apisix/admin/schema/plugins/hmac-auth
--- response_body
{"properties":{"disable":{"type":"boolean"}},"title":"work with route or service object","additionalProperties":false,"type":"object"}
=======
=== TEST 25: enable the hmac auth plugin
--- config
    location /t {
        content_by_lua_block {
            local t = require("lib.test_admin").test
            local code, body = t('/apisix/admin/routes/1',
                ngx.HTTP_PUT,
                [[{
                    "plugins": {
                        "hmac-auth": {}
                    },
                    "upstream": {
                        "nodes": {
                            "127.0.0.1:1980": 1
                        },
                        "type": "roundrobin"
                    },
                    "uri": "/uri"
                }]]
                )

            if code >= 300 then
                ngx.status = code
            end
            ngx.say(body)
        }
    }
--- request
GET /t
--- response_body
passed
>>>>>>> d5dc0e08
--- no_error_log
[error]



<<<<<<< HEAD
=== TEST 26: get the schema by schema_type
--- request
GET /apisix/admin/schema/plugins/hmac-auth?schema_type=consumer
--- response_body
{"title":"work with consumer object","additionalProperties":false,"required":["access_key","secret_key"],"properties":{"clock_skew":{"default":0,"type":"integer"},"secret_key":{"minLength":1,"maxLength":256,"type":"string"},"algorithm":{"type":"string","default":"hmac-sha256","enum":["hmac-sha1","hmac-sha256","hmac-sha512"]},"signed_headers":{"items":{"minLength":1,"maxLength":50,"type":"string"},"type":"array"},"access_key":{"minLength":1,"maxLength":256,"type":"string"}},"type":"object"}
=======
=== TEST 26: keep_headers field is empty
--- config
    location /t {
        content_by_lua_block {
            local t = require("lib.test_admin").test
            local code, body = t('/apisix/admin/consumers',
                ngx.HTTP_PUT,
                [[{
                    "username": "james",
                    "plugins": {
                        "hmac-auth": {
                            "access_key": "my-access-key4",
                            "secret_key": "my-secret-key4"                           
                        }
                    }
                }]]
                )
            
            if code >= 300 then
                ngx.status = code
            end
            ngx.say(body)
        }
    }
--- request
GET /t
--- response_body
passed
>>>>>>> d5dc0e08
--- no_error_log
[error]



<<<<<<< HEAD
=== TEST 27: get the schema by error schema_type
--- request
GET /apisix/admin/schema/plugins/hmac-auth?schema_type=consumer123123
--- response_body
{"properties":{"disable":{"type":"boolean"}},"title":"work with route or service object","additionalProperties":false,"type":"object"}
--- no_error_log
[error]
=======
=== TEST 27: verify pass(keep_headers field is empty), remove http request header
--- config
location /t {
    content_by_lua_block {
        local ngx_time = ngx.time
        local ngx_http_time = ngx.http_time
        local core = require("apisix.core")
        local t = require("lib.test_admin")
        local hmac = require("resty.hmac")
        local ngx_re = require("ngx.re")
        local ngx_encode_base64 = ngx.encode_base64

        local data = {cert = "ssl_cert", key = "ssl_key", sni = "test.com"}
        local req_body = core.json.encode(data)
        req_body = req_body or ""

        local secret_key = "my-secret-key4"
        local timestamp = ngx_time()
        local gmt = ngx_http_time(timestamp)
        local access_key = "my-access-key4"
        local custom_header_a = "asld$%dfasf"
        local custom_header_b = "23879fmsldfk"

        local signing_string = {
            "PUT",
            "/uri",
            "",
            access_key,
            gmt,
            "x-custom-header-a:" .. custom_header_a,
            "x-custom-header-b:" .. custom_header_b
        }
        signing_string = core.table.concat(signing_string, "\n")
        core.log.info("signing_string:", signing_string)

        local signature = hmac:new(secret_key, hmac.ALGOS.SHA256):final(signing_string)
        core.log.info("signature:", ngx_encode_base64(signature))
        local headers = {}
        headers["X-HMAC-SIGNATURE"] = ngx_encode_base64(signature)
        headers["X-HMAC-ALGORITHM"] = "hmac-sha256"
        headers["Date"] = gmt
        headers["X-HMAC-ACCESS-KEY"] = access_key
        headers["X-HMAC-SIGNED-HEADERS"] = "x-custom-header-a;x-custom-header-b"
        headers["x-custom-header-a"] = custom_header_a
        headers["x-custom-header-b"] = custom_header_b

        local code, _, body = t.test('/uri',
            ngx.HTTP_PUT,
            req_body,
            nil,
            headers
        )
        
        if code >= 300 then
            ngx.status = code
        end

        local headers_arr = ngx_re.split(body, "\n")
        for i, v in ipairs(headers_arr) do
            if i ~= 4 then      -- skip date
                ngx.say(v)
            end
        end
    }
}
--- request
GET /t
--- response_body
uri: /uri
host: 127.0.0.1
content-type: application/x-www-form-urlencoded
x-real-ip: 127.0.0.1
content-length: 52
x-custom-header-b: 23879fmsldfk
x-hmac-access-key: my-access-key4
user-agent: lua-resty-http/0.14 (Lua) ngx_lua/10017
x-custom-header-a: asld$%dfasf
--- no_error_log
[error]



=== TEST 28: keep_headers field is false
--- config
    location /t {
        content_by_lua_block {
            local t = require("lib.test_admin").test
            local code, body = t('/apisix/admin/consumers',
                ngx.HTTP_PUT,
                [[{
                    "username": "james",
                    "plugins": {
                        "hmac-auth": {
                            "access_key": "my-access-key4",
                            "secret_key": "my-secret-key4",
                            "keep_headers": false
                        }
                    }
                }]]
                )

            if code >= 300 then
                ngx.status = code
            end
            ngx.say(body)
        }
    }
--- request
GET /t
--- response_body
passed
--- no_error_log
[error]



=== TEST 29: verify pass(keep_headers field is false), remove http request header
--- config
location /t {
    content_by_lua_block {
        local ngx_time = ngx.time
        local ngx_http_time = ngx.http_time
        local core = require("apisix.core")
        local t = require("lib.test_admin")
        local hmac = require("resty.hmac")
        local ngx_re = require("ngx.re")
        local ngx_encode_base64 = ngx.encode_base64

        local data = {cert = "ssl_cert", key = "ssl_key", sni = "test.com"}
        local req_body = core.json.encode(data)
        req_body = req_body or ""

        local secret_key = "my-secret-key4"
        local timestamp = ngx_time()
        local gmt = ngx_http_time(timestamp)
        local access_key = "my-access-key4"
        local custom_header_a = "asld$%dfasf"
        local custom_header_b = "23879fmsldfk"

        local signing_string = {
            "PUT",
            "/uri",
            "",
            access_key,
            gmt,
            "x-custom-header-a:" .. custom_header_a,
            "x-custom-header-b:" .. custom_header_b
        }
        signing_string = core.table.concat(signing_string, "\n")
        core.log.info("signing_string:", signing_string)

        local signature = hmac:new(secret_key, hmac.ALGOS.SHA256):final(signing_string)
        core.log.info("signature:", ngx_encode_base64(signature))
        local headers = {}
        headers["X-HMAC-SIGNATURE"] = ngx_encode_base64(signature)
        headers["X-HMAC-ALGORITHM"] = "hmac-sha256"
        headers["Date"] = gmt
        headers["X-HMAC-ACCESS-KEY"] = access_key
        headers["X-HMAC-SIGNED-HEADERS"] = "x-custom-header-a;x-custom-header-b"
        headers["x-custom-header-a"] = custom_header_a
        headers["x-custom-header-b"] = custom_header_b

        local code, _, body = t.test('/uri',
            ngx.HTTP_PUT,
            req_body,
            nil,
            headers
        )

        if code >= 300 then
            ngx.status = code
        end

        local headers_arr = ngx_re.split(body, "\n")
        for i, v in ipairs(headers_arr) do
            if i ~= 4 then      -- skip date
                ngx.say(v)
            end
        end
    }
}
--- request
GET /t
--- response_body
uri: /uri
host: 127.0.0.1
content-type: application/x-www-form-urlencoded
x-real-ip: 127.0.0.1
content-length: 52
x-custom-header-b: 23879fmsldfk
x-hmac-access-key: my-access-key4
user-agent: lua-resty-http/0.14 (Lua) ngx_lua/10017
x-custom-header-a: asld$%dfasf
--- no_error_log
[error]



=== TEST 30: keep_headers field is true
--- config
    location /t {
        content_by_lua_block {
            local t = require("lib.test_admin").test
            local code, body = t('/apisix/admin/consumers',
                ngx.HTTP_PUT,
                [[{
                    "username": "james",
                    "plugins": {
                        "hmac-auth": {
                            "access_key": "my-access-key4",
                            "secret_key": "my-secret-key4",
                            "keep_headers": true
                        }
                    }
                }]]
                )

            if code >= 300 then
                ngx.status = code
            end
            ngx.say(body)
        }
    }
--- request
GET /t
--- response_body
passed
--- no_error_log
[error]



=== TEST 31: verify pass(keep_headers field is true), keep http request header
--- config
location /t {
    content_by_lua_block {
        local ngx_time = ngx.time
        local ngx_http_time = ngx.http_time
        local core = require("apisix.core")
        local t = require("lib.test_admin")
        local hmac = require("resty.hmac")
        local ngx_re = require("ngx.re")
        local ngx_encode_base64 = ngx.encode_base64

        local data = {cert = "ssl_cert", key = "ssl_key", sni = "test.com"}
        local req_body = core.json.encode(data)
        req_body = req_body or ""

        local secret_key = "my-secret-key4"
        local timestamp = ngx_time()
        local gmt = ngx_http_time(timestamp)
        local access_key = "my-access-key4"
        local custom_header_a = "asld$%dfasf"
        local custom_header_b = "23879fmsldfk"

        local signing_string = {
            "PUT",
            "/uri",
            "",
            access_key,
            gmt,
            "x-custom-header-a:" .. custom_header_a,
            "x-custom-header-b:" .. custom_header_b
        }
        signing_string = core.table.concat(signing_string, "\n")
        core.log.info("signing_string:", signing_string)

        local signature = hmac:new(secret_key, hmac.ALGOS.SHA256):final(signing_string)
        core.log.info("signature:", ngx_encode_base64(signature))
        local headers = {}
        headers["X-HMAC-SIGNATURE"] = ngx_encode_base64(signature)
        headers["X-HMAC-ALGORITHM"] = "hmac-sha256"
        headers["Date"] = gmt
        headers["X-HMAC-ACCESS-KEY"] = access_key
        headers["X-HMAC-SIGNED-HEADERS"] = "x-custom-header-a;x-custom-header-b"
        headers["x-custom-header-a"] = custom_header_a
        headers["x-custom-header-b"] = custom_header_b

        local code, _, body = t.test('/uri',
            ngx.HTTP_PUT,
            req_body,
            nil,
            headers
        )

        if code >= 300 then
            ngx.status = code
        end
        
        local headers_arr = ngx_re.split(body, "\n")
        for i, v in ipairs(headers_arr) do
            if i ~= 4 and i ~= 12 then      -- skip date and x-hmac-signature
                ngx.say(v)
            end
        end
    }
}
--- request
GET /t
--- response_body
uri: /uri
host: 127.0.0.1
content-type: application/x-www-form-urlencoded
x-real-ip: 127.0.0.1
user-agent: lua-resty-http/0.14 (Lua) ngx_lua/10017
content-length: 52
x-hmac-signed-headers: x-custom-header-a;x-custom-header-b
x-custom-header-b: 23879fmsldfk
x-hmac-algorithm: hmac-sha256
x-hmac-access-key: my-access-key4
x-custom-header-a: asld$%dfasf
--- no_error_log
[error]
>>>>>>> d5dc0e08
<|MERGE_RESOLUTION|>--- conflicted
+++ resolved
@@ -876,13 +876,6 @@
 
 
 
-<<<<<<< HEAD
-=== TEST 25: get the default schema
---- request
-GET /apisix/admin/schema/plugins/hmac-auth
---- response_body
-{"properties":{"disable":{"type":"boolean"}},"title":"work with route or service object","additionalProperties":false,"type":"object"}
-=======
 === TEST 25: enable the hmac auth plugin
 --- config
     location /t {
@@ -903,7 +896,6 @@
                     "uri": "/uri"
                 }]]
                 )
-
             if code >= 300 then
                 ngx.status = code
             end
@@ -914,19 +906,11 @@
 GET /t
 --- response_body
 passed
->>>>>>> d5dc0e08
---- no_error_log
-[error]
-
-
-
-<<<<<<< HEAD
-=== TEST 26: get the schema by schema_type
---- request
-GET /apisix/admin/schema/plugins/hmac-auth?schema_type=consumer
---- response_body
-{"title":"work with consumer object","additionalProperties":false,"required":["access_key","secret_key"],"properties":{"clock_skew":{"default":0,"type":"integer"},"secret_key":{"minLength":1,"maxLength":256,"type":"string"},"algorithm":{"type":"string","default":"hmac-sha256","enum":["hmac-sha1","hmac-sha256","hmac-sha512"]},"signed_headers":{"items":{"minLength":1,"maxLength":50,"type":"string"},"type":"array"},"access_key":{"minLength":1,"maxLength":256,"type":"string"}},"type":"object"}
-=======
+--- no_error_log
+[error]
+
+
+
 === TEST 26: keep_headers field is empty
 --- config
     location /t {
@@ -955,21 +939,11 @@
 GET /t
 --- response_body
 passed
->>>>>>> d5dc0e08
---- no_error_log
-[error]
-
-
-
-<<<<<<< HEAD
-=== TEST 27: get the schema by error schema_type
---- request
-GET /apisix/admin/schema/plugins/hmac-auth?schema_type=consumer123123
---- response_body
-{"properties":{"disable":{"type":"boolean"}},"title":"work with route or service object","additionalProperties":false,"type":"object"}
---- no_error_log
-[error]
-=======
+--- no_error_log
+[error]
+
+
+
 === TEST 27: verify pass(keep_headers field is empty), remove http request header
 --- config
 location /t {
@@ -981,18 +955,15 @@
         local hmac = require("resty.hmac")
         local ngx_re = require("ngx.re")
         local ngx_encode_base64 = ngx.encode_base64
-
         local data = {cert = "ssl_cert", key = "ssl_key", sni = "test.com"}
         local req_body = core.json.encode(data)
         req_body = req_body or ""
-
         local secret_key = "my-secret-key4"
         local timestamp = ngx_time()
         local gmt = ngx_http_time(timestamp)
         local access_key = "my-access-key4"
         local custom_header_a = "asld$%dfasf"
         local custom_header_b = "23879fmsldfk"
-
         local signing_string = {
             "PUT",
             "/uri",
@@ -1004,7 +975,6 @@
         }
         signing_string = core.table.concat(signing_string, "\n")
         core.log.info("signing_string:", signing_string)
-
         local signature = hmac:new(secret_key, hmac.ALGOS.SHA256):final(signing_string)
         core.log.info("signature:", ngx_encode_base64(signature))
         local headers = {}
@@ -1015,7 +985,6 @@
         headers["X-HMAC-SIGNED-HEADERS"] = "x-custom-header-a;x-custom-header-b"
         headers["x-custom-header-a"] = custom_header_a
         headers["x-custom-header-b"] = custom_header_b
-
         local code, _, body = t.test('/uri',
             ngx.HTTP_PUT,
             req_body,
@@ -1026,7 +995,6 @@
         if code >= 300 then
             ngx.status = code
         end
-
         local headers_arr = ngx_re.split(body, "\n")
         for i, v in ipairs(headers_arr) do
             if i ~= 4 then      -- skip date
@@ -1070,7 +1038,6 @@
                     }
                 }]]
                 )
-
             if code >= 300 then
                 ngx.status = code
             end
@@ -1097,18 +1064,15 @@
         local hmac = require("resty.hmac")
         local ngx_re = require("ngx.re")
         local ngx_encode_base64 = ngx.encode_base64
-
         local data = {cert = "ssl_cert", key = "ssl_key", sni = "test.com"}
         local req_body = core.json.encode(data)
         req_body = req_body or ""
-
         local secret_key = "my-secret-key4"
         local timestamp = ngx_time()
         local gmt = ngx_http_time(timestamp)
         local access_key = "my-access-key4"
         local custom_header_a = "asld$%dfasf"
         local custom_header_b = "23879fmsldfk"
-
         local signing_string = {
             "PUT",
             "/uri",
@@ -1120,7 +1084,6 @@
         }
         signing_string = core.table.concat(signing_string, "\n")
         core.log.info("signing_string:", signing_string)
-
         local signature = hmac:new(secret_key, hmac.ALGOS.SHA256):final(signing_string)
         core.log.info("signature:", ngx_encode_base64(signature))
         local headers = {}
@@ -1131,18 +1094,15 @@
         headers["X-HMAC-SIGNED-HEADERS"] = "x-custom-header-a;x-custom-header-b"
         headers["x-custom-header-a"] = custom_header_a
         headers["x-custom-header-b"] = custom_header_b
-
         local code, _, body = t.test('/uri',
             ngx.HTTP_PUT,
             req_body,
             nil,
             headers
         )
-
         if code >= 300 then
             ngx.status = code
         end
-
         local headers_arr = ngx_re.split(body, "\n")
         for i, v in ipairs(headers_arr) do
             if i ~= 4 then      -- skip date
@@ -1186,7 +1146,6 @@
                     }
                 }]]
                 )
-
             if code >= 300 then
                 ngx.status = code
             end
@@ -1213,18 +1172,15 @@
         local hmac = require("resty.hmac")
         local ngx_re = require("ngx.re")
         local ngx_encode_base64 = ngx.encode_base64
-
         local data = {cert = "ssl_cert", key = "ssl_key", sni = "test.com"}
         local req_body = core.json.encode(data)
         req_body = req_body or ""
-
         local secret_key = "my-secret-key4"
         local timestamp = ngx_time()
         local gmt = ngx_http_time(timestamp)
         local access_key = "my-access-key4"
         local custom_header_a = "asld$%dfasf"
         local custom_header_b = "23879fmsldfk"
-
         local signing_string = {
             "PUT",
             "/uri",
@@ -1236,7 +1192,6 @@
         }
         signing_string = core.table.concat(signing_string, "\n")
         core.log.info("signing_string:", signing_string)
-
         local signature = hmac:new(secret_key, hmac.ALGOS.SHA256):final(signing_string)
         core.log.info("signature:", ngx_encode_base64(signature))
         local headers = {}
@@ -1247,14 +1202,12 @@
         headers["X-HMAC-SIGNED-HEADERS"] = "x-custom-header-a;x-custom-header-b"
         headers["x-custom-header-a"] = custom_header_a
         headers["x-custom-header-b"] = custom_header_b
-
         local code, _, body = t.test('/uri',
             ngx.HTTP_PUT,
             req_body,
             nil,
             headers
         )
-
         if code >= 300 then
             ngx.status = code
         end
@@ -1283,4 +1236,33 @@
 x-custom-header-a: asld$%dfasf
 --- no_error_log
 [error]
->>>>>>> d5dc0e08
+
+
+
+=== TEST 32: get the default schema
+--- request
+GET /apisix/admin/schema/plugins/hmac-auth
+--- response_body
+{"properties":{"disable":{"type":"boolean"}},"title":"work with route or service object","additionalProperties":false,"type":"object"}
+--- no_error_log
+[error]
+
+
+
+=== TEST 33: get the schema by schema_type
+--- request
+GET /apisix/admin/schema/plugins/hmac-auth?schema_type=consumer
+--- response_body
+{"title":"work with consumer object","additionalProperties":false,"required":["access_key","secret_key"],"properties":{"clock_skew":{"default":0,"type":"integer"},"secret_key":{"minLength":1,"maxLength":256,"type":"string"},"algorithm":{"type":"string","default":"hmac-sha256","enum":["hmac-sha1","hmac-sha256","hmac-sha512"]},"signed_headers":{"items":{"minLength":1,"maxLength":50,"type":"string"},"type":"array"},"access_key":{"minLength":1,"maxLength":256,"type":"string"}},"type":"object"}
+--- no_error_log
+[error]
+
+
+
+=== TEST 34: get the schema by error schema_type
+--- request
+GET /apisix/admin/schema/plugins/hmac-auth?schema_type=consumer123123
+--- response_body
+{"properties":{"disable":{"type":"boolean"}},"title":"work with route or service object","additionalProperties":false,"type":"object"}
+--- no_error_log
+[error]