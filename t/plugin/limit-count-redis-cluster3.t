#
# Licensed to the Apache Software Foundation (ASF) under one or more
# contributor license agreements.  See the NOTICE file distributed with
# this work for additional information regarding copyright ownership.
# The ASF licenses this file to You under the Apache License, Version 2.0
# (the "License"); you may not use this file except in compliance with
# the License.  You may obtain a copy of the License at
#
#     http://www.apache.org/licenses/LICENSE-2.0
#
# Unless required by applicable law or agreed to in writing, software
# distributed under the License is distributed on an "AS IS" BASIS,
# WITHOUT WARRANTIES OR CONDITIONS OF ANY KIND, either express or implied.
# See the License for the specific language governing permissions and
# limitations under the License.
#
BEGIN {
    $ENV{REDIS_NODE_0} = "127.0.0.1:5000";
    $ENV{REDIS_NODE_1} = "127.0.0.1:5001";
}

use t::APISIX;

my $nginx_binary = $ENV{'TEST_NGINX_BINARY'} || 'nginx';
my $version = eval { `$nginx_binary -V 2>&1` };

if ($version !~ m/\/apisix-nginx-module/) {
    plan(skip_all => "apisix-nginx-module not installed");
} else {
    plan('no_plan');
}

repeat_each(1);
no_long_string();
no_shuffle();
no_root_location();

add_block_preprocessor(sub {
    my ($block) = @_;

    if (!$block->request) {
        $block->set_value("request", "GET /t");
    }

    if (!$block->error_log && !$block->no_error_log) {
        $block->set_value("no_error_log", "[error]\n[alert]");
    }
});

run_tests;

__DATA__

=== TEST 1: modified redis script, cost == 2
--- config
    location /t {
        content_by_lua_block {
            local conf = {
                redis_cluster_nodes = {"127.0.0.1:5000", "127.0.0.1:5001"},
                redis_cluster_name = "redis-cluster-1",
                redis_cluster_ssl = false,
                redis_timeout = 1000,
                key_type = "var",
                time_window = 60,
                show_limit_quota_header = true,
                allow_degradation = false,
                key = "remote_addr",
                rejected_code = 503,
                count = 3,
                policy = "redis-cluster",
                redis_cluster_ssl_verify = false
            }

            local lim_count_redis_cluster = require("apisix.plugins.limit-count.limit-count-redis-cluster")
            local lim = lim_count_redis_cluster.new("limit-count", 3, 60, conf)
            local uri = ngx.var.uri
            local _, remaining, _ = lim:incoming(uri, 2)

            ngx.say("remaining: ", remaining)
        }
    }
--- response_body
remaining: 1



<<<<<<< HEAD
=== TEST 2: set route, with redis_cluster_nodes as environment variables and redis_cluster_name
=======
=== TEST 2: set route, with single node in redis_cluster_nodes and redis_cluster_name
>>>>>>> 919427b2
--- config
    location /t {
        content_by_lua_block {
            local t = require("lib.test_admin").test
            local code, body = t('/apisix/admin/routes/1',
                ngx.HTTP_PUT,
                [[{
                    "uri": "/hello",
                    "plugins": {
                        "limit-count": {
                            "count": 2,
                            "time_window": 60,
                            "rejected_code": 503,
                            "key": "remote_addr",
                            "policy": "redis-cluster",
                            "redis_timeout": 1001,
                            "redis_cluster_nodes": [
<<<<<<< HEAD
                                "$ENV://REDIS_NODE_0",
                                "$ENV://REDIS_NODE_1"
=======
                                "127.0.0.1:5000"
>>>>>>> 919427b2
                            ],
                            "redis_cluster_name": "redis-cluster-1"
                        }
                    },
                    "upstream": {
                        "nodes": {
                            "127.0.0.1:1980": 1
                        },
                        "type": "roundrobin"
                    }
                }]]
                )

            if code >= 300 then
                ngx.status = code
            end
            ngx.say(body)
        }
    }
--- response_body
passed



<<<<<<< HEAD
=== TEST 3: up the limit with environment variables for redis_cluster_nodes
=======
=== TEST 3: up the limit for single node in redis_cluster_nodes
>>>>>>> 919427b2
--- pipelined_requests eval
["GET /hello", "GET /hello", "GET /hello"]
--- error_code eval
[200, 200, 503]<|MERGE_RESOLUTION|>--- conflicted
+++ resolved
@@ -84,11 +84,7 @@
 
 
 
-<<<<<<< HEAD
-=== TEST 2: set route, with redis_cluster_nodes as environment variables and redis_cluster_name
-=======
 === TEST 2: set route, with single node in redis_cluster_nodes and redis_cluster_name
->>>>>>> 919427b2
 --- config
     location /t {
         content_by_lua_block {
@@ -106,12 +102,7 @@
                             "policy": "redis-cluster",
                             "redis_timeout": 1001,
                             "redis_cluster_nodes": [
-<<<<<<< HEAD
-                                "$ENV://REDIS_NODE_0",
-                                "$ENV://REDIS_NODE_1"
-=======
                                 "127.0.0.1:5000"
->>>>>>> 919427b2
                             ],
                             "redis_cluster_name": "redis-cluster-1"
                         }
@@ -136,11 +127,58 @@
 
 
 
-<<<<<<< HEAD
-=== TEST 3: up the limit with environment variables for redis_cluster_nodes
-=======
 === TEST 3: up the limit for single node in redis_cluster_nodes
->>>>>>> 919427b2
+--- pipelined_requests eval
+["GET /hello", "GET /hello", "GET /hello"]
+--- error_code eval
+[200, 200, 503]
+
+
+
+=== TEST 4: set route, with redis_cluster_nodes as environment variables and redis_cluster_name
+--- config
+    location /t {
+        content_by_lua_block {
+            local t = require("lib.test_admin").test
+            local code, body = t('/apisix/admin/routes/1',
+                ngx.HTTP_PUT,
+                [[{
+                    "uri": "/hello",
+                    "plugins": {
+                        "limit-count": {
+                            "count": 2,
+                            "time_window": 60,
+                            "rejected_code": 503,
+                            "key": "remote_addr",
+                            "policy": "redis-cluster",
+                            "redis_timeout": 1001,
+                            "redis_cluster_nodes": [
+                                "$ENV://REDIS_NODE_0",
+                                "$ENV://REDIS_NODE_1"
+                            ],
+                            "redis_cluster_name": "redis-cluster-1"
+                        }
+                    },
+                    "upstream": {
+                        "nodes": {
+                            "127.0.0.1:1980": 1
+                        },
+                        "type": "roundrobin"
+                    }
+                }]]
+                )
+            if code >= 300 then
+                ngx.status = code
+            end
+            ngx.say(body)
+        }
+    }
+--- response_body
+passed
+
+
+
+=== TEST 5: up the limit with environment variables for redis_cluster_nodes
 --- pipelined_requests eval
 ["GET /hello", "GET /hello", "GET /hello"]
 --- error_code eval
