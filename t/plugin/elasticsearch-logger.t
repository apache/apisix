--- conflicted
+++ resolved
@@ -719,7 +719,6 @@
 --- response_body
 hello world
 --- no_error_log
-<<<<<<< HEAD
 Action/metadata line [1] contains an unknown parameter [_type]
 
 
@@ -801,7 +800,4 @@
         }
     }
 --- error_log
-"body":"hello world\n"
-=======
-Action/metadata line [1] contains an unknown parameter [_type]
->>>>>>> ca81d164
+"body":"hello world\n"