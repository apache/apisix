--- conflicted
+++ resolved
@@ -154,44 +154,23 @@
 
 echo "pass: missing admin key and show ERROR message"
 
-<<<<<<< HEAD
-# allow any IP to access admin api with empty admin_key, when APISIX_BYPASS_ADMIN_API_AUTH=true
-
-git checkout conf/config.yaml
-=======
 # missing admin key, only allow 127.0.0.0/24 to access admin api
->>>>>>> 01f04984
 
 echo '
 deployment:
   admin:
     admin_key: ~
     allow_admin:
-<<<<<<< HEAD
-      - 0.0.0.0/0
-' > conf/config.yaml
-
-APISIX_BYPASS_ADMIN_API_AUTH=true make init > output.log 2>&1 | true
-=======
       - 127.0.0.0/24
 ' > conf/config.yaml
 
 make init > output.log 2>&1 | true
->>>>>>> 01f04984
 
 if grep -E "ERROR: missing valid Admin API token." output.log > /dev/null; then
     echo "failed: should not show 'ERROR: missing valid Admin API token.'"
     exit 1
 fi
 
-<<<<<<< HEAD
-if ! grep -E "Warning! AdminKey is bypassed" output.log > /dev/null; then
-    echo "failed: should show 'Warning! AdminKey is bypassed'"
-    exit 1
-fi
-
-echo "pass: allow empty admin_key, when APISIX_BYPASS_ADMIN_API_AUTH=true"
-=======
 echo '
 deployment:
   admin:
@@ -209,7 +188,32 @@
 fi
 
 echo "pass: missing admin key and only allow 127.0.0.0/24 to access admin api"
->>>>>>> 01f04984
+
+# allow any IP to access admin api with empty admin_key, when APISIX_BYPASS_ADMIN_API_AUTH=true
+
+git checkout conf/config.yaml
+
+echo '
+deployment:
+  admin:
+    admin_key: ~
+    allow_admin:
+      - 0.0.0.0/0
+' > conf/config.yaml
+
+APISIX_BYPASS_ADMIN_API_AUTH=true make init > output.log 2>&1 | true
+
+if grep -E "ERROR: missing valid Admin API token." output.log > /dev/null; then
+    echo "failed: should not show 'ERROR: missing valid Admin API token.'"
+    exit 1
+fi
+
+if ! grep -E "Warning! AdminKey is bypassed" output.log > /dev/null; then
+    echo "failed: should show 'Warning! AdminKey is bypassed'"
+    exit 1
+fi
+
+echo "pass: allow empty admin_key, when APISIX_BYPASS_ADMIN_API_AUTH=true"
 
 # admin api, allow any IP but use default key
 
