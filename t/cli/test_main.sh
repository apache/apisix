--- conflicted
+++ resolved
@@ -681,21 +681,30 @@
 
 echo "passed: found the 'variables_hash_max_size 1024;' in nginx.conf"
 
-<<<<<<< HEAD
 # test disk_path without quotes
-
-=======
-# check the stream lua_shared_dict lrucache_lock value
->>>>>>> 131998df
-git checkout conf/config.yaml
-
-echo '
-apisix:
-<<<<<<< HEAD
+git checkout conf/config.yaml
+
+echo '
+apisix:
   proxy_cache:
     zones:
       - disk_path: /tmp/disk_cache_one
-=======
+' > conf/config.yaml
+
+make init
+
+if ! grep "proxy_cache_path /tmp/disk_cache_one;" conf/nginx.conf > /dev/null; then
+    echo "failed: disk_path could not work without quotes"
+    exit 1
+fi
+
+echo "passed: disk_path could work without quotes"
+
+# check the stream lua_shared_dict lrucache_lock value
+git checkout conf/config.yaml
+
+echo '
+apisix:
   stream_proxy:
     tcp:
       - addr: 9100
@@ -708,19 +717,16 @@
   stream:
     lua_shared_dict:
       lrucache-lock-stream: 20m
->>>>>>> 131998df
-' > conf/config.yaml
-
-make init
-
-<<<<<<< HEAD
+' > conf/config.yaml
+
+make init
+
 if ! grep "proxy_cache_path /tmp/disk_cache_one;" conf/nginx.conf > /dev/null; then
     echo "failed: disk_path could not work without quotes"
     exit 1
 fi
 
 echo "passed: disk_path could work without quotes"
-=======
 if ! grep "lrucache-lock-stream 20m;" conf/nginx.conf > /dev/null; then
     echo "failed: 'lrucache-lock-stream 20m;' not in nginx.conf"
     exit 1
@@ -853,5 +859,4 @@
     exit 1
 fi
 
-echo "passed: found the http lua_shared_dict related parameter in nginx.conf"
->>>>>>> 131998df
+echo "passed: found the http lua_shared_dict related parameter in nginx.conf"