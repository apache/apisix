#
# Licensed to the Apache Software Foundation (ASF) under one or more
# contributor license agreements.  See the NOTICE file distributed with
# this work for additional information regarding copyright ownership.
# The ASF licenses this file to You under the Apache License, Version 2.0
# (the "License"); you may not use this file except in compliance with
# the License.  You may obtain a copy of the License at
#
#     http://www.apache.org/licenses/LICENSE-2.0
#
# Unless required by applicable law or agreed to in writing, software
# distributed under the License is distributed on an "AS IS" BASIS,
# WITHOUT WARRANTIES OR CONDITIONS OF ANY KIND, either express or implied.
# See the License for the specific language governing permissions and
# limitations under the License.
#
use t::APISIX 'no_plan';

no_long_string();
no_root_location();
no_shuffle();

add_block_preprocessor(sub {
    my ($block) = @_;

    if (!$block->request) {
        $block->set_value("request", "GET /apisix/admin/routes");
    }

    if (!$block->no_error_log && !$block->error_log) {
        $block->set_value("no_error_log", "[error]\n[alert]");
    }
});

run_tests;

__DATA__

=== TEST 1: Server header for admin API
--- response_headers_like
Server: APISIX/(.*)



=== TEST 2: Server header for admin API without token
--- yaml_config
deployment:
    admin:
        admin_key:
            - key: a
              name: a
              role: admin
apisix:
  node_listen: 1984
  enable_server_tokens: false
--- error_code: 401
--- response_headers
Server: APISIX



=== TEST 3: Version header for admin API (without apikey)
--- yaml_config
deployment:
    admin:
        admin_key:
            - key: a
              name: a
              role: admin
apisix:
  admin_api_version: default
--- error_code: 401
--- response_headers
! X-API-VERSION



=== TEST 4: Version header for admin API (v2)
--- yaml_config
deployment:
  role: traditional
  role_traditional:
    config_provider: etcd
  admin:
    admin_key: ~
    admin_api_version: v2
--- more_headers
X-API-KEY: edd1c9f034335f136f87ad84b625c8f1
--- response_headers
X-API-VERSION: v2



=== TEST 5: Version header for admin API (v3)
--- yaml_config
deployment:
  role: traditional
  role_traditional:
    config_provider: etcd
  admin:
    admin_key: ~
    admin_api_version: v3
--- more_headers
X-API-KEY: edd1c9f034335f136f87ad84b625c8f1
--- response_headers
X-API-VERSION: v3



=== TEST 6: CORS header for admin API
--- response_headers
Access-Control-Allow-Origin: *



=== TEST 7: CORS header disabled for admin API
--- yaml_config
deployment:
    admin:
        admin_key: ~
        enable_admin_cors: false
--- response_headers
Access-Control-Allow-Origin:



=== TEST 8: Compatibility for admin API (v2)
--- yaml_config
deployment:
  role: traditional
  role_traditional:
    config_provider: etcd
  admin:
    admin_key: ~
    admin_api_version: default
--- more_headers
X-API-KEY: edd1c9f034335f136f87ad84b625c8f1
--- response_headers
X-API-VERSION: v2
<<<<<<< HEAD
--- response_body_like: "\\/apisix\\/routes"



=== TEST 9: Head method support for admin API
--- config
    location /t {
        content_by_lua_block {
            local t = require("lib.test_admin").test
            local code, body = t('/apisix/admin',
                ngx.HTTP_HEAD)

            ngx.status = code
            ngx.say(body)
        }
    }
--- request
GET /t
--- response_body
passed
=======
--- response_body_like: "/apisix/routes"
>>>>>>> 0bc65ea9
<|MERGE_RESOLUTION|>--- conflicted
+++ resolved
@@ -137,8 +137,7 @@
 X-API-KEY: edd1c9f034335f136f87ad84b625c8f1
 --- response_headers
 X-API-VERSION: v2
-<<<<<<< HEAD
---- response_body_like: "\\/apisix\\/routes"
+--- response_body_like: "/apisix/routes"
 
 
 
@@ -149,7 +148,6 @@
             local t = require("lib.test_admin").test
             local code, body = t('/apisix/admin',
                 ngx.HTTP_HEAD)
-
             ngx.status = code
             ngx.say(body)
         }
@@ -157,7 +155,4 @@
 --- request
 GET /t
 --- response_body
-passed
-=======
---- response_body_like: "/apisix/routes"
->>>>>>> 0bc65ea9
+passed