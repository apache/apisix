#
# Licensed to the Apache Software Foundation (ASF) under one or more
# contributor license agreements.  See the NOTICE file distributed with
# this work for additional information regarding copyright ownership.
# The ASF licenses this file to You under the Apache License, Version 2.0
# (the "License"); you may not use this file except in compliance with
# the License.  You may obtain a copy of the License at
#
#     http://www.apache.org/licenses/LICENSE-2.0
#
# Unless required by applicable law or agreed to in writing, software
# distributed under the License is distributed on an "AS IS" BASIS,
# WITHOUT WARRANTIES OR CONDITIONS OF ANY KIND, either express or implied.
# See the License for the specific language governing permissions and
# limitations under the License.
#
use t::APISIX 'no_plan';

repeat_each(1);
no_long_string();
no_root_location();
no_shuffle();
log_level("info");

add_block_preprocessor(sub {
    my ($block) = @_;

    if (!$block->request) {
        $block->set_value("request", "GET /t");
    }

    if (!$block->no_error_log && !$block->error_log) {
        $block->set_value("no_error_log", "[error]\n[alert]");
    }
});

run_tests;

__DATA__

=== TEST 1: put proto (id:1)
--- config
    location /t {
        content_by_lua_block {
            local t = require("lib.test_admin").test
            local code, message = t('/apisix/admin/protos/1',
                 ngx.HTTP_PUT,
                 [[{
                        "content": "syntax = \"proto3\";
                        package proto;
                        message HelloRequest{
                            string name = 1;
                        }

                        message HelloResponse{
                            int32 code = 1;
                            string msg = 2;
                        }
                        // The greeting service definition.
                        service Hello {
                            // Sends a greeting
                            rpc SayHi (HelloRequest) returns (HelloResponse){}
                        }"
                }]]
            )

            if code ~= 201 then
                ngx.status = code
                ngx.say("[put proto] code: ", code, " message: ", message)
                return
            end

            ngx.say("[put proto] code: ", code, " message: ", message)
        }
    }
--- response_body
[put proto] code: 201 message: passed



=== TEST 2: delete proto(id:1)
--- config
    location /t {
        content_by_lua_block {
            local t = require("lib.test_admin").test
<<<<<<< HEAD
            local code, message = t('/apisix/admin/proto/1',
                 ngx.HTTP_DELETE
            )
=======
            local code, message = t('/apisix/admin/protos/1',
                 ngx.HTTP_DELETE,
                 nil,
                 [[{
                    "action": "delete"
                }]]
                )
>>>>>>> ccc43ea3

            if code ~= 200 then
                ngx.status = code
                ngx.say("[delete proto] code: ", code, " message: ", message)
                return
            end

            ngx.say("[delete proto] code: ", code, " message: ", message)
        }
    }
--- response_body
[delete proto] code: 200 message: passed



=== TEST 3: put proto (id:2) + route refer proto(proto id 2) + delete proto(proto id 2)
--- config
    location /t {
        content_by_lua_block {
            local t = require("lib.test_admin").test
            local code, message = t('/apisix/admin/protos/2',
                 ngx.HTTP_PUT,
                 [[{
                    "content": "syntax = \"proto3\";
                    package proto;
                    message HelloRequest{
                        string name = 1;
                    }

                    message HelloResponse{
                        int32 code = 1;
                        string msg = 2;
                    }
                    // The greeting service definition.
                    service Hello {
                        // Sends a greeting
                        rpc SayHi (HelloRequest) returns (HelloResponse){}
                    }"
                }]]
            )

            if code ~= 201 then
                ngx.status = code
                ngx.say("[put proto] code: ", code, " message: ", message)
                return
            end
            ngx.say("[put proto] code: ", code, " message: ", message)


            code, message = t('/apisix/admin/routes/2',
                 ngx.HTTP_PUT,
                 [[{
                        "methods": ["GET"],
                        "plugins": {
                            "grpc-transcode": {
                            "disable": false,
                            "method": "SayHi",
                            "proto_id": 2,
                            "service": "proto.Hello"
                            }
                        },
                        "upstream": {
                            "nodes": {
                                "127.0.0.1:8080": 1
                            },
                            "type": "roundrobin"
                        },
                        "uri": "/grpc/sayhi",
                        "name": "hi-grpc"
                }]]
            )

            if code ~= 201 then
                ngx.status = code
                ngx.say("[route refer proto] code: ", code, " message: ", message)
                return
            end
            ngx.say("[route refer proto] code: ", code, " message: ", message)

            ngx.sleep(0.1) -- ensure reference is synced from etcd

<<<<<<< HEAD
            code, message = t('/apisix/admin/proto/2',
                 ngx.HTTP_DELETE
            )
=======
            code, message = t('/apisix/admin/protos/2',
                 ngx.HTTP_DELETE,
                 nil,
                 [[{
                    "action": "delete"
                }]]
                )
>>>>>>> ccc43ea3

            ngx.say("[delete proto] code: ", code)
        }
    }
--- response_body
[put proto] code: 201 message: passed
[route refer proto] code: 201 message: passed
[delete proto] code: 400



=== TEST 4: reject invalid proto
--- config
    location /t {
        content_by_lua_block {
            local t = require("lib.test_admin").test
            local code, message = t('/apisix/admin/protos/1',
                 ngx.HTTP_PUT,
                 [[{
                        "content": "syntax = \"proto3\";
                        package proto;
                        message HelloRequest{
                            string name = 1;
                        }

                        message HelloResponse{
                            int32 code = 1;
                            string msg = 1;
                        }"
                }]]
                )

            if code ~= 200 then
                ngx.status = code
            end

            ngx.say(message)
        }
    }
--- error_code: 400
--- response_body eval
qr/invalid content:/<|MERGE_RESOLUTION|>--- conflicted
+++ resolved
@@ -83,19 +83,9 @@
     location /t {
         content_by_lua_block {
             local t = require("lib.test_admin").test
-<<<<<<< HEAD
-            local code, message = t('/apisix/admin/proto/1',
+            local code, message = t('/apisix/admin/protos/1',
                  ngx.HTTP_DELETE
             )
-=======
-            local code, message = t('/apisix/admin/protos/1',
-                 ngx.HTTP_DELETE,
-                 nil,
-                 [[{
-                    "action": "delete"
-                }]]
-                )
->>>>>>> ccc43ea3
 
             if code ~= 200 then
                 ngx.status = code
@@ -177,19 +167,9 @@
 
             ngx.sleep(0.1) -- ensure reference is synced from etcd
 
-<<<<<<< HEAD
-            code, message = t('/apisix/admin/proto/2',
+            code, message = t('/apisix/admin/protos/2',
                  ngx.HTTP_DELETE
             )
-=======
-            code, message = t('/apisix/admin/protos/2',
-                 ngx.HTTP_DELETE,
-                 nil,
-                 [[{
-                    "action": "delete"
-                }]]
-                )
->>>>>>> ccc43ea3
 
             ngx.say("[delete proto] code: ", code)
         }
