--- conflicted
+++ resolved
@@ -606,7 +606,6 @@
 --- response_body
 {"error_msg":"unknown protocol [xxx]"}
 passed
-<<<<<<< HEAD
 {"error_msg":"property \"faults\" validation failed: wrong type: expected array, got string"}
 --- no_error_log
 [error]
@@ -655,7 +654,4 @@
 --- response_body
 [delete] code: 400 message: /stream_routes/1 is referred by /apisix/stream_routes/12
 --- no_error_log
-[error]
-=======
-{"error_msg":"property \"faults\" validation failed: wrong type: expected array, got string"}
->>>>>>> 6c6b0771
+[error]