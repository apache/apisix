--- conflicted
+++ resolved
@@ -1773,8 +1773,92 @@
 --- no_error_log
 [error]
 
-<<<<<<< HEAD
-=== TEST 48: Verify Response Content-Type=applciation/json
+=== TEST 48: string id
+--- config
+    location /t {
+        content_by_lua_block {
+            local t = require("lib.test_admin").test
+            local code, body = t('/apisix/admin/routes/a-b-c-ABC_0123',
+                ngx.HTTP_PUT,
+                [[{
+                    "upstream": {
+                        "nodes": {
+                            "127.0.0.1:8080": 1
+                        },
+                        "type": "roundrobin"
+                    },
+                    "uri": "/index.html"
+                }]]
+            )
+            if code >= 300 then
+                ngx.status = code
+            end
+            ngx.say(body)
+        }
+    }
+--- request
+GET /t
+--- response_body
+passed
+--- no_error_log
+[error]
+
+
+
+=== TEST 49: string id(delete)
+--- config
+    location /t {
+        content_by_lua_block {
+            local t = require("lib.test_admin").test
+            local code, body = t('/apisix/admin/routes/a-b-c-ABC_0123',
+                ngx.HTTP_DELETE
+            )
+            if code >= 300 then
+                ngx.status = code
+            end
+            ngx.say(body)
+        }
+    }
+--- request
+GET /t
+--- response_body
+passed
+--- no_error_log
+[error]
+
+
+
+=== TEST 50: invalid string id
+--- config
+    location /t {
+        content_by_lua_block {
+            local t = require("lib.test_admin").test
+            local code, body = t('/apisix/admin/routes/*invalid',
+                ngx.HTTP_PUT,
+                [[{
+                    "upstream": {
+                        "nodes": {
+                            "127.0.0.1:8080": 1
+                        },
+                        "type": "roundrobin"
+                    },
+                    "uri": "/index.html"
+                }]]
+            )
+            if code >= 300 then
+                ngx.status = code
+            end
+            ngx.say(body)
+        }
+    }
+--- request
+GET /t
+--- error_code: 400
+--- no_error_log
+[error]
+
+
+=== TEST 50: Verify Response Content-Type=applciation/json
 --- config
     location /t {
         content_by_lua_block {
@@ -1792,95 +1876,9 @@
             ngx.header["Content-Type"] = res.headers["Content-Type"]
             ngx.status = 200
             ngx.say("passed")
-=======
-
-
-=== TEST 48: string id
---- config
-    location /t {
-        content_by_lua_block {
-            local t = require("lib.test_admin").test
-            local code, body = t('/apisix/admin/routes/a-b-c-ABC_0123',
-                ngx.HTTP_PUT,
-                [[{
-                    "upstream": {
-                        "nodes": {
-                            "127.0.0.1:8080": 1
-                        },
-                        "type": "roundrobin"
-                    },
-                    "uri": "/index.html"
-                }]]
-            )
-            if code >= 300 then
-                ngx.status = code
-            end
-            ngx.say(body)
-        }
-    }
---- request
-GET /t
---- response_body
-passed
---- no_error_log
-[error]
-
-
-
-=== TEST 49: string id(delete)
---- config
-    location /t {
-        content_by_lua_block {
-            local t = require("lib.test_admin").test
-            local code, body = t('/apisix/admin/routes/a-b-c-ABC_0123',
-                ngx.HTTP_DELETE
-            )
-            if code >= 300 then
-                ngx.status = code
-            end
-            ngx.say(body)
-        }
-    }
---- request
-GET /t
---- response_body
-passed
---- no_error_log
-[error]
-
-
-
-=== TEST 50: invalid string id
---- config
-    location /t {
-        content_by_lua_block {
-            local t = require("lib.test_admin").test
-            local code, body = t('/apisix/admin/routes/*invalid',
-                ngx.HTTP_PUT,
-                [[{
-                    "upstream": {
-                        "nodes": {
-                            "127.0.0.1:8080": 1
-                        },
-                        "type": "roundrobin"
-                    },
-                    "uri": "/index.html"
-                }]]
-            )
-            if code >= 300 then
-                ngx.status = code
-            end
-            ngx.say(body)
->>>>>>> d419fb22
-        }
-    }
---- request
-GET /t
-<<<<<<< HEAD
+        }
+    }
+--- request
+GET /t   
 --- response_headers
-Content-Type: application/json
-=======
---- error_code: 400
---- no_error_log
-[error]
->>>>>>> d419fb22
+Content-Type: application/json