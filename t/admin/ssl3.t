--- conflicted
+++ resolved
@@ -60,8 +60,4 @@
         }
     }
 --- response_body
-<<<<<<< HEAD
-{"count":0,"list":[]}
-=======
-{"action":"get","count":0,"node":{"dir":true,"key":"/apisix/ssls","nodes":[]}}
->>>>>>> ccc43ea3
+{"count":0,"list":[]}