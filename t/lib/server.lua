--- conflicted
+++ resolved
@@ -421,8 +421,6 @@
     error("500 Internal Server Error")
 end
 
-<<<<<<< HEAD
-=======
 
 function _M.v3_auth_authenticate()
     ngx.log(ngx.WARN, "etcd auth failed!")
@@ -436,5 +434,4 @@
 end
 
 
->>>>>>> 5061221f
 return _M