--- conflicted
+++ resolved
@@ -372,6 +372,73 @@
 end
 
 
+function _M.headers()
+    local args = ngx.req.get_uri_args()
+    for name, val in pairs(args) do
+        ngx.header[name] = nil
+        ngx.header[name] = val
+    end
+
+    ngx.say("/headers")
+end
+
+
+function _M.echo()
+    ngx.req.read_body()
+    local hdrs = ngx.req.get_headers()
+    for k, v in pairs(hdrs) do
+        ngx.header[k] = v
+    end
+    ngx.say(ngx.req.get_body_data() or "")
+end
+
+
+function _M.log()
+    ngx.req.read_body()
+    local body = ngx.req.get_body_data()
+    local ct = ngx.var.content_type
+    if ct ~= "text/plain" then
+        body = json_decode(body)
+        body = json_encode(body)
+    end
+    ngx.log(ngx.WARN, "request log: ", body or "nil")
+end
+
+
+function _M.server_error()
+    error("500 Internal Server Error")
+end
+
+
+function _M.log_request()
+    ngx.log(ngx.WARN, "uri: ", ngx.var.uri)
+    local headers = ngx.req.get_headers()
+
+    local keys = {}
+    for k in pairs(headers) do
+        table.insert(keys, k)
+    end
+    table.sort(keys)
+
+    for _, key in ipairs(keys) do
+        ngx.log(ngx.WARN, key, ": ", headers[key])
+    end
+end
+
+
+function _M.v3_auth_authenticate()
+    ngx.log(ngx.WARN, "etcd auth failed!")
+end
+
+
+function _M._well_known_openid_configuration()
+    local t = require("lib.test_admin")
+    local openid_data = t.read_file("t/plugin/openid-configuration.json")
+    ngx.say(openid_data)
+end
+
+
+-- Please add your fake upstream above
 function _M.go()
     local action = string.sub(ngx.var.uri, 2)
     action = string.gsub(action, "[/\\.-]", "_")
@@ -384,70 +451,4 @@
 end
 
 
-function _M.headers()
-    local args = ngx.req.get_uri_args()
-    for name, val in pairs(args) do
-        ngx.header[name] = nil
-        ngx.header[name] = val
-    end
-
-    ngx.say("/headers")
-end
-
-
-function _M.echo()
-    ngx.req.read_body()
-    local hdrs = ngx.req.get_headers()
-    for k, v in pairs(hdrs) do
-        ngx.header[k] = v
-    end
-    ngx.say(ngx.req.get_body_data() or "")
-end
-
-
-function _M.log()
-    ngx.req.read_body()
-    local body = ngx.req.get_body_data()
-    local ct = ngx.var.content_type
-    if ct ~= "text/plain" then
-        body = json_decode(body)
-        body = json_encode(body)
-    end
-    ngx.log(ngx.WARN, "request log: ", body or "nil")
-end
-
-
-function _M.server_error()
-    error("500 Internal Server Error")
-end
-
-
-<<<<<<< HEAD
-function _M.log_request()
-    ngx.log(ngx.WARN, "uri: ", ngx.var.uri)
-    local headers = ngx.req.get_headers()
-
-    local keys = {}
-    for k in pairs(headers) do
-        table.insert(keys, k)
-    end
-    table.sort(keys)
-
-    for _, key in ipairs(keys) do
-        ngx.log(ngx.WARN, key, ": ", headers[key])
-    end
-=======
-function _M.v3_auth_authenticate()
-    ngx.log(ngx.WARN, "etcd auth failed!")
-end
-
-
-function _M._well_known_openid_configuration()
-    local t = require("lib.test_admin")
-    local openid_data = t.read_file("t/plugin/openid-configuration.json")
-    ngx.say(openid_data)
->>>>>>> 307c7f69
-end
-
-
 return _M