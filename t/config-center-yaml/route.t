#
# Licensed to the Apache Software Foundation (ASF) under one or more
# contributor license agreements.  See the NOTICE file distributed with
# this work for additional information regarding copyright ownership.
# The ASF licenses this file to You under the Apache License, Version 2.0
# (the "License"); you may not use this file except in compliance with
# the License.  You may obtain a copy of the License at
#
#     http://www.apache.org/licenses/LICENSE-2.0
#
# Unless required by applicable law or agreed to in writing, software
# distributed under the License is distributed on an "AS IS" BASIS,
# WITHOUT WARRANTIES OR CONDITIONS OF ANY KIND, either express or implied.
# See the License for the specific language governing permissions and
# limitations under the License.
#
use t::APISIX 'no_plan';

repeat_each(1);
log_level('info');
no_root_location();
no_shuffle();

our $yaml_config = <<_EOC_;
apisix:
    node_listen: 1984
<<<<<<< HEAD
    enable_admin: false
deployment:
    role: data_plane
    role_data_plane:
        config_provider: yaml
=======
    config_center: yaml
>>>>>>> d7c15bcc
_EOC_

run_tests();

__DATA__

=== TEST 1: sanity
--- yaml_config eval: $::yaml_config
--- apisix_yaml
routes:
  -
    id: 1
    uri: /hello
    upstream:
        nodes:
            "127.0.0.1:1980": 1
        type: roundrobin
#END
--- request
GET /hello
--- response_body
hello world
--- error_log
use config_provider: yaml
--- no_error_log
[error]



=== TEST 2: route:uri + host (missing host, not hit)
--- yaml_config eval: $::yaml_config
--- apisix_yaml
routes:
  -
    id: 1
    uri: /hello
    host: foo.com
    upstream:
        nodes:
            "127.0.0.1:1980": 1
        type: roundrobin
#END
--- request
GET /hello
--- error_code: 404
--- error_log
use config_provider: yaml
--- no_error_log
[error]



=== TEST 3: route:uri + host
--- yaml_config eval: $::yaml_config
--- apisix_yaml
routes:
  -
    id: 1
    uri: /hello
    host: foo.com
    upstream:
        nodes:
            "127.0.0.1:1980": 1
        type: roundrobin
#END
--- more_headers
host: foo.com
--- request
GET /hello
--- response_body
hello world
--- no_error_log
[error]



=== TEST 4: route with bad plugin
--- yaml_config eval: $::yaml_config
--- apisix_yaml
routes:
  -
    id: 1
    uri: /hello
    plugins:
        proxy-rewrite:
            uri: 1
    upstream:
        nodes:
            "127.0.0.1:1980": 1
        type: roundrobin
#END
--- request
GET /hello
--- error_code: 404
--- error_log
property "uri" validation failed



=== TEST 5: ignore unknown plugin
--- yaml_config eval: $::yaml_config
--- apisix_yaml
routes:
  -
    id: 1
    uri: /hello
    plugins:
        x-rewrite:
            uri: 1
    upstream:
        nodes:
            "127.0.0.1:1980": 1
        type: roundrobin
#END
--- request
GET /hello
--- response_body
hello world
--- no_error_log
[error]



=== TEST 6: route with bad plugin, radixtree_host_uri
--- yaml_config
apisix:
    node_listen: 1984
<<<<<<< HEAD
    enable_admin: false
=======
    config_center: yaml
>>>>>>> d7c15bcc
    router:
        http: "radixtree_host_uri"
deployment:
    role: data_plane
    role_data_plane:
        config_provider: yaml
--- apisix_yaml
routes:
  -
    id: 1
    uri: /hello
    plugins:
        proxy-rewrite:
            uri: 1
    upstream:
        nodes:
            "127.0.0.1:1980": 1
        type: roundrobin
#END
--- request
GET /hello
--- error_code: 404
--- error_log
property "uri" validation failed



=== TEST 7: fix route with default value
--- yaml_config
apisix:
    node_listen: 1984
<<<<<<< HEAD
    enable_admin: false
=======
    config_center: yaml
>>>>>>> d7c15bcc
    router:
        http: "radixtree_host_uri"
deployment:
    role: data_plane
    role_data_plane:
        config_provider: yaml
--- apisix_yaml
routes:
  -
    id: 1
    uri: /hello
    plugins:
        uri-blocker:
            block_rules:
                - /h*
    upstream:
        nodes:
            "127.0.0.1:1980": 1
        type: roundrobin
#END
--- request
GET /hello
--- error_code: 403



=== TEST 8: invalid route, bad vars operator
--- yaml_config
apisix:
    node_listen: 1984
<<<<<<< HEAD
    enable_admin: false
=======
    config_center: yaml
>>>>>>> d7c15bcc
    router:
        http: "radixtree_host_uri"
deployment:
    role: data_plane
    role_data_plane:
        config_provider: yaml
--- apisix_yaml
routes:
  -
    id: 1
    uri: /hello
    vars:
        - remote_addr
        - =
        - 1
    upstream:
        nodes:
            "127.0.0.1:1980": 1
        type: roundrobin
#END
--- request
GET /hello
--- error_code: 404



=== TEST 9: script with id
--- yaml_config
apisix:
    node_listen: 1984
<<<<<<< HEAD
    enable_admin: false
deployment:
    role: data_plane
    role_data_plane:
        config_provider: yaml
=======
    config_center: yaml
>>>>>>> d7c15bcc
--- apisix_yaml
routes:
  -
    id: 1
    uri: /hello
    script: "local ngx = ngx"
    script_id: "1"
    upstream:
        nodes:
            "127.0.0.1:1980": 1
        type: roundrobin
#END
--- request
GET /hello
--- error_code: 200



=== TEST 10: hosts with '_' is valid
--- yaml_config eval: $::yaml_config
--- apisix_yaml
routes:
  -
    id: 1
    uri: /hello
    hosts:
        - foo.com
        - v1_test-api.com
    upstream:
        nodes:
            "127.0.0.1:1980": 1
        type: roundrobin
#END
--- more_headers
host: v1_test-api.com
--- request
GET /hello
--- response_body
hello world
--- no_error_log
[error]



=== TEST 11: script with plugin_config_id
--- yaml_config eval: $::yaml_config
--- apisix_yaml
routes:
  -
    id: 1
    uri: /hello
    script: "local ngx = ngx"
    plugin_config_id: "1"
    upstream:
        nodes:
            "127.0.0.1:1980": 1
        type: roundrobin
#END
--- request
GET /hello
--- error_code: 404
--- error_log
failed to check item data of [routes]<|MERGE_RESOLUTION|>--- conflicted
+++ resolved
@@ -24,15 +24,10 @@
 our $yaml_config = <<_EOC_;
 apisix:
     node_listen: 1984
-<<<<<<< HEAD
-    enable_admin: false
-deployment:
-    role: data_plane
-    role_data_plane:
-        config_provider: yaml
-=======
-    config_center: yaml
->>>>>>> d7c15bcc
+deployment:
+    role: data_plane
+    role_data_plane:
+        config_provider: yaml
 _EOC_
 
 run_tests();
@@ -160,11 +155,6 @@
 --- yaml_config
 apisix:
     node_listen: 1984
-<<<<<<< HEAD
-    enable_admin: false
-=======
-    config_center: yaml
->>>>>>> d7c15bcc
     router:
         http: "radixtree_host_uri"
 deployment:
@@ -196,11 +186,6 @@
 --- yaml_config
 apisix:
     node_listen: 1984
-<<<<<<< HEAD
-    enable_admin: false
-=======
-    config_center: yaml
->>>>>>> d7c15bcc
     router:
         http: "radixtree_host_uri"
 deployment:
@@ -231,11 +216,6 @@
 --- yaml_config
 apisix:
     node_listen: 1984
-<<<<<<< HEAD
-    enable_admin: false
-=======
-    config_center: yaml
->>>>>>> d7c15bcc
     router:
         http: "radixtree_host_uri"
 deployment:
@@ -266,15 +246,10 @@
 --- yaml_config
 apisix:
     node_listen: 1984
-<<<<<<< HEAD
-    enable_admin: false
-deployment:
-    role: data_plane
-    role_data_plane:
-        config_provider: yaml
-=======
-    config_center: yaml
->>>>>>> d7c15bcc
+deployment:
+    role: data_plane
+    role_data_plane:
+        config_provider: yaml
 --- apisix_yaml
 routes:
   -
