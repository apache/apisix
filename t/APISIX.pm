#
# Licensed to the Apache Software Foundation (ASF) under one or more
# contributor license agreements.  See the NOTICE file distributed with
# this work for additional information regarding copyright ownership.
# The ASF licenses this file to You under the Apache License, Version 2.0
# (the "License"); you may not use this file except in compliance with
# the License.  You may obtain a copy of the License at
#
#     http://www.apache.org/licenses/LICENSE-2.0
#
# Unless required by applicable law or agreed to in writing, software
# distributed under the License is distributed on an "AS IS" BASIS,
# WITHOUT WARRANTIES OR CONDITIONS OF ANY KIND, either express or implied.
# See the License for the specific language governing permissions and
# limitations under the License.
#
package t::APISIX;

use lib 'lib';
use Cwd qw(cwd);
use Test::Nginx::Socket::Lua::Stream -Base;

repeat_each(1);
log_level('info');
no_long_string();
no_shuffle();
no_root_location(); # avoid generated duplicate 'location /'
worker_connections(128);
master_on();

my $apisix_home = $ENV{APISIX_HOME} || cwd();
my $nginx_binary = $ENV{'TEST_NGINX_BINARY'} || 'nginx';
$ENV{TEST_NGINX_HTML_DIR} ||= html_dir();

sub read_file($) {
    my $infile = shift;
    open my $in, "$apisix_home/$infile"
        or die "cannot open $infile for reading: $!";
    my $data = do { local $/; <$in> };
    close $in;
    $data;
}

sub local_dns_resolver() {
    open my $in, "/etc/resolv.conf" or die "cannot open /etc/resolv.conf";
    my @lines =  <$in>;
    my @dns_addrs = ();
    foreach my $line (@lines){
        $line =~ m/^nameserver\s+(\d+[.]\d+[.]\d+[.]\d+)\s*$/;
        if ($1) {
            push(@dns_addrs, $1);
        }
    }
    close($in);
    return @dns_addrs
}


my $dns_addrs_str = "";
my $dns_addrs_tbl_str = "";
my $enable_local_dns = $ENV{"ENABLE_LOCAL_DNS"};
if ($enable_local_dns) {
    my @dns_addrs = local_dns_resolver();
    $dns_addrs_tbl_str = "{";
    foreach my $addr (@dns_addrs){
        $dns_addrs_str = "$dns_addrs_str $addr";
        $dns_addrs_tbl_str = "$dns_addrs_tbl_str\"$addr\", ";
    }
    $dns_addrs_tbl_str = "$dns_addrs_tbl_str}";
} else {
    $dns_addrs_str = "8.8.8.8 114.114.114.114";
    $dns_addrs_tbl_str = "{\"8.8.8.8\", \"114.114.114.114\"}";
}
my $custom_dns_server = $ENV{"CUSTOM_DNS_SERVER"};
if ($custom_dns_server) {
    $dns_addrs_tbl_str = "{\"$custom_dns_server\"}";
}


my $default_yaml_config = read_file("conf/config-default.yaml");
# enable example-plugin as some tests require it
$default_yaml_config =~ s/#- example-plugin/- example-plugin/;
$default_yaml_config =~ s/enable_export_server: true/enable_export_server: false/;

my $user_yaml_config = read_file("conf/config.yaml");
my $ssl_crt = read_file("t/certs/apisix.crt");
my $ssl_key = read_file("t/certs/apisix.key");
my $ssl_ecc_crt = read_file("t/certs/apisix_ecc.crt");
my $ssl_ecc_key = read_file("t/certs/apisix_ecc.key");
my $test2_crt = read_file("t/certs/test2.crt");
my $test2_key = read_file("t/certs/test2.key");
my $test_50x_html = read_file("t/error_page/50x.html");
$user_yaml_config = <<_EOC_;
apisix:
  node_listen: 1984
  stream_proxy:
    tcp:
      - 9100
  admin_key: null
  enable_resolv_search_opt: false
_EOC_

my $etcd_enable_auth = $ENV{"ETCD_ENABLE_AUTH"} || "false";

if ($etcd_enable_auth eq "true") {
    $user_yaml_config .= <<_EOC_;
etcd:
  user: root
  password: 5tHkHhYkjr6cQY
_EOC_
}

my $custom_hmac_auth = $ENV{"CUSTOM_HMAC_AUTH"} || "false";
if ($custom_hmac_auth eq "true") {
    $user_yaml_config .= <<_EOC_;
plugin_attr:
  hmac-auth:
    signature_key: X-APISIX-HMAC-SIGNATURE
    algorithm_key: X-APISIX-HMAC-ALGORITHM
    date_key: X-APISIX-DATE
    access_key: X-APISIX-HMAC-ACCESS-KEY
    signed_headers_key: X-APISIX-HMAC-SIGNED-HEADERS
_EOC_
}


my $profile = $ENV{"APISIX_PROFILE"};


my $apisix_file;
my $debug_file;
my $config_file;
if ($profile) {
    $apisix_file = "apisix-$profile.yaml";
    $debug_file = "debug-$profile.yaml";
    $config_file = "config-$profile.yaml";
} else {
    $apisix_file = "apisix.yaml";
    $debug_file = "debug.yaml";
    $config_file = "config.yaml";
}


my $dubbo_upstream = "";
my $dubbo_location = "";
my $version = eval { `$nginx_binary -V 2>&1` };
if ($version =~ m/\/mod_dubbo/) {
    $dubbo_upstream = <<_EOC_;
    upstream apisix_dubbo_backend {
        server 0.0.0.1;

        balancer_by_lua_block {
            apisix.http_balancer_phase()
        }

        multi 1;
        keepalive 320;
    }

_EOC_

    $dubbo_location = <<_EOC_;
        location \@dubbo_pass {
            access_by_lua_block {
                apisix.dubbo_access_phase()
            }

            dubbo_pass_all_headers on;
            dubbo_pass_body on;
            dubbo_pass \$dubbo_service_name \$dubbo_service_version \$dubbo_method apisix_dubbo_backend;

            header_filter_by_lua_block {
                apisix.http_header_filter_phase()
            }

            body_filter_by_lua_block {
                apisix.http_body_filter_phase()
            }

            log_by_lua_block {
                apisix.http_log_phase()
            }
        }

_EOC_
}

my $grpc_location = <<_EOC_;
        location \@grpc_pass {
            access_by_lua_block {
                apisix.grpc_access_phase()
            }

            grpc_set_header   Content-Type application/grpc;
            grpc_socket_keepalive on;
            grpc_pass         \$upstream_scheme://apisix_backend;

            header_filter_by_lua_block {
                apisix.http_header_filter_phase()
            }

            body_filter_by_lua_block {
                apisix.http_body_filter_phase()
            }

            log_by_lua_block {
                apisix.http_log_phase()
            }
        }
_EOC_

my $a6_ngx_directives = "";
if ($version =~ m/\/apisix-nginx-module/) {
    $a6_ngx_directives = <<_EOC_;
    apisix_delay_client_max_body_check on;
_EOC_
}

add_block_preprocessor(sub {
    my ($block) = @_;
    my $wait_etcd_sync = $block->wait_etcd_sync // 0.1;

    if ($block->apisix_yaml && (!defined $block->yaml_config)) {
        $user_yaml_config = <<_EOC_;
apisix:
    node_listen: 1984
    config_center: yaml
    enable_admin: false
_EOC_
    }

    my $lua_deps_path = <<_EOC_;
    lua_package_path "$apisix_home/?.lua;$apisix_home/?/init.lua;$apisix_home/deps/share/lua/5.1/?/init.lua;$apisix_home/deps/share/lua/5.1/?.lua;$apisix_home/apisix/?.lua;$apisix_home/t/?.lua;;";
    lua_package_cpath "$apisix_home/?.so;$apisix_home/deps/lib/lua/5.1/?.so;$apisix_home/deps/lib64/lua/5.1/?.so;;";
_EOC_

    my $main_config = $block->main_config // <<_EOC_;
worker_rlimit_core  500M;
env ENABLE_ETCD_AUTH;
env APISIX_PROFILE;
env PATH; # for searching external plugin runner's binary
env TEST_NGINX_HTML_DIR;
_EOC_

    # set default `timeout` to 5sec
    my $timeout = $block->timeout // 5;
    $block->set_value("timeout", $timeout);

    my $stream_tls_request = $block->stream_tls_request;
    if ($stream_tls_request) {
        # generate a springboard to send tls stream request
        $block->set_value("stream_conf_enable", 1);
        $block->set_value("request", "GET /stream_tls_request");

        my $sni = "nil";
        if ($block->stream_sni) {
            $sni = '"' . $block->stream_sni . '"';
        }
        chomp $stream_tls_request;

        my $config = <<_EOC_;
            location /stream_tls_request {
                content_by_lua_block {
                    local sock = ngx.socket.tcp()
                    local ok, err = sock:connect("127.0.0.1", 2005)
                    if not ok then
                        ngx.say("failed to connect: ", err)
                        return
                    end

                    local sess, err = sock:sslhandshake(nil, $sni, false)
                    if not sess then
                        ngx.say("failed to do SSL handshake: ", err)
                        return
                    end

                    local bytes, err = sock:send("$stream_tls_request")
                    if not bytes then
                        ngx.say("send stream request error: ", err)
                        return
                    end
                    local data, err = sock:receive("*a")
                    if not data then
                        sock:close()
                        ngx.say("receive stream response error: ", err)
                        return
                    end
                    ngx.print(data)
                }
            }
_EOC_
        $block->set_value("config", $config)
    }

    my $stream_enable = $block->stream_enable;
    my $stream_conf_enable = $block->stream_conf_enable;
    my $extra_stream_config = $block->extra_stream_config // '';
    my $stream_upstream_code = $block->stream_upstream_code // <<_EOC_;
            local sock = ngx.req.socket()
            local data = sock:receive("1")
            ngx.say("hello world")
_EOC_

    my $stream_config = $block->stream_config // <<_EOC_;
    $lua_deps_path
    lua_socket_log_errors off;

<<<<<<< HEAD
    lua_shared_dict lrucache-lock-stream   10m;
    lua_shared_dict stream-plugin-limit-conn 10m;
=======
    lua_shared_dict lrucache-lock-stream 10m;
>>>>>>> a1154be2

    upstream apisix_backend {
        server 127.0.0.1:1900;
        balancer_by_lua_block {
            apisix.stream_balancer_phase()
        }
    }
_EOC_

    my $stream_init_by_lua_block = $block->stream_init_by_lua_block // <<_EOC_;
        if os.getenv("APISIX_ENABLE_LUACOV") == "1" then
            require("luacov.runner")("t/apisix.luacov")
            jit.off()
        end

        require "resty.core"

        apisix = require("apisix")
        local args = {
            dns_resolver = $dns_addrs_tbl_str,
        }
        apisix.stream_init(args)
_EOC_

    $stream_config .= <<_EOC_;
    init_by_lua_block {
        $stream_init_by_lua_block
    }
    init_worker_by_lua_block {
        apisix.stream_init_worker()
    }

    $extra_stream_config

    # fake server, only for test
    server {
        listen 1995;

        content_by_lua_block {
            $stream_upstream_code
        }
    }
_EOC_

    if (defined $stream_enable) {
        $block->set_value("stream_config", $stream_config);
    }

    my $stream_server_config = $block->stream_server_config // <<_EOC_;
    listen 2005 ssl;
    ssl_certificate             cert/apisix.crt;
    ssl_certificate_key         cert/apisix.key;
    lua_ssl_trusted_certificate cert/apisix.crt;

    ssl_certificate_by_lua_block {
        apisix.stream_ssl_phase()
    }

    preread_by_lua_block {
        -- wait for etcd sync
        ngx.sleep($wait_etcd_sync)
        apisix.stream_preread_phase()
    }

    proxy_pass apisix_backend;

    log_by_lua_block {
        apisix.stream_log_phase()
    }
_EOC_

    if (defined $stream_enable) {
        $block->set_value("stream_server_config", $stream_server_config);
    }

    if (defined $stream_conf_enable) {
        $main_config .= <<_EOC_;
stream {
$stream_config
    server {
        listen 1985;
        $stream_server_config
    }
}
_EOC_
    }

    $block->set_value("main_config", $main_config);

    my $extra_init_by_lua = $block->extra_init_by_lua // "";
    my $init_by_lua_block = $block->init_by_lua_block // <<_EOC_;
    if os.getenv("APISIX_ENABLE_LUACOV") == "1" then
        require("luacov.runner")("t/apisix.luacov")
        jit.off()
    end

    require "resty.core"

    apisix = require("apisix")
    local args = {
        dns_resolver = $dns_addrs_tbl_str,
    }
    apisix.http_init(args)
    $extra_init_by_lua
_EOC_

    my $extra_init_worker_by_lua = $block->extra_init_worker_by_lua // "";

    my $http_config = $block->http_config // '';
    $http_config .= <<_EOC_;
    $lua_deps_path

    lua_shared_dict plugin-limit-req 10m;
    lua_shared_dict plugin-limit-count 10m;
    lua_shared_dict plugin-limit-conn 10m;
    lua_shared_dict prometheus-metrics 10m;
    lua_shared_dict internal-status 10m;
    lua_shared_dict upstream-healthcheck 32m;
    lua_shared_dict worker-events 10m;
    lua_shared_dict lrucache-lock 10m;
    lua_shared_dict balancer-ewma 1m;
    lua_shared_dict balancer-ewma-locks 1m;
    lua_shared_dict balancer-ewma-last-touched-at 1m;
    lua_shared_dict plugin-limit-count-redis-cluster-slot-lock 1m;
    lua_shared_dict tracing_buffer 10m;    # plugin skywalking
    lua_shared_dict access-tokens 1m;    # plugin authz-keycloak
    lua_shared_dict discovery 1m;    # plugin authz-keycloak
    lua_shared_dict plugin-api-breaker 10m;
    lua_capture_error_log 1m;    # plugin error-log-logger
    lua_shared_dict etcd-cluster-health-check 10m; # etcd health check

    proxy_ssl_name \$upstream_host;
    proxy_ssl_server_name on;

    resolver $dns_addrs_str;
    resolver_timeout 5;

    underscores_in_headers on;
    lua_socket_log_errors off;
    client_body_buffer_size 8k;

    error_page 500 \@50x.html;

    variables_hash_bucket_size 128;

    upstream apisix_backend {
        server 0.0.0.1;
_EOC_

    if ($version =~ m/\/apisix-nginx-module/) {
    $http_config .= <<_EOC_;
        keepalive 32;

        balancer_by_lua_block {
            apisix.http_balancer_phase()
        }
_EOC_
    } else {
    $http_config .= <<_EOC_;
        balancer_by_lua_block {
            apisix.http_balancer_phase()
        }

        keepalive 32;
_EOC_
    }

    $http_config .= <<_EOC_;
    }

    $dubbo_upstream

    init_by_lua_block {
        $init_by_lua_block
    }

    init_worker_by_lua_block {
        require("apisix").http_init_worker()
        $extra_init_worker_by_lua
    }
_EOC_

    if ($version !~ m/\/1.17.8/) {
    $http_config .= <<_EOC_;
    exit_worker_by_lua_block {
        require("apisix").http_exit_worker()
    }
_EOC_
    }

    $http_config .= <<_EOC_;
    log_format main escape=default '\$remote_addr - \$remote_user [\$time_local] \$http_host "\$request" \$status \$body_bytes_sent \$request_time "\$http_referer" "\$http_user_agent" \$upstream_addr \$upstream_status \$upstream_response_time "\$upstream_scheme://\$upstream_host\$upstream_uri"';

    # fake server, only for test
    server {
        listen 1980;
        listen 1981;
        listen 1982;
        listen 5044;

_EOC_

    if (defined $block->upstream_server_config) {
        $http_config .= $block->upstream_server_config;
    }

    my $ipv6_fake_server = "";
    if (defined $block->listen_ipv6) {
        $ipv6_fake_server = "listen \[::1\]:1980;";
    }

    $http_config .= <<_EOC_;
        $ipv6_fake_server
        server_tokens off;

        location / {
            content_by_lua_block {
                require("lib.server").go()
            }

            more_clear_headers Date;
        }

        location \@50x.html {
            set \$from_error_page 'true';
            try_files /50x.html \$uri;
            header_filter_by_lua_block {
                apisix.http_header_filter_phase()
            }

            log_by_lua_block {
                apisix.http_log_phase()
            }
        }
    }

    $a6_ngx_directives

    server {
        listen 1983 ssl;
        ssl_certificate             cert/apisix.crt;
        ssl_certificate_key         cert/apisix.key;
        lua_ssl_trusted_certificate cert/apisix.crt;
_EOC_

    if (defined $block->upstream_server_config) {
        $http_config .= $block->upstream_server_config;
    }

    $http_config .= <<_EOC_;
        server_tokens off;

        ssl_certificate_by_lua_block {
            local ngx_ssl = require "ngx.ssl"
            ngx.log(ngx.WARN, "Receive SNI: ", ngx_ssl.server_name())
        }

        location / {
            content_by_lua_block {
                require("lib.server").go()
            }

            more_clear_headers Date;
        }
    }

_EOC_

    $block->set_value("http_config", $http_config);

    my $TEST_NGINX_HTML_DIR = $ENV{TEST_NGINX_HTML_DIR} ||= html_dir();
    my $ipv6_listen_conf = '';
    if (defined $block->listen_ipv6) {
        $ipv6_listen_conf = "listen \[::1\]:12345;"
    }

    my $config = $block->config // '';
    $config .= <<_EOC_;
        $ipv6_listen_conf

        listen 1994 ssl;
        ssl_certificate             cert/apisix.crt;
        ssl_certificate_key         cert/apisix.key;
        lua_ssl_trusted_certificate cert/apisix.crt;

        ssl_certificate_by_lua_block {
            apisix.http_ssl_phase()
        }

        set \$dubbo_service_name          '';
        set \$dubbo_service_version       '';
        set \$dubbo_method                '';

        location = /apisix/nginx_status {
            allow 127.0.0.0/24;
            access_log off;
            stub_status;
        }

        location /apisix/admin {
            set \$upstream_scheme             'http';
            set \$upstream_host               \$http_host;
            set \$upstream_uri                '';

            content_by_lua_block {
                apisix.http_admin()
            }
        }

        location \@50x.html {
            set \$from_error_page 'true';
            try_files /50x.html \$uri;
            header_filter_by_lua_block {
                apisix.http_header_filter_phase()
            }

            log_by_lua_block {
                apisix.http_log_phase()
            }
        }

        location /v1/ {
            content_by_lua_block {
                apisix.http_control()
            }
        }

        location / {
            set \$upstream_mirror_host        '';
            set \$upstream_upgrade            '';
            set \$upstream_connection         '';

            set \$upstream_scheme             'http';
            set \$upstream_host               \$http_host;
            set \$upstream_uri                '';
            set \$ctx_ref                     '';
            set \$from_error_page             '';

            set \$upstream_cache_zone            off;
            set \$upstream_cache_key             '';
            set \$upstream_cache_bypass          '';
            set \$upstream_no_cache              '';

            proxy_cache                         \$upstream_cache_zone;
            proxy_cache_valid                   any 10s;
            proxy_cache_min_uses                1;
            proxy_cache_methods                 GET HEAD;
            proxy_cache_lock_timeout            5s;
            proxy_cache_use_stale               off;
            proxy_cache_key                     \$upstream_cache_key;
            proxy_no_cache                      \$upstream_no_cache;
            proxy_cache_bypass                  \$upstream_cache_bypass;

            access_by_lua_block {
                -- wait for etcd sync
                ngx.sleep($wait_etcd_sync)
                apisix.http_access_phase()
            }

            proxy_http_version 1.1;
            proxy_set_header   Host              \$upstream_host;
            proxy_set_header   Upgrade           \$upstream_upgrade;
            proxy_set_header   Connection        \$upstream_connection;
            proxy_set_header   X-Real-IP         \$remote_addr;
            proxy_pass_header  Date;

            ### the following x-forwarded-* headers is to send to upstream server

            set \$var_x_forwarded_for        \$remote_addr;
            set \$var_x_forwarded_proto      \$scheme;
            set \$var_x_forwarded_host       \$host;
            set \$var_x_forwarded_port       \$server_port;

            if (\$http_x_forwarded_for != "") {
                set \$var_x_forwarded_for "\${http_x_forwarded_for}, \${realip_remote_addr}";
            }
            if (\$http_x_forwarded_host != "") {
                set \$var_x_forwarded_host \$http_x_forwarded_host;
            }
            if (\$http_x_forwarded_port != "") {
                set \$var_x_forwarded_port \$http_x_forwarded_port;
            }

            proxy_set_header   X-Forwarded-For      \$var_x_forwarded_for;
            proxy_set_header   X-Forwarded-Proto    \$var_x_forwarded_proto;
            proxy_set_header   X-Forwarded-Host     \$var_x_forwarded_host;
            proxy_set_header   X-Forwarded-Port     \$var_x_forwarded_port;

            proxy_pass         \$upstream_scheme://apisix_backend\$upstream_uri;
            mirror             /proxy_mirror;

            header_filter_by_lua_block {
                apisix.http_header_filter_phase()
            }

            body_filter_by_lua_block {
                apisix.http_body_filter_phase()
            }

            log_by_lua_block {
                apisix.http_log_phase()
            }
        }

        $grpc_location
        $dubbo_location

        location = /proxy_mirror {
            internal;

            if (\$upstream_mirror_host = "") {
                return 200;
            }

            proxy_http_version 1.1;
            proxy_set_header Host \$upstream_host;
            proxy_pass \$upstream_mirror_host\$request_uri;
        }
_EOC_

    $block->set_value("config", $config);

    my $user_apisix_yaml = $block->apisix_yaml // "";
    if ($user_apisix_yaml) {
        $user_apisix_yaml = <<_EOC_;
>>> ../conf/$apisix_file
$user_apisix_yaml
_EOC_
    }

    my $yaml_config = $block->yaml_config // $user_yaml_config;

    if ($block->extra_yaml_config) {
        $yaml_config .= $block->extra_yaml_config;
    }

    my $user_debug_config = $block->debug_config // "";

    my $user_files = $block->user_files;
    $user_files .= <<_EOC_;
>>> ../conf/$debug_file
$user_debug_config
>>> ../conf/config-default.yaml
$default_yaml_config
>>> ../conf/$config_file
$yaml_config
>>> ../conf/cert/apisix.crt
$ssl_crt
>>> ../conf/cert/apisix.key
$ssl_key
>>> ../conf/cert/apisix_ecc.crt
$ssl_ecc_crt
>>> ../conf/cert/apisix_ecc.key
$ssl_ecc_key
>>> ../conf/cert/test2.crt
$test2_crt
>>> ../conf/cert/test2.key
$test2_key
>>> 50x.html
$test_50x_html
$user_apisix_yaml
_EOC_

    $block->set_value("user_files", $user_files);

    $block;
});

sub run_or_exit ($) {
    my ($cmd) = @_;
    my $output = `$cmd`;
    if ($?) {
        warn "$output";
        exit 1;
    }
}

add_cleanup_handler(sub {
    if ($ENV{FLUSH_ETCD}) {
        delete $ENV{APISIX_PROFILE};
        run_or_exit "etcdctl del --prefix /apisix";
        run_or_exit "./bin/apisix init_etcd";
    }
});

1;<|MERGE_RESOLUTION|>--- conflicted
+++ resolved
@@ -305,12 +305,8 @@
     $lua_deps_path
     lua_socket_log_errors off;
 
-<<<<<<< HEAD
-    lua_shared_dict lrucache-lock-stream   10m;
-    lua_shared_dict stream-plugin-limit-conn 10m;
-=======
     lua_shared_dict lrucache-lock-stream 10m;
->>>>>>> a1154be2
+    lua_shared_dict plugin-limit-conn-stream 10m;
 
     upstream apisix_backend {
         server 127.0.0.1:1900;
