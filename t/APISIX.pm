#
# Licensed to the Apache Software Foundation (ASF) under one or more
# contributor license agreements.  See the NOTICE file distributed with
# this work for additional information regarding copyright ownership.
# The ASF licenses this file to You under the Apache License, Version 2.0
# (the "License"); you may not use this file except in compliance with
# the License.  You may obtain a copy of the License at
#
#     http://www.apache.org/licenses/LICENSE-2.0
#
# Unless required by applicable law or agreed to in writing, software
# distributed under the License is distributed on an "AS IS" BASIS,
# WITHOUT WARRANTIES OR CONDITIONS OF ANY KIND, either express or implied.
# See the License for the specific language governing permissions and
# limitations under the License.
#
package t::APISIX;

use lib 'lib';
use Cwd qw(cwd);
use Test::Nginx::Socket::Lua::Stream -Base;

repeat_each(1);
log_level('info');
no_long_string();
no_shuffle();
worker_connections(128);

my $apisix_home = $ENV{APISIX_HOME} || cwd();

sub read_file($) {
    my $infile = shift;
    open my $in, "$apisix_home/$infile"
        or die "cannot open $infile for reading: $!";
    my $data = do { local $/; <$in> };
    close $in;
    $data;
}

sub local_dns_resolver() {
    open my $in, "/etc/resolv.conf" or die "cannot open /etc/resolv.conf";
    my @lines =  <$in>;
    my @dns_addrs = ();
    foreach my $line (@lines){
        $line =~ m/^nameserver\s+(\d+[.]\d+[.]\d+[.]\d+)\s*$/;
        if ($1) {
            push(@dns_addrs, $1);
        }
    }
    close($in);
    return @dns_addrs
}


my $dns_addrs_str = "";
my $dns_addrs_tbl_str = "";
my $enable_local_dns = $ENV{"ENABLE_LOCAL_DNS"};
if ($enable_local_dns) {
    my @dns_addrs = local_dns_resolver();
    $dns_addrs_tbl_str = "{";
    foreach my $addr (@dns_addrs){
        $dns_addrs_str = "$dns_addrs_str $addr";
        $dns_addrs_tbl_str = "$dns_addrs_tbl_str\"$addr\", ";
    }
    $dns_addrs_tbl_str = "$dns_addrs_tbl_str}";
} else {
    $dns_addrs_str = "8.8.8.8 114.114.114.114";
    $dns_addrs_tbl_str = "{\"8.8.8.8\", \"114.114.114.114\"}";
}


my $default_yaml_config = read_file("conf/config-default.yaml");
my $user_yaml_config = read_file("conf/config.yaml");
my $ssl_crt = read_file("conf/cert/apisix.crt");
my $ssl_key = read_file("conf/cert/apisix.key");
my $ssl_ecc_crt = read_file("conf/cert/apisix_ecc.crt");
my $ssl_ecc_key = read_file("conf/cert/apisix_ecc.key");
my $test2_crt = read_file("conf/cert/test2.crt");
my $test2_key = read_file("conf/cert/test2.key");
$user_yaml_config = <<_EOC_;
apisix:
  node_listen: 1984
  stream_proxy:
    tcp:
      - 9100
  admin_key: null
_EOC_

my $etcd_enable_auth = $ENV{"ETCD_ENABLE_AUTH"} || "false";

if ($etcd_enable_auth eq "true") {
    $user_yaml_config .= <<_EOC_;
etcd:
  user: root
  password: 5tHkHhYkjr6cQY
_EOC_
}

my $custom_hmac_auth = $ENV{"CUSTOM_HMAC_AUTH"} || "false";
if ($custom_hmac_auth eq "true") {
    $user_yaml_config .= <<_EOC_;
plugin_attr:
  hmac-auth:
    signature_key: X-APISIX-HMAC-SIGNATURE
    algorithm_key: X-APISIX-HMAC-ALGORITHM
    date_key: X-APISIX-DATE
    access_key: X-APISIX-HMAC-ACCESS-KEY
    signed_headers_key: X-APISIX-HMAC-SIGNED-HEADERS
_EOC_
}


my $profile = $ENV{"APISIX_PROFILE"};


my $apisix_file;
my $debug_file;
my $config_file;
if ($profile) {
    $apisix_file = "apisix-$profile.yaml";
    $debug_file = "debug-$profile.yaml";
    $config_file = "config-$profile.yaml";
} else {
    $apisix_file = "apisix.yaml";
    $debug_file = "debug.yaml";
    $config_file = "config.yaml";
}


add_block_preprocessor(sub {
    my ($block) = @_;
    my $wait_etcd_sync = $block->wait_etcd_sync // 0.1;

    my $main_config = $block->main_config // <<_EOC_;
worker_rlimit_core  500M;
env ENABLE_ETCD_AUTH;
env APISIX_PROFILE;
_EOC_

    # set default `timeout` to 5sec
    my $timeout = $block->timeout // 5;
    $block->set_value("timeout", $timeout);

    $block->set_value("main_config", $main_config);

    my $stream_enable = $block->stream_enable;
    my $stream_config = $block->stream_config // <<_EOC_;
    lua_package_path "$apisix_home/?.lua;$apisix_home/?/init.lua;$apisix_home/deps/share/lua/5.1/?.lua;$apisix_home/apisix/?.lua;$apisix_home/t/?.lua;;";
    lua_package_cpath "$apisix_home/?.so;$apisix_home/deps/lib/lua/5.1/?.so;$apisix_home/deps/lib64/lua/5.1/?.so;;";

    lua_socket_log_errors off;

    lua_shared_dict lrucache-lock-stream   10m;

    upstream apisix_backend {
        server 127.0.0.1:1900;
        balancer_by_lua_block {
            apisix.stream_balancer_phase()
        }
    }

    init_by_lua_block {
        if os.getenv("APISIX_ENABLE_LUACOV") == "1" then
            require("luacov.runner")("t/apisix.luacov")
            jit.off()
        end

        require "resty.core"

        apisix = require("apisix")
        apisix.stream_init()
    }

    init_worker_by_lua_block {
        apisix.stream_init_worker()
    }

    # fake server, only for test
    server {
        listen 1995;

        content_by_lua_block {
            local sock = ngx.req.socket()
            local data = sock:receive("1")
            ngx.say("hello world")
        }
    }
_EOC_

    if (defined $stream_enable) {
        $block->set_value("stream_config", $stream_config);
    }

    my $stream_server_config = $block->stream_server_config // <<_EOC_;
    preread_by_lua_block {
        -- wait for etcd sync
        ngx.sleep($wait_etcd_sync)
        apisix.stream_preread_phase()
    }

    proxy_pass apisix_backend;

    log_by_lua_block {
        apisix.stream_log_phase()
    }
_EOC_

    if (defined $stream_enable) {
        $block->set_value("stream_server_config", $stream_server_config);
    }

    my $init_by_lua_block = $block->init_by_lua_block // <<_EOC_;
    if os.getenv("APISIX_ENABLE_LUACOV") == "1" then
        require("luacov.runner")("t/apisix.luacov")
        jit.off()
    end

    require "resty.core"

    apisix = require("apisix")
    local args = {
        dns_resolver = $dns_addrs_tbl_str,
    }
    apisix.http_init(args)
_EOC_

    my $http_config = $block->http_config // '';
    $http_config .= <<_EOC_;
    lua_package_path "$apisix_home/?.lua;$apisix_home/?/init.lua;$apisix_home/deps/share/lua/5.1/?.lua;$apisix_home/apisix/?.lua;$apisix_home/t/?.lua;;";
    lua_package_cpath "$apisix_home/?.so;$apisix_home/deps/lib/lua/5.1/?.so;$apisix_home/deps/lib64/lua/5.1/?.so;;";

    lua_shared_dict plugin-limit-req     10m;
    lua_shared_dict plugin-limit-count   10m;
    lua_shared_dict plugin-limit-conn    10m;
    lua_shared_dict prometheus-metrics   10m;
    lua_shared_dict upstream-healthcheck 32m;
    lua_shared_dict worker-events        10m;
    lua_shared_dict lrucache-lock        10m;
    lua_shared_dict skywalking-tracing-buffer    100m;
    lua_shared_dict balancer_ewma         1m;
    lua_shared_dict balancer_ewma_locks   1m;
    lua_shared_dict balancer_ewma_last_touched_at  1m;
    lua_shared_dict plugin-limit-count-redis-cluster-slot-lock 1m;
<<<<<<< HEAD
    lua_capture_error_log     128k;
    lua_shared_dict plugin-api-breaker 10m;
=======
    lua_shared_dict tracing_buffer       10m;    # plugin skywalking
    lua_shared_dict plugin-api-breaker   10m;
>>>>>>> 37a0792e

    resolver $dns_addrs_str;
    resolver_timeout 5;

    underscores_in_headers on;
    lua_socket_log_errors off;

    upstream apisix_backend {
        server 0.0.0.1;
        balancer_by_lua_block {
            apisix.http_balancer_phase()
        }

        keepalive 32;
    }

    init_by_lua_block {
        $init_by_lua_block
    }

    init_worker_by_lua_block {
        require("apisix").http_init_worker()
    }

    # fake server, only for test
    server {
        listen 1980;
        listen 1981;
        listen 1982;
        listen 5044;

_EOC_

    my $ipv6_fake_server = "";
    if (defined $block->listen_ipv6) {
        $ipv6_fake_server = "listen \[::1\]:1980;";
    }

    $http_config .= <<_EOC_;
        $ipv6_fake_server
        server_tokens off;

        location / {
            content_by_lua_block {
                require("lib.server").go()
            }

            more_clear_headers Date;
        }
    }

    server {
        listen 1983 ssl;
        ssl_certificate             cert/apisix.crt;
        ssl_certificate_key         cert/apisix.key;
        lua_ssl_trusted_certificate cert/apisix.crt;

        server_tokens off;

        location / {
            content_by_lua_block {
                require("lib.server").go()
            }

            more_clear_headers Date;
        }
    }

_EOC_

    $block->set_value("http_config", $http_config);

    my $TEST_NGINX_HTML_DIR = $ENV{TEST_NGINX_HTML_DIR} ||= html_dir();
    my $ipv6_listen_conf = '';
    if (defined $block->listen_ipv6) {
        $ipv6_listen_conf = "listen \[::1\]:12345;"
    }

    my $config = $block->config // '';
    $config .= <<_EOC_;
        $ipv6_listen_conf

        ssl_certificate             cert/apisix.crt;
        ssl_certificate_key         cert/apisix.key;
        lua_ssl_trusted_certificate cert/apisix.crt;

        ssl_certificate_by_lua_block {
            apisix.http_ssl_phase()
        }

        location = /apisix/nginx_status {
            allow 127.0.0.0/24;
            access_log off;
            stub_status;
        }

        location /apisix/admin {
            content_by_lua_block {
                apisix.http_admin()
            }
        }

        location / {
            set \$upstream_mirror_host        '';
            set \$upstream_scheme             'http';
            set \$upstream_host               \$host;
            set \$upstream_upgrade            '';
            set \$upstream_connection         '';
            set \$upstream_uri                '';

            set \$upstream_cache_zone            off;
            set \$upstream_cache_key             '';
            set \$upstream_cache_bypass          '';
            set \$upstream_no_cache              '';
            set \$upstream_hdr_expires           '';
            set \$upstream_hdr_cache_control     '';

            proxy_cache                         \$upstream_cache_zone;
            proxy_cache_valid                   any 10s;
            proxy_cache_min_uses                1;
            proxy_cache_methods                 GET HEAD;
            proxy_cache_lock_timeout            5s;
            proxy_cache_use_stale               off;
            proxy_cache_key                     \$upstream_cache_key;
            proxy_no_cache                      \$upstream_no_cache;
            proxy_cache_bypass                  \$upstream_cache_bypass;

            proxy_hide_header                   Cache-Control;
            proxy_hide_header                   Expires;
            add_header      Cache-Control       \$upstream_hdr_cache_control;
            add_header      Expires             \$upstream_hdr_expires;
            add_header      Apisix-Cache-Status \$upstream_cache_status always;

            access_by_lua_block {
                -- wait for etcd sync
                ngx.sleep($wait_etcd_sync)
                apisix.http_access_phase()
            }

            proxy_http_version 1.1;
            proxy_set_header   Host              \$upstream_host;
            proxy_set_header   Upgrade           \$upstream_upgrade;
            proxy_set_header   Connection        \$upstream_connection;
            proxy_set_header   X-Real-IP         \$remote_addr;
            proxy_pass_header  Server;
            proxy_pass_header  Date;
            proxy_pass         \$upstream_scheme://apisix_backend\$upstream_uri;
            mirror             /proxy_mirror;

            header_filter_by_lua_block {
                apisix.http_header_filter_phase()
            }

            body_filter_by_lua_block {
                apisix.http_body_filter_phase()
            }

            log_by_lua_block {
                apisix.http_log_phase()
            }
        }

        location \@grpc_pass {
            access_by_lua_block {
                apisix.grpc_access_phase()
            }

            grpc_set_header   Content-Type application/grpc;
            grpc_socket_keepalive on;
            grpc_pass         grpc://apisix_backend;

            header_filter_by_lua_block {
                apisix.http_header_filter_phase()
            }

            body_filter_by_lua_block {
                apisix.http_body_filter_phase()
            }

            log_by_lua_block {
                apisix.http_log_phase()
            }
        }

        location = /proxy_mirror {
            internal;

            if (\$upstream_mirror_host = "") {
                return 200;
            }

            proxy_pass \$upstream_mirror_host\$request_uri;
        }
_EOC_

    $block->set_value("config", $config);

    my $user_apisix_yaml = $block->apisix_yaml // "";
    if ($user_apisix_yaml) {
        $user_apisix_yaml = <<_EOC_;
>>> ../conf/$apisix_file
$user_apisix_yaml
_EOC_
    }

    my $yaml_config = $block->yaml_config // $user_yaml_config;
    my $user_debug_config = $block->debug_config // "";

    my $user_files = $block->user_files;
    $user_files .= <<_EOC_;
>>> ../conf/$debug_file
$user_debug_config
>>> ../conf/config-default.yaml
$default_yaml_config
>>> ../conf/$config_file
$yaml_config
>>> ../conf/cert/apisix.crt
$ssl_crt
>>> ../conf/cert/apisix.key
$ssl_key
>>> ../conf/cert/apisix_ecc.crt
$ssl_ecc_crt
>>> ../conf/cert/apisix_ecc.key
$ssl_ecc_key
>>> ../conf/cert/test2.crt
$test2_crt
>>> ../conf/cert/test2.key
$test2_key
$user_apisix_yaml
_EOC_

    $block->set_value("user_files", $user_files);

    $block;
});

1;<|MERGE_RESOLUTION|>--- conflicted
+++ resolved
@@ -241,13 +241,9 @@
     lua_shared_dict balancer_ewma_locks   1m;
     lua_shared_dict balancer_ewma_last_touched_at  1m;
     lua_shared_dict plugin-limit-count-redis-cluster-slot-lock 1m;
-<<<<<<< HEAD
-    lua_capture_error_log     128k;
-    lua_shared_dict plugin-api-breaker 10m;
-=======
     lua_shared_dict tracing_buffer       10m;    # plugin skywalking
     lua_shared_dict plugin-api-breaker   10m;
->>>>>>> 37a0792e
+    lua_capture_error_log     128k;
 
     resolver $dns_addrs_str;
     resolver_timeout 5;
