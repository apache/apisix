#
# Licensed to the Apache Software Foundation (ASF) under one or more
# contributor license agreements.  See the NOTICE file distributed with
# this work for additional information regarding copyright ownership.
# The ASF licenses this file to You under the Apache License, Version 2.0
# (the "License"); you may not use this file except in compliance with
# the License.  You may obtain a copy of the License at
#
#     http://www.apache.org/licenses/LICENSE-2.0
#
# Unless required by applicable law or agreed to in writing, software
# distributed under the License is distributed on an "AS IS" BASIS,
# WITHOUT WARRANTIES OR CONDITIONS OF ANY KIND, either express or implied.
# See the License for the specific language governing permissions and
# limitations under the License.
#
package t::APISIX;

use lib 'lib';
use Cwd qw(cwd);
use Test::Nginx::Socket::Lua::Stream -Base;

repeat_each(1);
log_level('info');
no_long_string();
no_shuffle();
no_root_location(); # avoid generated duplicate 'location /'
worker_connections(128);
master_on();

my $apisix_home = $ENV{APISIX_HOME} || cwd();
my $nginx_binary = $ENV{'TEST_NGINX_BINARY'} || 'nginx';
$ENV{TEST_NGINX_HTML_DIR} ||= html_dir();
$ENV{TEST_NGINX_FAST_SHUTDOWN} ||= 1;

sub read_file($) {
    my $infile = shift;
    open my $in, "$apisix_home/$infile"
        or die "cannot open $infile for reading: $!";
    my $data = do { local $/; <$in> };
    close $in;
    $data;
}

sub local_dns_resolver() {
    open my $in, "/etc/resolv.conf" or die "cannot open /etc/resolv.conf";
    my @lines =  <$in>;
    my @dns_addrs = ();
    foreach my $line (@lines){
        $line =~ m/^nameserver\s+(\d+[.]\d+[.]\d+[.]\d+)\s*$/;
        if ($1) {
            push(@dns_addrs, $1);
        }
    }
    close($in);
    return @dns_addrs
}


my $dns_addrs_str = "";
my $dns_addrs_tbl_str = "";
my $enable_local_dns = $ENV{"ENABLE_LOCAL_DNS"};
if ($enable_local_dns) {
    my @dns_addrs = local_dns_resolver();
    $dns_addrs_tbl_str = "{";
    foreach my $addr (@dns_addrs){
        $dns_addrs_str = "$dns_addrs_str $addr";
        $dns_addrs_tbl_str = "$dns_addrs_tbl_str\"$addr\", ";
    }
    $dns_addrs_tbl_str = "$dns_addrs_tbl_str}";
} else {
    $dns_addrs_str = "8.8.8.8 114.114.114.114";
    $dns_addrs_tbl_str = "{\"8.8.8.8\", \"114.114.114.114\"}";
}
my $custom_dns_server = $ENV{"CUSTOM_DNS_SERVER"};
if ($custom_dns_server) {
    $dns_addrs_tbl_str = "{\"$custom_dns_server\"}";
}


my $events_module = $ENV{TEST_EVENTS_MODULE} // "lua-resty-events";
my $test_default_config = <<_EOC_;
    -- read the default configuration, modify it, and the Lua package
    -- cache will persist it for loading by other entrypoints
    -- it is used to replace the test::nginx implementation
    local default_config = require("apisix.cli.config")
    default_config.plugin_attr.prometheus.enable_export_server = false
    default_config.apisix.events.module = "$events_module"
_EOC_

my $user_yaml_config = read_file("conf/config.yaml");
my $ssl_crt = read_file("t/certs/apisix.crt");
my $ssl_key = read_file("t/certs/apisix.key");
my $ssl_ecc_crt = read_file("t/certs/apisix_ecc.crt");
my $ssl_ecc_key = read_file("t/certs/apisix_ecc.key");
my $test2_crt = read_file("t/certs/test2.crt");
my $test2_key = read_file("t/certs/test2.key");
my $etcd_pem = read_file("t/certs/etcd.pem");
my $etcd_key = read_file("t/certs/etcd.key");
$user_yaml_config = <<_EOC_;
apisix:
  node_listen: 1984
  proxy_mode: http&stream
  stream_proxy:
    tcp:
      - 9100
  enable_resolv_search_opt: false
_EOC_

my $etcd_enable_auth = $ENV{"ETCD_ENABLE_AUTH"} || "false";

if ($etcd_enable_auth eq "true") {
    $user_yaml_config .= <<_EOC_;
deployment:
  role: traditional
  role_traditional:
    config_provider: etcd
  etcd:
    user: root
    password: 5tHkHhYkjr6cQY
_EOC_
}

my $profile = $ENV{"APISIX_PROFILE"};


my $apisix_file;
my $apisix_file_json;
my $debug_file;
my $config_file;
if ($profile) {
    $apisix_file = "apisix-$profile.yaml";
    $apisix_file_json = "apisix-$profile.json";
    $debug_file = "debug-$profile.yaml";
    $config_file = "config-$profile.yaml";
} else {
    $apisix_file = "apisix.yaml";
    $apisix_file_json = "apisix.json";
    $debug_file = "debug.yaml";
    $config_file = "config.yaml";
}


my $dubbo_upstream = "";
my $dubbo_location = "";
my $version = eval { `$nginx_binary -V 2>&1` };
if ($version =~ m/\/mod_dubbo/) {
    $dubbo_upstream = <<_EOC_;
    upstream apisix_dubbo_backend {
        server 0.0.0.1;

        balancer_by_lua_block {
            apisix.http_balancer_phase()
        }

        multi 1;
        keepalive 320;
    }

_EOC_

    $dubbo_location = <<_EOC_;
        location \@dubbo_pass {
            access_by_lua_block {
                apisix.dubbo_access_phase()
            }

            dubbo_pass_all_headers on;
            dubbo_pass_body on;
            dubbo_pass \$dubbo_service_name \$dubbo_service_version \$dubbo_method apisix_dubbo_backend;

            header_filter_by_lua_block {
                apisix.http_header_filter_phase()
            }

            body_filter_by_lua_block {
                apisix.http_body_filter_phase()
            }

            log_by_lua_block {
                apisix.http_log_phase()
            }
        }

_EOC_
}

my $grpc_location = <<_EOC_;
        location \@grpc_pass {
            access_by_lua_block {
                apisix.grpc_access_phase()
            }

_EOC_

if ($version =~ m/\/apisix-nginx-module/) {
    $grpc_location .= <<_EOC_;
            grpc_set_header   ":authority" \$upstream_host;
_EOC_
} else {
    $grpc_location .= <<_EOC_;
            grpc_set_header   "Host" \$upstream_host;
_EOC_
}

$grpc_location .= <<_EOC_;
            grpc_set_header   Content-Type application/grpc;
            grpc_set_header   TE trailers;
            grpc_socket_keepalive on;
            grpc_pass         \$upstream_scheme://apisix_backend;
            mirror              /proxy_mirror_grpc;

            header_filter_by_lua_block {
                apisix.http_header_filter_phase()
            }

            body_filter_by_lua_block {
                apisix.http_body_filter_phase()
            }

            log_by_lua_block {
                apisix.http_log_phase()
            }
        }
_EOC_

my $a6_ngx_directives = "";
if ($version =~ m/\/apisix-nginx-module/) {
    $a6_ngx_directives = <<_EOC_;
    apisix_delay_client_max_body_check on;
    apisix_mirror_on_demand on;
    wasm_vm wasmtime;
_EOC_
}

my $a6_ngx_vars = "";
if ($version =~ m/\/apisix-nginx-module/) {
    $a6_ngx_vars = <<_EOC_;
    set \$wasm_process_req_body       '';
    set \$wasm_process_resp_body      '';
_EOC_
}

add_block_preprocessor(sub {
    my ($block) = @_;
    my $wait_etcd_sync = $block->wait_etcd_sync // 0.1;

    if ($block->apisix_yaml && (!defined $block->yaml_config)) {
        $user_yaml_config = <<_EOC_;
apisix:
    node_listen: 1984
    enable_admin: false
deployment:
    role: data_plane
    role_data_plane:
        config_provider: yaml
_EOC_
    }

    if ($block->apisix_json && (!defined $block->yaml_config)) {
        $user_yaml_config = <<_EOC_;
apisix:
    node_listen: 1984
    enable_admin: false
deployment:
    role: data_plane
    role_data_plane:
        config_provider: json
_EOC_
    }

    my $lua_deps_path = $block->lua_deps_path // <<_EOC_;
    lua_package_path "$apisix_home/?.lua;$apisix_home/?/init.lua;$apisix_home/deps/share/lua/5.1/?/init.lua;$apisix_home/deps/share/lua/5.1/?.lua;$apisix_home/apisix/?.lua;$apisix_home/t/?.lua;$apisix_home/t/xrpc/?.lua;$apisix_home/t/xrpc/?/init.lua;;";
    lua_package_cpath "$apisix_home/?.so;$apisix_home/deps/lib/lua/5.1/?.so;$apisix_home/deps/lib64/lua/5.1/?.so;;";
_EOC_

    my $main_config = $block->main_config // <<_EOC_;
worker_rlimit_core  500M;
env ENABLE_ETCD_AUTH;
env APISIX_PROFILE;
env PATH; # for searching external plugin runner's binary
env TEST_NGINX_HTML_DIR;
env OPENSSL_BIN;
_EOC_


    if ($version =~ m/\/apisix-nginx-module/) {
        $main_config .= <<_EOC_;
thread_pool grpc-client-nginx-module threads=1;

lua {
    lua_shared_dict prometheus-metrics 15m;
    lua_shared_dict prometheus-cache 10m;
    lua_shared_dict standalone-config 10m;
    lua_shared_dict status-report 1m;
    lua_shared_dict nacos 10m;
}
_EOC_
    }

    # set default `timeout` to 5sec
    my $timeout = $block->timeout // 5;
    $block->set_value("timeout", $timeout);

    my $stream_tls_request = $block->stream_tls_request;
    if ($stream_tls_request) {
        # generate a springboard to send tls stream request
        $block->set_value("stream_conf_enable", 1);
        # avoid conflict with stream_enable
        $block->set_value("stream_enable");
        $block->set_value("request", "GET /stream_tls_request");

        my $sni = "nil";
        if ($block->stream_sni) {
            $sni = '"' . $block->stream_sni . '"';
        }
        chomp $stream_tls_request;

        my $repeat = "1";
        if (defined $block->stream_session_reuse) {
            $repeat = "2";
        }

        my $config = <<_EOC_;
            location /stream_tls_request {
                content_by_lua_block {
                    local sess
                    for _ = 1, $repeat do
                        local sock = ngx.socket.tcp()
                        local ok, err = sock:connect("127.0.0.1", 2005)
                        if not ok then
                            ngx.say("failed to connect: ", err)
                            return
                        end

                        sess, err = sock:sslhandshake(sess, $sni, false)
                        if not sess then
                            ngx.say("failed to do SSL handshake: ", err)
                            return
                        end

                        local bytes, err = sock:send("$stream_tls_request")
                        if not bytes then
                            ngx.say("send stream request error: ", err)
                            return
                        end
                        local data, err = sock:receive("*a")
                        if not data then
                            sock:close()
                            ngx.say("receive stream response error: ", err)
                            return
                        end
                        ngx.print(data)
                        sock:close()
                    end
                }
            }
_EOC_
        $block->set_value("config", $config)
    }

    # handling shell exec in test Nginx
    my $exec_snippet = $block->exec;
    if ($exec_snippet) {
        # capture the stdin & max response size
        my $stdin = "nil";
        if ($block->stdin) {
            $stdin = '"' . $block->stdin . '"';
        }
        chomp  $exec_snippet;
        chomp $stdin;

        my $max_size = $block->max_size // 8096;
        $block->set_value("request", "GET /exec_request");

        my $config = $block->config // '';
        $config .= <<_EOC_;
            location /exec_request {
                content_by_lua_block {
                    local shell = require("resty.shell")
                    local ok, stdout, stderr, reason, status = shell.run([[ $exec_snippet ]], $stdin, @{[$timeout*1000]}, $max_size)
                    if not ok then
                        ngx.log(ngx.WARN, "failed to execute the script with status: " .. status .. ", reason: " .. reason .. ", stderr: " .. stderr)
                        ngx.print("stdout: ", stdout)
                        ngx.print("stderr: ", stderr)
                        return
                    end
                    ngx.print(stdout)
                }
            }
_EOC_

        $block->set_value("config", $config)
    }

    my $stream_enable = $block->stream_enable;
    if ($block->stream_request) {
        # Like stream_tls_request, if stream_request is given, automatically enable stream
        $stream_enable = 1;
    }

    my $stream_conf_enable = $block->stream_conf_enable;
    my $extra_stream_config = $block->extra_stream_config // '';
    my $stream_upstream_code = $block->stream_upstream_code // <<_EOC_;
            local sock = ngx.req.socket()
            local data = sock:receive("1")
            ngx.say("hello world")
_EOC_

    my $stream_config = $block->stream_config // <<_EOC_;
    $lua_deps_path
    lua_socket_log_errors off;

    lua_shared_dict lrucache-lock-stream 10m;
    lua_shared_dict plugin-limit-conn-stream 10m;
    lua_shared_dict etcd-cluster-health-check-stream 10m;
    lua_shared_dict worker-events-stream 10m;
    lua_shared_dict upstream-healthcheck-stream 10m;

    lua_shared_dict kubernetes-stream 1m;
    lua_shared_dict kubernetes-first-stream 1m;
    lua_shared_dict kubernetes-second-stream 1m;
    lua_shared_dict tars-stream 1m;

    upstream apisix_backend {
        server 127.0.0.1:1900;
        balancer_by_lua_block {
            apisix.stream_balancer_phase()
        }
    }
_EOC_

    my $stream_extra_init_by_lua_start = $block->stream_extra_init_by_lua_start // "";

    my $stream_init_by_lua_block = $block->stream_init_by_lua_block // <<_EOC_;
        if os.getenv("APISIX_ENABLE_LUACOV") == "1" then
            require("luacov.runner")("t/apisix.luacov")
            jit.off()
        end

        require "resty.core"

        $stream_extra_init_by_lua_start

        apisix = require("apisix")
        local args = {
            dns_resolver = $dns_addrs_tbl_str,
        }
        apisix.stream_init(args)
_EOC_

    my $stream_extra_init_by_lua = $block->stream_extra_init_by_lua // "";
    my $stream_extra_init_worker_by_lua = $block->stream_extra_init_worker_by_lua // "";

    $stream_config .= <<_EOC_;
    init_by_lua_block {
        $test_default_config
        $stream_init_by_lua_block
        $stream_extra_init_by_lua
    }
    init_worker_by_lua_block {
        apisix.stream_init_worker()
        $stream_extra_init_worker_by_lua
    }

    $extra_stream_config

    server {
        listen unix:$apisix_home/t/servroot/logs/stream_worker_events.sock;
        access_log off;
        content_by_lua_block {
            require("resty.events.compat").run()
        }
    }

    # fake server, only for test
    server {
        listen 1995;

        content_by_lua_block {
            $stream_upstream_code
        }
    }
_EOC_

    if (defined $stream_enable) {
        $block->set_value("stream_config", $stream_config);
    }

    my $custom_trusted_cert = $block->custom_trusted_cert // 'cert/apisix.crt';

    my $stream_server_config = $block->stream_server_config // <<_EOC_;
    listen 2005 ssl;
    ssl_certificate             cert/apisix.crt;
    ssl_certificate_key         cert/apisix.key;
    lua_ssl_trusted_certificate cert/apisix.crt;

    ssl_session_cache    shared:STREAM_SSL:20m;
    ssl_session_timeout 10m;
    ssl_session_tickets off;

    ssl_client_hello_by_lua_block {
        apisix.ssl_client_hello_phase()
    }

    ssl_certificate_by_lua_block {
        apisix.ssl_phase()
    }

    preread_by_lua_block {
        -- wait for etcd sync
        ngx.sleep($wait_etcd_sync)
        apisix.stream_preread_phase()
    }

    proxy_pass apisix_backend;
_EOC_

    if ($version =~ m/\/apisix-nginx-module/) {
        $stream_server_config .= <<_EOC_;
    proxy_ssl_server_name on;
    proxy_ssl_name \$upstream_sni;
    set \$upstream_sni "apisix_backend";
_EOC_
    }

    $stream_server_config .= <<_EOC_;
    log_by_lua_block {
        apisix.stream_log_phase()
    }
_EOC_

    if (defined $stream_enable) {
        $block->set_value("stream_server_config", $stream_server_config);
    }

    if (defined $stream_conf_enable) {
        $main_config .= <<_EOC_;
stream {
$stream_config
    server {
        listen 1985;
        $stream_server_config
    }
}
_EOC_
    }

    $block->set_value("main_config", $main_config);

    # The new directive is introduced here to modify the schema
    # before apisix validate in require("apisix")
    # Todo: merge extra_init_by_lua_start and extra_init_by_lua
    my $extra_init_by_lua_start = $block->extra_init_by_lua_start // "";

    my $extra_init_by_lua = $block->extra_init_by_lua // "";
    my $init_by_lua_block = $block->init_by_lua_block // <<_EOC_;
    if os.getenv("APISIX_ENABLE_LUACOV") == "1" then
        require("luacov.runner")("t/apisix.luacov")
        jit.off()
    end

    require "resty.core"

    $extra_init_by_lua_start

    apisix = require("apisix")
    local args = {
        dns_resolver = $dns_addrs_tbl_str,
    }
    apisix.http_init(args)

    -- set apisix_lua_home into constants module
    -- it may be used by plugins to determine the work path of apisix
    local constants = require("apisix.constants")
    constants.apisix_lua_home = "$apisix_home"

    $extra_init_by_lua
_EOC_

    my $extra_init_worker_by_lua = $block->extra_init_worker_by_lua // "";

    my $http_config = $block->http_config // '';
    $http_config .= <<_EOC_;
    $lua_deps_path

    lua_shared_dict plugin-limit-req 10m;
    lua_shared_dict plugin-limit-count 10m;
    lua_shared_dict plugin-limit-count-reset-header 10m;
    lua_shared_dict plugin-limit-conn 10m;
    lua_shared_dict plugin-ai-rate-limiting 10m;
    lua_shared_dict plugin-ai-rate-limiting-reset-header 10m;
    lua_shared_dict internal-status 10m;
    lua_shared_dict upstream-healthcheck 32m;
    lua_shared_dict worker-events 10m;
    lua_shared_dict lrucache-lock 10m;
    lua_shared_dict balancer-ewma 1m;
    lua_shared_dict balancer-ewma-locks 1m;
    lua_shared_dict balancer-ewma-last-touched-at 1m;
    lua_shared_dict plugin-limit-req-redis-cluster-slot-lock 1m;
    lua_shared_dict plugin-limit-count-redis-cluster-slot-lock 1m;
    lua_shared_dict plugin-limit-conn-redis-cluster-slot-lock 1m;
    lua_shared_dict tracing_buffer 10m;    # plugin skywalking
    lua_shared_dict access-tokens 1m;    # plugin authz-keycloak
    lua_shared_dict discovery 1m;    # plugin authz-keycloak
    lua_shared_dict plugin-api-breaker 10m;
    lua_capture_error_log 1m;    # plugin error-log-logger
    lua_shared_dict etcd-cluster-health-check 10m; # etcd health check
    lua_shared_dict ext-plugin 1m;
    lua_shared_dict kubernetes 1m;
    lua_shared_dict kubernetes-first 1m;
    lua_shared_dict kubernetes-second 1m;
    lua_shared_dict tars 1m;
    lua_shared_dict ocsp-stapling 10m;
    lua_shared_dict mcp-session 10m;
    lua_shared_dict xds-config 1m;
    lua_shared_dict xds-config-version 1m;
    lua_shared_dict cas_sessions 10m;
    lua_shared_dict test 5m;

    proxy_ssl_name \$upstream_host;
    proxy_ssl_server_name on;

    resolver $dns_addrs_str;
    resolver_timeout 5;

    underscores_in_headers on;
    lua_socket_log_errors off;
    client_body_buffer_size 8k;

    variables_hash_bucket_size 128;

    upstream apisix_backend {
        server 0.0.0.1;
_EOC_

    if ($version =~ m/\/apisix-nginx-module/) {
    $http_config .= <<_EOC_;
        keepalive 32;

        balancer_by_lua_block {
            apisix.http_balancer_phase()
        }
    }
_EOC_
    } else {
    $http_config .= <<_EOC_;
        balancer_by_lua_block {
            apisix.http_balancer_phase()
        }

        keepalive 32;
    }

    lua_shared_dict prometheus-metrics 10m;
_EOC_
    }

    $http_config .= <<_EOC_;

    $dubbo_upstream

    init_by_lua_block {
        $test_default_config
        $init_by_lua_block
    }

    init_worker_by_lua_block {
        require("apisix").http_init_worker()
        $extra_init_worker_by_lua
    }

    exit_worker_by_lua_block {
        require("apisix").http_exit_worker()
    }

    log_format main escape=default '\$remote_addr - \$remote_user [\$time_local] \$http_host "\$request" \$status \$body_bytes_sent \$request_time "\$http_referer" "\$http_user_agent" \$upstream_addr \$upstream_status \$upstream_response_time "\$upstream_scheme://\$upstream_host\$upstream_uri" \$request_llm_model \$llm_model \$llm_time_to_first_token \$llm_prompt_tokens \$llm_completion_tokens';

    # fake server, only for test
    server {
        listen 1980;
        listen 1981;
        listen 1982;
        listen 5044;

_EOC_

    if (defined $block->upstream_server_config) {
        $http_config .= $block->upstream_server_config;
    }

    my $ipv6_fake_server = "";
    if (defined $block->listen_ipv6) {
        $ipv6_fake_server = "listen \[::1\]:1980;";
    }

    $http_config .= <<_EOC_;
        $ipv6_fake_server
        server_tokens off;

        access_log logs/fake-server-access.log main;

        location / {
            content_by_lua_block {
                require("lib.server").go()
            }

            more_clear_headers Date;
        }
    }

    $a6_ngx_directives

    server {
        listen 1983 ssl;
        ssl_certificate             cert/apisix.crt;
        ssl_certificate_key         cert/apisix.key;
        lua_ssl_trusted_certificate cert/apisix.crt;
_EOC_

    if (defined $block->upstream_server_config) {
        $http_config .= $block->upstream_server_config;
    }

    $http_config .= <<_EOC_;
        server_tokens off;

        access_log logs/fake-server-access.log main;

        ssl_certificate_by_lua_block {
            local ngx_ssl = require "ngx.ssl"
            ngx.log(ngx.WARN, "Receive SNI: ", ngx_ssl.server_name())
        }

        location / {
            content_by_lua_block {
                require("lib.server").go()
            }

            more_clear_headers Date;
        }
    }

_EOC_

    $http_config .= <<_EOC_;
    server {
        listen 7085;
        location /status/ready {
            content_by_lua_block {
                apisix.status_ready()
            }
        }
        location /status {
            content_by_lua_block {
                apisix.status()
            }
        }
    }
    server {
        listen unix:$apisix_home/t/servroot/logs/worker_events.sock;
        access_log off;
        location / {
            content_by_lua_block {
                require("resty.events.compat").run()
            }
        }
    }
_EOC_

    $block->set_value("http_config", $http_config);

    my $TEST_NGINX_HTML_DIR = $ENV{TEST_NGINX_HTML_DIR} ||= html_dir();
    my $ipv6_listen_conf = '';
    if (defined $block->listen_ipv6) {
        $ipv6_listen_conf = "listen \[::1\]:1984;"
    }

    my $config = $block->config // '';
    $config .= <<_EOC_;
        $ipv6_listen_conf

        listen 1994 quic reuseport;
        listen 1994 ssl;
        http2 on;
        http3 on;
        ssl_certificate             cert/apisix.crt;
        ssl_certificate_key         cert/apisix.key;
        lua_ssl_trusted_certificate $custom_trusted_cert;

        ssl_protocols TLSv1.1 TLSv1.2 TLSv1.3;

        ssl_session_cache    shared:SSL:20m;
        ssl_session_timeout 10m;
        ssl_session_tickets off;

        ssl_client_hello_by_lua_block {
            apisix.ssl_client_hello_phase()
        }

        ssl_certificate_by_lua_block {
            apisix.ssl_phase()
        }

        access_log logs/access.log main;

        set \$dubbo_service_name          '';
        set \$dubbo_service_version       '';
        set \$dubbo_method                '';

        location = /apisix/nginx_status {
            allow 127.0.0.0/24;
            access_log off;
            stub_status;
        }

        location /apisix/admin {
            set \$upstream_scheme             'http';
            set \$upstream_host               \$http_host;
            set \$upstream_uri                '';

            content_by_lua_block {
                apisix.http_admin()
            }
        }

        location /v1/ {
            content_by_lua_block {
                apisix.http_control()
            }
        }

        location / {
            set \$upstream_mirror_host        '';
            set \$upstream_mirror_uri         '';
            set \$upstream_upgrade            '';
            set \$upstream_connection         '';

            set \$upstream_scheme             'http';
            set \$upstream_host               \$http_host;
            set \$upstream_uri                '';
            set \$ctx_ref                     '';

            set \$upstream_cache_zone            off;
            set \$upstream_cache_key             '';
            set \$upstream_cache_bypass          '';
            set \$upstream_no_cache              '';
            $a6_ngx_vars

            proxy_cache                         \$upstream_cache_zone;
            proxy_cache_valid                   any 10s;
            proxy_cache_min_uses                1;
            proxy_cache_methods                 GET HEAD POST;
            proxy_cache_lock_timeout            5s;
            proxy_cache_use_stale               off;
            proxy_cache_key                     \$upstream_cache_key;
            proxy_no_cache                      \$upstream_no_cache;
            proxy_cache_bypass                  \$upstream_cache_bypass;

            set \$llm_content_risk_level         '';
            set \$request_type               'traditional_http';

<<<<<<< HEAD
            set \$llm_time_to_first_token        '';
            set \$request_llm_model              '';
=======
            set \$llm_time_to_first_token        '0';
>>>>>>> 6dd76641
            set \$llm_model                      '';
            set \$llm_prompt_tokens              '0';
            set \$llm_completion_tokens          '0';

            access_log $apisix_home/t/servroot/logs/access.log main;

            access_by_lua_block {
                -- wait for etcd sync
                ngx.sleep($wait_etcd_sync)
                apisix.http_access_phase()
            }

            proxy_http_version 1.1;
            proxy_set_header   Host              \$upstream_host;
            proxy_set_header   Upgrade           \$upstream_upgrade;
            proxy_set_header   Connection        \$upstream_connection;
            proxy_set_header   X-Real-IP         \$remote_addr;
            proxy_pass_header  Date;

            ### the following x-forwarded-* headers is to send to upstream server

            set \$var_x_forwarded_proto      \$scheme;
            set \$var_x_forwarded_host       \$host;
            set \$var_x_forwarded_port       \$server_port;

            proxy_set_header   X-Forwarded-For      \$proxy_add_x_forwarded_for;
            proxy_set_header   X-Forwarded-Proto    \$var_x_forwarded_proto;
            proxy_set_header   X-Forwarded-Host     \$var_x_forwarded_host;
            proxy_set_header   X-Forwarded-Port     \$var_x_forwarded_port;

            proxy_pass         \$upstream_scheme://apisix_backend\$upstream_uri;
            mirror             /proxy_mirror;

            header_filter_by_lua_block {
                apisix.http_header_filter_phase()
            }

            body_filter_by_lua_block {
                apisix.http_body_filter_phase()
            }

            log_by_lua_block {
                apisix.http_log_phase()
            }
        }

        $grpc_location
        $dubbo_location

        location = /proxy_mirror {
            internal;
_EOC_

    if ($version !~ m/\/apisix-nginx-module/) {
        $config .= <<_EOC_;
            if (\$upstream_mirror_uri = "") {
                return 200;
            }
_EOC_
    }

    $config .= <<_EOC_;
            proxy_http_version 1.1;
            proxy_set_header Host \$upstream_host;
            proxy_pass \$upstream_mirror_uri;
        }

        location = /proxy_mirror_grpc {
            internal;
_EOC_

    if ($version !~ m/\/apisix-nginx-module/) {
        $config .= <<_EOC_;
            if (\$upstream_mirror_uri = "") {
                return 200;
            }
_EOC_
    }

    $config .= <<_EOC_;
            grpc_pass \$upstream_mirror_host;
        }
_EOC_

    $block->set_value("config", $config);

    my $user_apisix_yaml = $block->apisix_yaml // "";
    if ($user_apisix_yaml) {
        $user_apisix_yaml = <<_EOC_;
>>> ../conf/$apisix_file
$user_apisix_yaml
_EOC_
    }

    my $user_apisix_json = $block->apisix_json // "";
    if ($user_apisix_json){
        $user_apisix_json = <<_EOC_;
>>> ../conf/$apisix_file_json
$user_apisix_json
_EOC_
    }

    my $yaml_config = $block->yaml_config // $user_yaml_config;

    my $default_deployment = <<_EOC_;
deployment:
  role: traditional
  role_traditional:
    config_provider: etcd
  admin:
    admin_key: null
_EOC_

    if ($yaml_config !~ m/deployment:/) {
        $yaml_config = $default_deployment . $yaml_config;
    }

    if ($block->extra_yaml_config) {
        $yaml_config .= $block->extra_yaml_config;
    }

    my $user_debug_config = $block->debug_config // "";

    my $user_files = $block->user_files;
    $user_files .= <<_EOC_;
>>> ../conf/$debug_file
$user_debug_config
>>> ../conf/$config_file
$yaml_config
>>> ../conf/cert/apisix.crt
$ssl_crt
>>> ../conf/cert/apisix.key
$ssl_key
>>> ../conf/cert/apisix_ecc.crt
$ssl_ecc_crt
>>> ../conf/cert/apisix_ecc.key
$ssl_ecc_key
>>> ../conf/cert/test2.crt
$test2_crt
>>> ../conf/cert/test2.key
$test2_key
>>> ../conf/cert/etcd.pem
$etcd_pem
>>> ../conf/cert/etcd.key
$etcd_key
$user_apisix_yaml
$user_apisix_json
_EOC_

    $block->set_value("user_files", $user_files);

    if ((!defined $block->error_log) && (!defined $block->no_error_log)
        && (!defined $block->grep_error_log)
        && (!defined $block->ignore_error_log)) {
        $block->set_value("no_error_log", "[error]");
    }

    $block;
});

sub run_or_exit ($) {
    my ($cmd) = @_;
    my $output = `$cmd`;
    if ($?) {
        warn "$output";
        exit 1;
    }
}

add_cleanup_handler(sub {
    if ($ENV{FLUSH_ETCD}) {
        delete $ENV{APISIX_PROFILE};
        run_or_exit "etcdctl del --prefix /apisix";
        run_or_exit "./bin/apisix init_etcd";
    }
});

1;<|MERGE_RESOLUTION|>--- conflicted
+++ resolved
@@ -860,12 +860,8 @@
             set \$llm_content_risk_level         '';
             set \$request_type               'traditional_http';
 
-<<<<<<< HEAD
             set \$llm_time_to_first_token        '';
             set \$request_llm_model              '';
-=======
-            set \$llm_time_to_first_token        '0';
->>>>>>> 6dd76641
             set \$llm_model                      '';
             set \$llm_prompt_tokens              '0';
             set \$llm_completion_tokens          '0';
