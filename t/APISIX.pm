#
# Licensed to the Apache Software Foundation (ASF) under one or more
# contributor license agreements.  See the NOTICE file distributed with
# this work for additional information regarding copyright ownership.
# The ASF licenses this file to You under the Apache License, Version 2.0
# (the "License"); you may not use this file except in compliance with
# the License.  You may obtain a copy of the License at
#
#     http://www.apache.org/licenses/LICENSE-2.0
#
# Unless required by applicable law or agreed to in writing, software
# distributed under the License is distributed on an "AS IS" BASIS,
# WITHOUT WARRANTIES OR CONDITIONS OF ANY KIND, either express or implied.
# See the License for the specific language governing permissions and
# limitations under the License.
#
package t::APISIX;

use lib 'lib';
use Cwd qw(cwd);
use Test::Nginx::Socket::Lua::Stream -Base;

repeat_each(1);
log_level('info');
no_long_string();
no_shuffle();
worker_connections(128);

my $apisix_home = $ENV{APISIX_HOME} || cwd();

sub read_file($) {
    my $infile = shift;
    open my $in, "$apisix_home/$infile"
        or die "cannot open $infile for reading: $!";
    my $data = do { local $/; <$in> };
    close $in;
    $data;
}

sub local_dns_resolver() {
    open my $in, "/etc/resolv.conf" or die "cannot open /etc/resolv.conf";
    my @lines =  <$in>;
    my @dns_addrs = ();
    foreach my $line (@lines){
        $line =~ m/^nameserver\s+(\d+[.]\d+[.]\d+[.]\d+)\s*$/;
        if ($1) {
            push(@dns_addrs, $1);
        }
    }
    close($in);
    return @dns_addrs
}


my $dns_addrs_str = "";
my $dns_addrs_tbl_str = "";
my $enable_local_dns = $ENV{"ENABLE_LOCAL_DNS"};
if ($enable_local_dns) {
    my @dns_addrs = local_dns_resolver();
    $dns_addrs_tbl_str = "{";
    foreach my $addr (@dns_addrs){
        $dns_addrs_str = "$dns_addrs_str $addr";
        $dns_addrs_tbl_str = "$dns_addrs_tbl_str\"$addr\", ";
    }
    $dns_addrs_tbl_str = "$dns_addrs_tbl_str}";
} else {
    $dns_addrs_str = "8.8.8.8 114.114.114.114";
    $dns_addrs_tbl_str = "{\"8.8.8.8\", \"114.114.114.114\"}";
}


my $default_yaml_config = read_file("conf/config-default.yaml");
my $user_yaml_config = read_file("conf/config.yaml");
my $ssl_crt = read_file("conf/cert/apisix.crt");
my $ssl_key = read_file("conf/cert/apisix.key");
my $ssl_ecc_crt = read_file("conf/cert/apisix_ecc.crt");
my $ssl_ecc_key = read_file("conf/cert/apisix_ecc.key");
my $test2_crt = read_file("conf/cert/test2.crt");
my $test2_key = read_file("conf/cert/test2.key");
$user_yaml_config = <<_EOC_;
apisix:
  node_listen: 1984
  stream_proxy:
    tcp:
      - 9100
  admin_key: null
_EOC_

my $etcd_enable_auth = $ENV{"ETCD_ENABLE_AUTH"} || "false";

if ($etcd_enable_auth eq "true") {
    $user_yaml_config .= <<_EOC_;
etcd:
  user: root
  password: 5tHkHhYkjr6cQY
_EOC_
}

my $custom_hmac_auth = $ENV{"CUSTOM_HMAC_AUTH"} || "false";
if ($custom_hmac_auth eq "true") {
    $user_yaml_config .= <<_EOC_;
plugin_attr:
  hmac-auth:
    signature_key: X-APISIX-HMAC-SIGNATURE
    algorithm_key: X-APISIX-HMAC-ALGORITHM
    date_key: X-APISIX-DATE
    access_key: X-APISIX-HMAC-ACCESS-KEY
    signed_headers_key: X-APISIX-HMAC-SIGNED-HEADERS
_EOC_
}


my $profile = $ENV{"APISIX_PROFILE"};


my $apisix_file;
my $debug_file;
my $config_file;
if ($profile) {
    $apisix_file = "apisix-$profile.yaml";
    $debug_file = "debug-$profile.yaml";
    $config_file = "config-$profile.yaml";
} else {
    $apisix_file = "apisix.yaml";
    $debug_file = "debug.yaml";
    $config_file = "config.yaml";
}


add_block_preprocessor(sub {
    my ($block) = @_;
    my $wait_etcd_sync = $block->wait_etcd_sync // 0.1;

    my $main_config = $block->main_config // <<_EOC_;
worker_rlimit_core  500M;
env ENABLE_ETCD_AUTH;
env APISIX_PROFILE;
_EOC_

    # set default `timeout` to 5sec
    my $timeout = $block->timeout // 5;
    $block->set_value("timeout", $timeout);

    $block->set_value("main_config", $main_config);

    my $stream_enable = $block->stream_enable;
    my $stream_config = $block->stream_config // <<_EOC_;
    lua_package_path "$apisix_home/?.lua;$apisix_home/?/init.lua;$apisix_home/deps/share/lua/5.1/?.lua;$apisix_home/apisix/?.lua;$apisix_home/t/?.lua;;";
    lua_package_cpath "$apisix_home/?.so;$apisix_home/deps/lib/lua/5.1/?.so;$apisix_home/deps/lib64/lua/5.1/?.so;;";

    lua_socket_log_errors off;

    lua_shared_dict lrucache-lock-stream   10m;

    upstream apisix_backend {
        server 127.0.0.1:1900;
        balancer_by_lua_block {
            apisix.stream_balancer_phase()
        }
    }

    init_by_lua_block {
        if os.getenv("APISIX_ENABLE_LUACOV") == "1" then
            require("luacov.runner")("t/apisix.luacov")
            jit.off()
        end

        require "resty.core"

        apisix = require("apisix")
        apisix.stream_init()
    }

    init_worker_by_lua_block {
        apisix.stream_init_worker()
    }

    # fake server, only for test
    server {
        listen 1995;

        content_by_lua_block {
            local sock = ngx.req.socket()
            local data = sock:receive("1")
            ngx.say("hello world")
        }
    }
_EOC_

    if (defined $stream_enable) {
        $block->set_value("stream_config", $stream_config);
    }

    my $stream_server_config = $block->stream_server_config // <<_EOC_;
    preread_by_lua_block {
        -- wait for etcd sync
        ngx.sleep($wait_etcd_sync)
        apisix.stream_preread_phase()
    }

    proxy_pass apisix_backend;

    log_by_lua_block {
        apisix.stream_log_phase()
    }
_EOC_

    if (defined $stream_enable) {
        $block->set_value("stream_server_config", $stream_server_config);
    }

    my $init_by_lua_block = $block->init_by_lua_block // <<_EOC_;
    if os.getenv("APISIX_ENABLE_LUACOV") == "1" then
        require("luacov.runner")("t/apisix.luacov")
        jit.off()
    end

    require "resty.core"

    apisix = require("apisix")
    local args = {
        dns_resolver = $dns_addrs_tbl_str,
    }
    apisix.http_init(args)
_EOC_

    my $http_config = $block->http_config // '';
    $http_config .= <<_EOC_;
    lua_package_path "$apisix_home/?.lua;$apisix_home/?/init.lua;$apisix_home/deps/share/lua/5.1/?.lua;$apisix_home/apisix/?.lua;$apisix_home/t/?.lua;;";
    lua_package_cpath "$apisix_home/?.so;$apisix_home/deps/lib/lua/5.1/?.so;$apisix_home/deps/lib64/lua/5.1/?.so;;";

    lua_shared_dict plugin-limit-req     10m;
    lua_shared_dict plugin-limit-count   10m;
    lua_shared_dict plugin-limit-conn    10m;
    lua_shared_dict prometheus-metrics   10m;
    lua_shared_dict upstream-healthcheck 32m;
    lua_shared_dict worker-events        10m;
    lua_shared_dict lrucache-lock        10m;
    lua_shared_dict skywalking-tracing-buffer    100m;
    lua_shared_dict balancer_ewma         1m;
    lua_shared_dict balancer_ewma_locks   1m;
    lua_shared_dict balancer_ewma_last_touched_at  1m;
<<<<<<< HEAD
=======
    lua_shared_dict plugin-limit-count-redis-cluster-slot-lock 1m;
>>>>>>> d5dc0e08

    resolver $dns_addrs_str;
    resolver_timeout 5;

    underscores_in_headers on;
    lua_socket_log_errors off;

    upstream apisix_backend {
        server 0.0.0.1;
        balancer_by_lua_block {
            apisix.http_balancer_phase()
        }

        keepalive 32;
    }

    init_by_lua_block {
        $init_by_lua_block
    }

    init_worker_by_lua_block {
        require("apisix").http_init_worker()
    }

    # fake server, only for test
    server {
        listen 1980;
        listen 1981;
        listen 1982;
        listen 5044;

_EOC_

    my $ipv6_fake_server = "";
    if (defined $block->listen_ipv6) {
        $ipv6_fake_server = "listen \[::1\]:1980;";
    }

    $http_config .= <<_EOC_;
        $ipv6_fake_server
        server_tokens off;

        location / {
            content_by_lua_block {
                require("lib.server").go()
            }

            more_clear_headers Date;
        }
    }

    server {
        listen 1983 ssl;
        ssl_certificate             cert/apisix.crt;
        ssl_certificate_key         cert/apisix.key;
        lua_ssl_trusted_certificate cert/apisix.crt;

        server_tokens off;

        location / {
            content_by_lua_block {
                require("lib.server").go()
            }

            more_clear_headers Date;
        }
    }

_EOC_

    $block->set_value("http_config", $http_config);

    my $TEST_NGINX_HTML_DIR = $ENV{TEST_NGINX_HTML_DIR} ||= html_dir();
    my $ipv6_listen_conf = '';
    if (defined $block->listen_ipv6) {
        $ipv6_listen_conf = "listen \[::1\]:12345;"
    }

    my $config = $block->config // '';
    $config .= <<_EOC_;
        $ipv6_listen_conf

        ssl_certificate             cert/apisix.crt;
        ssl_certificate_key         cert/apisix.key;
        lua_ssl_trusted_certificate cert/apisix.crt;

        ssl_certificate_by_lua_block {
            apisix.http_ssl_phase()
        }

        location = /apisix/nginx_status {
            allow 127.0.0.0/24;
            access_log off;
            stub_status;
        }

        location /apisix/admin {
            content_by_lua_block {
                apisix.http_admin()
            }
        }

        location / {
            set \$upstream_mirror_host        '';
            set \$upstream_scheme             'http';
            set \$upstream_host               \$host;
            set \$upstream_upgrade            '';
            set \$upstream_connection         '';
            set \$upstream_uri                '';

            set \$upstream_cache_zone            off;
            set \$upstream_cache_key             '';
            set \$upstream_cache_bypass          '';
            set \$upstream_no_cache              '';
            set \$upstream_hdr_expires           '';
            set \$upstream_hdr_cache_control     '';

            proxy_cache                         \$upstream_cache_zone;
            proxy_cache_valid                   any 10s;
            proxy_cache_min_uses                1;
            proxy_cache_methods                 GET HEAD;
            proxy_cache_lock_timeout            5s;
            proxy_cache_use_stale               off;
            proxy_cache_key                     \$upstream_cache_key;
            proxy_no_cache                      \$upstream_no_cache;
            proxy_cache_bypass                  \$upstream_cache_bypass;

            proxy_hide_header                   Cache-Control;
            proxy_hide_header                   Expires;
            add_header      Cache-Control       \$upstream_hdr_cache_control;
            add_header      Expires             \$upstream_hdr_expires;
            add_header      Apisix-Cache-Status \$upstream_cache_status always;

            access_by_lua_block {
                -- wait for etcd sync
                ngx.sleep($wait_etcd_sync)
                apisix.http_access_phase()
            }

            proxy_http_version 1.1;
            proxy_set_header   Host              \$upstream_host;
            proxy_set_header   Upgrade           \$upstream_upgrade;
            proxy_set_header   Connection        \$upstream_connection;
            proxy_set_header   X-Real-IP         \$remote_addr;
            proxy_pass_header  Server;
            proxy_pass_header  Date;
            proxy_pass         \$upstream_scheme://apisix_backend\$upstream_uri;
            mirror             /proxy_mirror;

            header_filter_by_lua_block {
                apisix.http_header_filter_phase()
            }

            body_filter_by_lua_block {
                apisix.http_body_filter_phase()
            }

            log_by_lua_block {
                apisix.http_log_phase()
            }
        }

        location \@grpc_pass {
            access_by_lua_block {
                apisix.grpc_access_phase()
            }

            grpc_set_header   Content-Type application/grpc;
            grpc_socket_keepalive on;
            grpc_pass         grpc://apisix_backend;

            header_filter_by_lua_block {
                apisix.http_header_filter_phase()
            }

            body_filter_by_lua_block {
                apisix.http_body_filter_phase()
            }

            log_by_lua_block {
                apisix.http_log_phase()
            }
        }

        location = /proxy_mirror {
            internal;

            if (\$upstream_mirror_host = "") {
                return 200;
            }

            proxy_pass \$upstream_mirror_host\$request_uri;
        }
_EOC_

    $block->set_value("config", $config);

    my $user_apisix_yaml = $block->apisix_yaml // "";
    if ($user_apisix_yaml) {
        $user_apisix_yaml = <<_EOC_;
>>> ../conf/$apisix_file
$user_apisix_yaml
_EOC_
    }

    my $yaml_config = $block->yaml_config // $user_yaml_config;
    my $user_debug_config = $block->debug_config // "";

    my $user_files = $block->user_files;
    $user_files .= <<_EOC_;
>>> ../conf/$debug_file
$user_debug_config
>>> ../conf/config-default.yaml
$default_yaml_config
>>> ../conf/$config_file
$yaml_config
>>> ../conf/cert/apisix.crt
$ssl_crt
>>> ../conf/cert/apisix.key
$ssl_key
>>> ../conf/cert/apisix_ecc.crt
$ssl_ecc_crt
>>> ../conf/cert/apisix_ecc.key
$ssl_ecc_key
>>> ../conf/cert/test2.crt
$test2_crt
>>> ../conf/cert/test2.key
$test2_key
$user_apisix_yaml
_EOC_

    $block->set_value("user_files", $user_files);

    $block;
});

1;<|MERGE_RESOLUTION|>--- conflicted
+++ resolved
@@ -240,10 +240,7 @@
     lua_shared_dict balancer_ewma         1m;
     lua_shared_dict balancer_ewma_locks   1m;
     lua_shared_dict balancer_ewma_last_touched_at  1m;
-<<<<<<< HEAD
-=======
     lua_shared_dict plugin-limit-count-redis-cluster-slot-lock 1m;
->>>>>>> d5dc0e08
 
     resolver $dns_addrs_str;
     resolver_timeout 5;
