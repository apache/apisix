--- conflicted
+++ resolved
@@ -241,11 +241,8 @@
     lua_shared_dict balancer_ewma_locks   1m;
     lua_shared_dict balancer_ewma_last_touched_at  1m;
     lua_shared_dict plugin-limit-count-redis-cluster-slot-lock 1m;
-<<<<<<< HEAD
     lua_shared_dict tracing_buffer       10m;    # plugin skywalking
-=======
-    lua_shared_dict plugin-api-breaker 10m;
->>>>>>> 146e222e
+    lua_shared_dict plugin-api-breaker   10m;
 
     resolver $dns_addrs_str;
     resolver_timeout 5;
