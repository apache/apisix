--- conflicted
+++ resolved
@@ -857,9 +857,7 @@
             proxy_no_cache                      \$upstream_no_cache;
             proxy_cache_bypass                  \$upstream_cache_bypass;
 
-<<<<<<< HEAD
             set \$llm_content_risk_level         '';
-=======
             set \$request_type               'traditional_http';
 
             set \$llm_time_to_first_token        '';
@@ -869,7 +867,6 @@
 
             access_log $apisix_home/t/servroot/logs/access.log main;
 
->>>>>>> 8bb6802b
             access_by_lua_block {
                 -- wait for etcd sync
                 ngx.sleep($wait_etcd_sync)
