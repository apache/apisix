#
# Licensed to the Apache Software Foundation (ASF) under one or more
# contributor license agreements.  See the NOTICE file distributed with
# this work for additional information regarding copyright ownership.
# The ASF licenses this file to You under the Apache License, Version 2.0
# (the "License"); you may not use this file except in compliance with
# the License.  You may obtain a copy of the License at
#
#     http://www.apache.org/licenses/LICENSE-2.0
#
# Unless required by applicable law or agreed to in writing, software
# distributed under the License is distributed on an "AS IS" BASIS,
# WITHOUT WARRANTIES OR CONDITIONS OF ANY KIND, either express or implied.
# See the License for the specific language governing permissions and
# limitations under the License.
#
<<<<<<< HEAD

BEGIN {
    my $token_var_file = "/var/run/secrets/kubernetes.io/serviceaccount/token";
    my $token_from_var = eval {`cat $token_var_file 2>/dev/null`};
    if ($token_from_var) {

        our $yaml_config = <<_EOC_;
apisix:
  node_listen: 1984
  enable_admin: false
deployment:
  role: data_plane
  role_data_plane:
    config_provider: yaml
discovery:
  kubernetes: {}
_EOC_
        our $token_file = $token_var_file;
        our $token_value = $token_from_var;

    }

    my $token_tmp_file = "/tmp/var/run/secrets/kubernetes.io/serviceaccount/token";
    my $token_from_tmp = eval {`cat $token_tmp_file 2>/dev/null`};
    if ($token_from_tmp) {

        our $yaml_config = <<_EOC_;
apisix:
  node_listen: 1984
  enable_admin: false
deployment:
  role: data_plane
  role_data_plane:
    config_provider: yaml
discovery:
  kubernetes:
    client:
      token_file: /tmp/var/run/secrets/kubernetes.io/serviceaccount/token
_EOC_
        our $token_file = $token_tmp_file;
        our $token_value = $token_from_tmp;
    }

    our $scale_ns_c = <<_EOC_;
[
  {
    "op": "replace_subsets",
    "name": "ep",
    "namespace": "ns-c",
    "subsets": [
      {
        "addresses": [
          {
            "ip": "10.0.0.1"
          }
        ],
        "ports": [
          {
            "name": "p1",
            "port": 5001
          }
        ]
      }
    ]
  }
]
_EOC_

}

=======
>>>>>>> d7c15bcc
use t::APISIX 'no_plan';

repeat_each(1);
log_level('warn');
no_root_location();
no_shuffle();
workers(4);

add_block_preprocessor(sub {
    my ($block) = @_;

    my $apisix_yaml = $block->apisix_yaml // <<_EOC_;
routes: []
#END
_EOC_

    $block->set_value("apisix_yaml", $apisix_yaml);

    my $config = $block->config // <<_EOC_;

        location /compare {
            content_by_lua_block {
                local http = require("resty.http")
                local core = require("apisix.core")
                local local_conf = require("apisix.core.config_local").local_conf()

                local function deep_compare(tbl1, tbl2)
                    if tbl1 == tbl2 then
                        return true
                    elseif type(tbl1) == "table" and type(tbl2) == "table" then
                        for key1, value1 in pairs(tbl1) do
                            local value2 = tbl2[key1]
                            if value2 == nil then
                                -- avoid the type call for missing keys in tbl2 by directly comparing with nil
                                return false
                            elseif value1 ~= value2 then
                                if type(value1) == "table" and type(value2) == "table" then
                                    if not deep_compare(value1, value2) then
                                        return false
                                    end
                                else
                                    return false
                                end
                            end
                        end
                        for key2, _ in pairs(tbl2) do
                            if tbl1[key2] == nil then
                                return false
                            end
                        end
                        return true
                    end

                    return false
                end

                ngx.req.read_body()
                local request_body = ngx.req.get_body_data()
                local expect = core.json.decode(request_body)
                local current = local_conf.discovery.kubernetes
                if deep_compare(expect,current) then
                  ngx.say("true")
                else
                  ngx.say("false, current is ",core.json.encode(current,true))
                end
            }
        }

_EOC_

    $block->set_value("config", $config);

});

run_tests();

__DATA__

<<<<<<< HEAD
=== TEST 1: create namespace and endpoints
--- yaml_config eval: $::yaml_config
--- request
POST /operators
[
  {
    "op": "replace_subsets",
    "namespace": "ns-a",
    "name": "ep",
    "subsets": [
      {
        "addresses": [
          {
            "ip": "10.0.0.1"
          },
          {
            "ip": "10.0.0.2"
          }
        ],
        "ports": [
          {
            "name": "p1",
            "port": 5001
          }
        ]
      },
      {
        "addresses": [
          {
            "ip": "20.0.0.1"
          },
          {
            "ip": "20.0.0.2"
          }
        ],
        "ports": [
          {
            "name": "p2",
            "port": 5002
          }
        ]
      }
    ]
  },
  {
    "op": "create_namespace",
    "name": "ns-b"
  },
  {
    "op": "replace_subsets",
    "namespace": "ns-b",
    "name": "ep",
    "subsets": [
      {
        "addresses": [
          {
            "ip": "10.0.0.1"
          },
          {
            "ip": "10.0.0.2"
          }
        ],
        "ports": [
          {
            "name": "p1",
            "port": 5001
          }
        ]
      },
      {
        "addresses": [
          {
            "ip": "20.0.0.1"
          },
          {
            "ip": "20.0.0.2"
          }
        ],
        "ports": [
          {
            "name": "p2",
            "port": 5002
          }
        ]
      }
    ]
  },
  {
    "op": "create_namespace",
    "name": "ns-c"
  },
  {
    "op": "replace_subsets",
    "namespace": "ns-c",
    "name": "ep",
    "subsets": [
      {
        "addresses": [
          {
            "ip": "10.0.0.1"
          },
          {
            "ip": "10.0.0.2"
          }
        ],
        "ports": [
          {
            "port": 5001
          }
        ]
      },
      {
        "addresses": [
          {
            "ip": "20.0.0.1"
          },
          {
            "ip": "20.0.0.2"
          }
        ],
        "ports": [
          {
            "port": 5002
          }
        ]
      }
    ]
  }
]
--- more_headers
Content-type: application/json
--- error_code: 200
--- no_error_log
[error]



=== TEST 2: use default parameters
--- yaml_config eval: $::yaml_config
--- request
GET /queries
["ns-a/ep:p1","ns-a/ep:p2","ns-b/ep:p1","ns-b/ep:p2","ns-c/ep:5001","ns-c/ep:5002"]
--- more_headers
Content-type: application/json
--- response_body eval
qr{ 2 2 2 2 2 2 }
--- no_error_log
[error]



=== TEST 3: use specify parameters
--- yaml_config
apisix:
  node_listen: 1984
  enable_admin: false
deployment:
  role: data_plane
  role_data_plane:
    config_provider: yaml
discovery:
  kubernetes:
    service:
      host: "127.0.0.1"
      port: "6443"
    client:
      token: "${KUBERNETES_CLIENT_TOKEN}"
--- request
GET /queries
["ns-a/ep:p1","ns-a/ep:p2","ns-b/ep:p1","ns-b/ep:p2","ns-c/ep:5001","ns-c/ep:5002"]
--- more_headers
Content-type: application/json
--- response_body eval
qr{ 2 2 2 2 2 2 }
--- no_error_log
[error]



=== TEST 4: use specify environment parameters
=======
=== TEST 1: default value with minimal configuration
>>>>>>> d7c15bcc
--- yaml_config
apisix:
  node_listen: 1984
  enable_admin: false
deployment:
  role: data_plane
  role_data_plane:
    config_provider: yaml
discovery:
  kubernetes: {}
--- request
GET /compare
{
  "service": {
    "schema": "https",
    "host": "${KUBERNETES_SERVICE_HOST}",
    "port": "${KUBERNETES_SERVICE_PORT}"
  },
  "client": {
    "token_file": "/var/run/secrets/kubernetes.io/serviceaccount/token"
  },
  "shared_size": "1m",
  "default_weight": 50
}
--- more_headers
Content-type: application/json
--- response_body
true



=== TEST 2: default value with minimal service and client configuration
--- yaml_config
apisix:
  node_listen: 1984
  enable_admin: false
deployment:
  role: data_plane
  role_data_plane:
    config_provider: yaml
discovery:
  kubernetes:
    service: {}
    client: {}
--- request
GET /compare
{
  "service": {
    "schema": "https",
    "host": "${KUBERNETES_SERVICE_HOST}",
    "port": "${KUBERNETES_SERVICE_PORT}"
  },
  "client": {
    "token_file": "/var/run/secrets/kubernetes.io/serviceaccount/token"
  },
  "shared_size": "1m",
  "default_weight": 50
}
--- more_headers
Content-type: application/json
--- response_body
true



=== TEST 3: mixing set custom and default values
--- yaml_config
apisix:
  node_listen: 1984
  enable_admin: false
deployment:
  role: data_plane
  role_data_plane:
    config_provider: yaml
discovery:
  kubernetes:
    service:
<<<<<<< HEAD
      schema: http
      host: "127.0.0.1"
      port: "6445"
    client:
      token: ""
--- request
GET /queries
["ns-a/ep:p1","ns-a/ep:p2","ns-b/ep:p1","ns-b/ep:p2","ns-c/ep:5001","ns-c/ep:5002"]
--- more_headers
Content-type: application/json
--- response_body eval
qr{ 2 2 2 2 2 2 }
--- no_error_log
[error]



=== TEST 7: use namespace selector equal
--- yaml_config
apisix:
  node_listen: 1984
  enable_admin: false
deployment:
  role: data_plane
  role_data_plane:
    config_provider: yaml
discovery:
  kubernetes:
    client:
      token_file: ${KUBERNETES_CLIENT_TOKEN_FILE}
    namespace_selector:
      equal: ns-a
--- request
GET /queries
["ns-a/ep:p1","ns-a/ep:p2","ns-b/ep:p1","ns-b/ep:p2","ns-c/ep:5001","ns-c/ep:5002"]
--- more_headers
Content-type: application/json
--- response_body eval
qr{ 2 2 0 0 0 0 }
--- no_error_log
[error]



=== TEST 8: use namespace selector not_equal
--- yaml_config
apisix:
  node_listen: 1984
  enable_admin: false
deployment:
  role: data_plane
  role_data_plane:
    config_provider: yaml
discovery:
  kubernetes:
    client:
      token_file: ${KUBERNETES_CLIENT_TOKEN_FILE}
    namespace_selector:
      not_equal: ns-a
--- request
GET /queries
["ns-a/ep:p1","ns-a/ep:p2","ns-b/ep:p1","ns-b/ep:p2","ns-c/ep:5001","ns-c/ep:5002"]
--- more_headers
Content-type: application/json
--- response_body eval
qr{ 0 0 2 2 2 2 }
--- no_error_log
[error]



=== TEST 9: use namespace selector match
--- yaml_config
apisix:
  node_listen: 1984
  enable_admin: false
deployment:
  role: data_plane
  role_data_plane:
    config_provider: yaml
discovery:
  kubernetes:
    client:
      token_file: ${KUBERNETES_CLIENT_TOKEN_FILE}
    namespace_selector:
      match: [ns-a,ns-b]
--- request
GET /queries
["ns-a/ep:p1","ns-a/ep:p2","ns-b/ep:p1","ns-b/ep:p2","ns-c/ep:5001","ns-c/ep:5002"]
=======
        host: "sample.com"
    shared_size: "2m"
--- request
GET /compare
{
  "service": {
    "schema": "https",
    "host": "sample.com",
    "port": "${KUBERNETES_SERVICE_PORT}"
  },
  "client": {
    "token_file" : "/var/run/secrets/kubernetes.io/serviceaccount/token"
  },
  "shared_size": "2m",
  "default_weight": 50
}
>>>>>>> d7c15bcc
--- more_headers
Content-type: application/json
--- response_body
true



=== TEST 4: mixing set custom and default values
--- yaml_config
apisix:
  node_listen: 1984
  enable_admin: false
deployment:
  role: data_plane
  role_data_plane:
    config_provider: yaml
discovery:
  kubernetes:
    service:
        schema: "http"
    client:
        token: "test"
    default_weight: 33
--- request
GET /compare
{
  "service": {
    "schema": "http",
    "host": "${KUBERNETES_SERVICE_HOST}",
    "port": "${KUBERNETES_SERVICE_PORT}"
  },
  "client": {
    "token": "test"
  },
  "shared_size": "1m",
  "default_weight": 33
}
--- more_headers
Content-type: application/json
--- response_body
true



=== TEST 5: multi cluster mode configuration
--- yaml_config
apisix:
  node_listen: 1984
  enable_admin: false
deployment:
  role: data_plane
  role_data_plane:
    config_provider: yaml
discovery:
  kubernetes:
  - id: "debug"
    service:
        host: "1.cluster.com"
        port: "6445"
    client:
<<<<<<< HEAD
      token_file: ${KUBERNETES_CLIENT_TOKEN_FILE}
    namespace_selector:
      not_match: ["ns-a"]
--- request
GET /queries
["ns-a/ep:p1","ns-a/ep:p2","ns-b/ep:p1","ns-b/ep:p2","ns-c/ep:5001","ns-c/ep:5002"]
--- more_headers
Content-type: application/json
--- response_body eval
qr{ 0 0 2 2 2 2 }
--- no_error_log
[error]



=== TEST 12: use namespace selector not_match with regex
--- yaml_config
apisix:
  node_listen: 1984
  enable_admin: false
deployment:
  role: data_plane
  role_data_plane:
    config_provider: yaml
discovery:
  kubernetes:
=======
        token: "token"
  - id: "release"
    service:
        schema: "http"
        host: "2.cluster.com"
        port: "${MyPort}"
>>>>>>> d7c15bcc
    client:
        token_file: "/var/token"
    default_weight: 33
    shared_size: "2m"
--- request
<<<<<<< HEAD
GET /queries
["ns-a/ep:p1","ns-a/ep:p2","ns-b/ep:p1","ns-b/ep:p2","ns-c/ep:5001","ns-c/ep:5002"]
--- more_headers
Content-type: application/json
--- response_body eval
qr{ 0 0 0 0 2 2 }
--- no_error_log
[error]



=== TEST 13: use label selector
--- yaml_config
apisix:
  node_listen: 1984
  enable_admin: false
deployment:
  role: data_plane
  role_data_plane:
    config_provider: yaml
discovery:
  kubernetes:
    client:
      token_file: ${KUBERNETES_CLIENT_TOKEN_FILE}
    label_selector: |-
       first=1,second
--- request eval
[

"POST /operators
[{\"op\":\"replace_labels\",\"name\":\"ep\",\"namespace\":\"ns-a\",\"labels\":{}}]",

"POST /operators
[{\"op\":\"replace_labels\",\"name\":\"ep\",\"namespace\":\"ns-b\",\"labels\":{}}]",

"POST /operators
[{\"op\":\"replace_labels\",\"name\":\"ep\",\"namespace\":\"ns-c\",\"labels\":{}}]",

"GET /queries
[\"ns-a/ep:p1\",\"ns-b/ep:p1\",\"ns-c/ep:5001\"]",

"POST /operators
[{\"op\":\"replace_labels\",\"name\":\"ep\",\"namespace\":\"ns-a\",\"labels\":{\"first\":\"1\" }}]",

"GET /queries
[\"ns-a/ep:p1\",\"ns-b/ep:p1\",\"ns-c/ep:5001\"]",

"POST /operators
[{\"op\":\"replace_labels\",\"name\":\"ep\",\"namespace\":\"ns-b\",\"labels\":{\"first\":\"1\",\"second\":\"o\" }}]",

"GET /queries
[\"ns-a/ep:p1\",\"ns-b/ep:p1\",\"ns-c/ep:5001\"]",

"POST /operators
[{\"op\":\"replace_labels\",\"name\":\"ep\",\"namespace\":\"ns-c\",\"labels\":{\"first\":\"2\",\"second\":\"o\" }}]",

"GET /queries
[\"ns-a/ep:p1\",\"ns-b/ep:p1\",\"ns-c/ep:5001\"]",

"POST /operators
[{\"op\":\"replace_labels\",\"name\":\"ep\",\"namespace\":\"ns-c\",\"labels\":{\"first\":\"1\" }}]",

"GET /queries
[\"ns-a/ep:p1\",\"ns-b/ep:p1\",\"ns-c/ep:5001\"]",

"POST /operators
[{\"op\":\"replace_labels\",\"name\":\"ep\",\"namespace\":\"ns-c\",\"labels\":{\"first\":\"1\",\"second\":\"o\" }}]",

"GET /queries
[\"ns-a/ep:p1\",\"ns-b/ep:p1\",\"ns-c/ep:5001\"]",

]
--- response_body eval
=======
GET /compare
>>>>>>> d7c15bcc
[
  {
    "id": "debug",
    "service": {
      "schema": "https",
      "host": "1.cluster.com",
      "port": "6445"
    },
    "client": {
      "token": "token"
    },
    "default_weight": 50,
    "shared_size": "1m"
  },
  {
    "id": "release",
    "service": {
      "schema": "http",
      "host": "2.cluster.com",
      "port": "${MyPort}"
    },
    "client": {
      "token_file": "/var/token"
    },
    "default_weight": 33,
    "shared_size": "2m"
  }
]
--- more_headers
Content-type: application/json
--- response_body
true<|MERGE_RESOLUTION|>--- conflicted
+++ resolved
@@ -14,79 +14,6 @@
 # See the License for the specific language governing permissions and
 # limitations under the License.
 #
-<<<<<<< HEAD
-
-BEGIN {
-    my $token_var_file = "/var/run/secrets/kubernetes.io/serviceaccount/token";
-    my $token_from_var = eval {`cat $token_var_file 2>/dev/null`};
-    if ($token_from_var) {
-
-        our $yaml_config = <<_EOC_;
-apisix:
-  node_listen: 1984
-  enable_admin: false
-deployment:
-  role: data_plane
-  role_data_plane:
-    config_provider: yaml
-discovery:
-  kubernetes: {}
-_EOC_
-        our $token_file = $token_var_file;
-        our $token_value = $token_from_var;
-
-    }
-
-    my $token_tmp_file = "/tmp/var/run/secrets/kubernetes.io/serviceaccount/token";
-    my $token_from_tmp = eval {`cat $token_tmp_file 2>/dev/null`};
-    if ($token_from_tmp) {
-
-        our $yaml_config = <<_EOC_;
-apisix:
-  node_listen: 1984
-  enable_admin: false
-deployment:
-  role: data_plane
-  role_data_plane:
-    config_provider: yaml
-discovery:
-  kubernetes:
-    client:
-      token_file: /tmp/var/run/secrets/kubernetes.io/serviceaccount/token
-_EOC_
-        our $token_file = $token_tmp_file;
-        our $token_value = $token_from_tmp;
-    }
-
-    our $scale_ns_c = <<_EOC_;
-[
-  {
-    "op": "replace_subsets",
-    "name": "ep",
-    "namespace": "ns-c",
-    "subsets": [
-      {
-        "addresses": [
-          {
-            "ip": "10.0.0.1"
-          }
-        ],
-        "ports": [
-          {
-            "name": "p1",
-            "port": 5001
-          }
-        ]
-      }
-    ]
-  }
-]
-_EOC_
-
-}
-
-=======
->>>>>>> d7c15bcc
 use t::APISIX 'no_plan';
 
 repeat_each(1);
@@ -165,194 +92,11 @@
 
 __DATA__
 
-<<<<<<< HEAD
-=== TEST 1: create namespace and endpoints
---- yaml_config eval: $::yaml_config
---- request
-POST /operators
-[
-  {
-    "op": "replace_subsets",
-    "namespace": "ns-a",
-    "name": "ep",
-    "subsets": [
-      {
-        "addresses": [
-          {
-            "ip": "10.0.0.1"
-          },
-          {
-            "ip": "10.0.0.2"
-          }
-        ],
-        "ports": [
-          {
-            "name": "p1",
-            "port": 5001
-          }
-        ]
-      },
-      {
-        "addresses": [
-          {
-            "ip": "20.0.0.1"
-          },
-          {
-            "ip": "20.0.0.2"
-          }
-        ],
-        "ports": [
-          {
-            "name": "p2",
-            "port": 5002
-          }
-        ]
-      }
-    ]
-  },
-  {
-    "op": "create_namespace",
-    "name": "ns-b"
-  },
-  {
-    "op": "replace_subsets",
-    "namespace": "ns-b",
-    "name": "ep",
-    "subsets": [
-      {
-        "addresses": [
-          {
-            "ip": "10.0.0.1"
-          },
-          {
-            "ip": "10.0.0.2"
-          }
-        ],
-        "ports": [
-          {
-            "name": "p1",
-            "port": 5001
-          }
-        ]
-      },
-      {
-        "addresses": [
-          {
-            "ip": "20.0.0.1"
-          },
-          {
-            "ip": "20.0.0.2"
-          }
-        ],
-        "ports": [
-          {
-            "name": "p2",
-            "port": 5002
-          }
-        ]
-      }
-    ]
-  },
-  {
-    "op": "create_namespace",
-    "name": "ns-c"
-  },
-  {
-    "op": "replace_subsets",
-    "namespace": "ns-c",
-    "name": "ep",
-    "subsets": [
-      {
-        "addresses": [
-          {
-            "ip": "10.0.0.1"
-          },
-          {
-            "ip": "10.0.0.2"
-          }
-        ],
-        "ports": [
-          {
-            "port": 5001
-          }
-        ]
-      },
-      {
-        "addresses": [
-          {
-            "ip": "20.0.0.1"
-          },
-          {
-            "ip": "20.0.0.2"
-          }
-        ],
-        "ports": [
-          {
-            "port": 5002
-          }
-        ]
-      }
-    ]
-  }
-]
---- more_headers
-Content-type: application/json
---- error_code: 200
---- no_error_log
-[error]
-
-
-
-=== TEST 2: use default parameters
---- yaml_config eval: $::yaml_config
---- request
-GET /queries
-["ns-a/ep:p1","ns-a/ep:p2","ns-b/ep:p1","ns-b/ep:p2","ns-c/ep:5001","ns-c/ep:5002"]
---- more_headers
-Content-type: application/json
---- response_body eval
-qr{ 2 2 2 2 2 2 }
---- no_error_log
-[error]
-
-
-
-=== TEST 3: use specify parameters
---- yaml_config
-apisix:
-  node_listen: 1984
-  enable_admin: false
-deployment:
-  role: data_plane
-  role_data_plane:
-    config_provider: yaml
-discovery:
-  kubernetes:
-    service:
-      host: "127.0.0.1"
-      port: "6443"
-    client:
-      token: "${KUBERNETES_CLIENT_TOKEN}"
---- request
-GET /queries
-["ns-a/ep:p1","ns-a/ep:p2","ns-b/ep:p1","ns-b/ep:p2","ns-c/ep:5001","ns-c/ep:5002"]
---- more_headers
-Content-type: application/json
---- response_body eval
-qr{ 2 2 2 2 2 2 }
---- no_error_log
-[error]
-
-
-
-=== TEST 4: use specify environment parameters
-=======
 === TEST 1: default value with minimal configuration
->>>>>>> d7c15bcc
---- yaml_config
-apisix:
-  node_listen: 1984
-  enable_admin: false
+--- yaml_config
+apisix:
+  node_listen: 1984
+  config_center: yaml
 deployment:
   role: data_plane
   role_data_plane:
@@ -384,7 +128,6 @@
 --- yaml_config
 apisix:
   node_listen: 1984
-  enable_admin: false
 deployment:
   role: data_plane
   role_data_plane:
@@ -418,105 +161,13 @@
 --- yaml_config
 apisix:
   node_listen: 1984
-  enable_admin: false
-deployment:
-  role: data_plane
-  role_data_plane:
-    config_provider: yaml
-discovery:
-  kubernetes:
-    service:
-<<<<<<< HEAD
-      schema: http
-      host: "127.0.0.1"
-      port: "6445"
-    client:
-      token: ""
---- request
-GET /queries
-["ns-a/ep:p1","ns-a/ep:p2","ns-b/ep:p1","ns-b/ep:p2","ns-c/ep:5001","ns-c/ep:5002"]
---- more_headers
-Content-type: application/json
---- response_body eval
-qr{ 2 2 2 2 2 2 }
---- no_error_log
-[error]
-
-
-
-=== TEST 7: use namespace selector equal
---- yaml_config
-apisix:
-  node_listen: 1984
-  enable_admin: false
-deployment:
-  role: data_plane
-  role_data_plane:
-    config_provider: yaml
-discovery:
-  kubernetes:
-    client:
-      token_file: ${KUBERNETES_CLIENT_TOKEN_FILE}
-    namespace_selector:
-      equal: ns-a
---- request
-GET /queries
-["ns-a/ep:p1","ns-a/ep:p2","ns-b/ep:p1","ns-b/ep:p2","ns-c/ep:5001","ns-c/ep:5002"]
---- more_headers
-Content-type: application/json
---- response_body eval
-qr{ 2 2 0 0 0 0 }
---- no_error_log
-[error]
-
-
-
-=== TEST 8: use namespace selector not_equal
---- yaml_config
-apisix:
-  node_listen: 1984
-  enable_admin: false
-deployment:
-  role: data_plane
-  role_data_plane:
-    config_provider: yaml
-discovery:
-  kubernetes:
-    client:
-      token_file: ${KUBERNETES_CLIENT_TOKEN_FILE}
-    namespace_selector:
-      not_equal: ns-a
---- request
-GET /queries
-["ns-a/ep:p1","ns-a/ep:p2","ns-b/ep:p1","ns-b/ep:p2","ns-c/ep:5001","ns-c/ep:5002"]
---- more_headers
-Content-type: application/json
---- response_body eval
-qr{ 0 0 2 2 2 2 }
---- no_error_log
-[error]
-
-
-
-=== TEST 9: use namespace selector match
---- yaml_config
-apisix:
-  node_listen: 1984
-  enable_admin: false
-deployment:
-  role: data_plane
-  role_data_plane:
-    config_provider: yaml
-discovery:
-  kubernetes:
-    client:
-      token_file: ${KUBERNETES_CLIENT_TOKEN_FILE}
-    namespace_selector:
-      match: [ns-a,ns-b]
---- request
-GET /queries
-["ns-a/ep:p1","ns-a/ep:p2","ns-b/ep:p1","ns-b/ep:p2","ns-c/ep:5001","ns-c/ep:5002"]
-=======
+deployment:
+  role: data_plane
+  role_data_plane:
+    config_provider: yaml
+discovery:
+  kubernetes:
+    service:
         host: "sample.com"
     shared_size: "2m"
 --- request
@@ -533,7 +184,6 @@
   "shared_size": "2m",
   "default_weight": 50
 }
->>>>>>> d7c15bcc
 --- more_headers
 Content-type: application/json
 --- response_body
@@ -545,7 +195,6 @@
 --- yaml_config
 apisix:
   node_listen: 1984
-  enable_admin: false
 deployment:
   role: data_plane
   role_data_plane:
@@ -582,7 +231,6 @@
 --- yaml_config
 apisix:
   node_listen: 1984
-  enable_admin: false
 deployment:
   role: data_plane
   role_data_plane:
@@ -594,123 +242,18 @@
         host: "1.cluster.com"
         port: "6445"
     client:
-<<<<<<< HEAD
-      token_file: ${KUBERNETES_CLIENT_TOKEN_FILE}
-    namespace_selector:
-      not_match: ["ns-a"]
---- request
-GET /queries
-["ns-a/ep:p1","ns-a/ep:p2","ns-b/ep:p1","ns-b/ep:p2","ns-c/ep:5001","ns-c/ep:5002"]
---- more_headers
-Content-type: application/json
---- response_body eval
-qr{ 0 0 2 2 2 2 }
---- no_error_log
-[error]
-
-
-
-=== TEST 12: use namespace selector not_match with regex
---- yaml_config
-apisix:
-  node_listen: 1984
-  enable_admin: false
-deployment:
-  role: data_plane
-  role_data_plane:
-    config_provider: yaml
-discovery:
-  kubernetes:
-=======
         token: "token"
   - id: "release"
     service:
         schema: "http"
         host: "2.cluster.com"
         port: "${MyPort}"
->>>>>>> d7c15bcc
     client:
         token_file: "/var/token"
     default_weight: 33
     shared_size: "2m"
 --- request
-<<<<<<< HEAD
-GET /queries
-["ns-a/ep:p1","ns-a/ep:p2","ns-b/ep:p1","ns-b/ep:p2","ns-c/ep:5001","ns-c/ep:5002"]
---- more_headers
-Content-type: application/json
---- response_body eval
-qr{ 0 0 0 0 2 2 }
---- no_error_log
-[error]
-
-
-
-=== TEST 13: use label selector
---- yaml_config
-apisix:
-  node_listen: 1984
-  enable_admin: false
-deployment:
-  role: data_plane
-  role_data_plane:
-    config_provider: yaml
-discovery:
-  kubernetes:
-    client:
-      token_file: ${KUBERNETES_CLIENT_TOKEN_FILE}
-    label_selector: |-
-       first=1,second
---- request eval
-[
-
-"POST /operators
-[{\"op\":\"replace_labels\",\"name\":\"ep\",\"namespace\":\"ns-a\",\"labels\":{}}]",
-
-"POST /operators
-[{\"op\":\"replace_labels\",\"name\":\"ep\",\"namespace\":\"ns-b\",\"labels\":{}}]",
-
-"POST /operators
-[{\"op\":\"replace_labels\",\"name\":\"ep\",\"namespace\":\"ns-c\",\"labels\":{}}]",
-
-"GET /queries
-[\"ns-a/ep:p1\",\"ns-b/ep:p1\",\"ns-c/ep:5001\"]",
-
-"POST /operators
-[{\"op\":\"replace_labels\",\"name\":\"ep\",\"namespace\":\"ns-a\",\"labels\":{\"first\":\"1\" }}]",
-
-"GET /queries
-[\"ns-a/ep:p1\",\"ns-b/ep:p1\",\"ns-c/ep:5001\"]",
-
-"POST /operators
-[{\"op\":\"replace_labels\",\"name\":\"ep\",\"namespace\":\"ns-b\",\"labels\":{\"first\":\"1\",\"second\":\"o\" }}]",
-
-"GET /queries
-[\"ns-a/ep:p1\",\"ns-b/ep:p1\",\"ns-c/ep:5001\"]",
-
-"POST /operators
-[{\"op\":\"replace_labels\",\"name\":\"ep\",\"namespace\":\"ns-c\",\"labels\":{\"first\":\"2\",\"second\":\"o\" }}]",
-
-"GET /queries
-[\"ns-a/ep:p1\",\"ns-b/ep:p1\",\"ns-c/ep:5001\"]",
-
-"POST /operators
-[{\"op\":\"replace_labels\",\"name\":\"ep\",\"namespace\":\"ns-c\",\"labels\":{\"first\":\"1\" }}]",
-
-"GET /queries
-[\"ns-a/ep:p1\",\"ns-b/ep:p1\",\"ns-c/ep:5001\"]",
-
-"POST /operators
-[{\"op\":\"replace_labels\",\"name\":\"ep\",\"namespace\":\"ns-c\",\"labels\":{\"first\":\"1\",\"second\":\"o\" }}]",
-
-"GET /queries
-[\"ns-a/ep:p1\",\"ns-b/ep:p1\",\"ns-c/ep:5001\"]",
-
-]
---- response_body eval
-=======
-GET /compare
->>>>>>> d7c15bcc
+GET /compare
 [
   {
     "id": "debug",
