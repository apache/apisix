name: Chaos Test

on: [pull_request]

jobs:
<<<<<<< HEAD
  build:
    name: Build
=======
  chaos-test:
>>>>>>> 8369292e
    runs-on: ubuntu-latest
    steps:
      - uses: actions/checkout@v2
      - name: Setup Go
        uses: actions/setup-go@v2.1.3
        with:
          go-version: "1.14"

      - name: Creating minikube cluster
        run: |
          bash ./t/chaos/setup_chaos_utils.sh start_minikube

      - name: Print cluster information
        run: |
          kubectl config view
          kubectl cluster-info
          kubectl get nodes
          kubectl get pods -n kube-system
          kubectl version

      - name: Deploy Etcd Operator
        run: |
          git clone https://github.com/api7/etcd-operator.git --depth 1
          bash etcd-operator/example/rbac/create_role.sh
          kubectl create -f etcd-operator/example/deployment.yaml
          bash ./t/chaos/setup_chaos_utils.sh ensure_pods_ready etcd-operator "True" 30
          kubectl create -f etcd-operator/example/example-etcd-cluster.yaml
          bash ./t/chaos/setup_chaos_utils.sh ensure_pods_ready etcd "True True True" 30

      - name: Deploy APISIX
        run: |
          bash ./t/chaos/setup_chaos_utils.sh modify_config
          kubectl create configmap apisix-gw-config.yaml --from-file=./conf/config.yaml
          kubectl apply -f ./kubernetes/deployment.yaml
          kubectl apply -f ./kubernetes/service.yaml
          bash ./t/chaos/setup_chaos_utils.sh ensure_pods_ready apisix-gw "True" 30
          nohup kubectl port-forward svc/apisix-gw-lb 9080:9080 >/dev/null 2>&1 &

      - name: Deploy Chaos mesh
        run: |
          curl -sSL https://mirrors.chaos-mesh.org/v1.1.1/install.sh | bash

      - name: Run test
        working-directory: ./t/chaos
        run: go test -v<|MERGE_RESOLUTION|>--- conflicted
+++ resolved
@@ -3,15 +3,12 @@
 on: [pull_request]
 
 jobs:
-<<<<<<< HEAD
-  build:
-    name: Build
-=======
   chaos-test:
->>>>>>> 8369292e
+    name: Chaos test
     runs-on: ubuntu-latest
     steps:
       - uses: actions/checkout@v2
+
       - name: Setup Go
         uses: actions/setup-go@v2.1.3
         with:
