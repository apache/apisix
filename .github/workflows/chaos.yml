--- conflicted
+++ resolved
@@ -45,11 +45,7 @@
           curl https://raw.githubusercontent.com/helm/helm/master/scripts/get-helm-3 | bash
           helm repo add bitnami https://charts.bitnami.com/bitnami
           helm install etcd bitnami/etcd --set replicaCount=3 --set auth.rbac.enabled=false
-<<<<<<< HEAD
-          bash ./t/chaos/utils/setup_chaos_utils.sh ensure_pods_ready app.kubernetes.io/instance=etcd "True True True" 30
-=======
           kubectl wait pods -l app.kubernetes.io/instance=etcd --for=condition=Ready --timeout=300s --all
->>>>>>> 2446c003
 
 
       - name: Deploy APISIX
@@ -58,27 +54,16 @@
           kubectl create configmap apisix-gw-config.yaml --from-file=./conf/config.yaml
           kubectl apply -f ./kubernetes/deployment.yaml
           kubectl apply -f ./kubernetes/service.yaml
-<<<<<<< HEAD
-          bash ./t/chaos/utils/setup_chaos_utils.sh ensure_pods_ready app=apisix-gw "True" 30
-          kubectl apply -f https://raw.githubusercontent.com/istio/istio/master/samples/httpbin/httpbin.yaml
-          bash ./t/chaos/utils/setup_chaos_utils.sh ensure_pods_ready app=httpbin "True" 30
-=======
           kubectl wait pods -l app=apisix-gw --for=condition=Ready --timeout=300s
           kubectl apply -f https://raw.githubusercontent.com/istio/istio/master/samples/httpbin/httpbin.yaml
           kubectl wait pods -l app=httpbin --for=condition=Ready --timeout=300s
->>>>>>> 2446c003
           bash ./t/chaos/utils/setup_chaos_utils.sh port_forward
 
       - name: Deploy Chaos Mesh
         run: |
           curl -sSL https://mirrors.chaos-mesh.org/latest/install.sh | bash
-<<<<<<< HEAD
 
 
-=======
-
-
->>>>>>> 2446c003
       - name: Install Ginkgo
         run: |
           go get -u github.com/onsi/ginkgo/ginkgo
@@ -86,9 +71,6 @@
 
       - name: Run test
         working-directory: ./t/chaos
-<<<<<<< HEAD
-        run: ginkgo -r --v --progress --trace
-=======
         run: ginkgo -r --v --progress --trace
 
       # Debug via SSH if previous steps failed
@@ -96,5 +78,4 @@
         if: ${{ failure() }}
         uses: ./.github/actions/action-tmate
         with:
-          timeout-minutes: 15
->>>>>>> 2446c003
+          timeout-minutes: 15