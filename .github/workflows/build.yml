name: Publish Docker image

on:
  push:
    tags:
<<<<<<< HEAD
      - 'dev*'
=======
      - 'v*'
>>>>>>> 726f026d

env:
  REGISTRY: ghcr.io/unifra20/apisix
  IMAGE_NAME: ${{ github.repository }}

jobs:
  package:
    name: Package
    runs-on: ubuntu-latest
    steps:
      - name: Check out the repo
        uses: actions/checkout@v2
        
      - name: Get version
        id: get_version
        run: echo ::set-output name=VERSION::${GITHUB_REF/refs\/tags\//}
        
      - name: Log in to the Container registry
        uses: docker/login-action@v1.10.0
        with:
          registry: ${{ env.REGISTRY }}
          username: ${{ github.actor }}
          password: ${{ secrets.GITHUB_TOKEN }}
      
      - name: Push to GitHub Packages
        run: |
          docker build -t ${{ env.REGISTRY }}:${{ steps.get_version.outputs.VERSION }} -f docker/Dockerfile .
          docker push ${{ env.REGISTRY }}:${{ steps.get_version.outputs.VERSION }}<|MERGE_RESOLUTION|>--- conflicted
+++ resolved
@@ -3,11 +3,7 @@
 on:
   push:
     tags:
-<<<<<<< HEAD
-      - 'dev*'
-=======
       - 'v*'
->>>>>>> 726f026d
 
 env:
   REGISTRY: ghcr.io/unifra20/apisix
